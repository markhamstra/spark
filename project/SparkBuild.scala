--- conflicted
+++ resolved
@@ -161,11 +161,8 @@
       "cc.spray" % "spray-server" % "1.0-M2.1" excludeAll(excludeNetty),
       "cc.spray" % "spray-json_2.9.2" % "1.1.1" excludeAll(excludeNetty),
       "org.apache.mesos" % "mesos" % "0.9.0-incubating",
-<<<<<<< HEAD
-      "io.netty" % "netty-all" % "4.0.0.Beta2"
-=======
+      "io.netty" % "netty-all" % "4.0.0.Beta2",
       "org.apache.derby" % "derby" % "10.4.2.0" % "test"
->>>>>>> f9d40a58
     ) ++ (
       if (HADOOP_MAJOR_VERSION == "2") {
         if (HADOOP_YARN) {
