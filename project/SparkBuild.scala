--- conflicted
+++ resolved
@@ -31,20 +31,6 @@
   private val buildLocation = file(".").getAbsoluteFile.getParentFile
 
   val allProjects@Seq(bagel, catalyst, core, graphx, hive, hiveThriftServer, mllib, repl,
-<<<<<<< HEAD
-  sql, streaming, streamingFlumeSink, streamingFlume, streamingKafka, streamingMqtt,
-  streamingTwitter, streamingZeromq) =
-    Seq("bagel", "catalyst", "core", "graphx", "hive", "hive-thriftserver", "mllib", "repl",
-      "sql", "streaming", "streaming-flume-sink", "streaming-flume", "streaming-kafka",
-      "streaming-mqtt", "streaming-twitter", "streaming-zeromq").map(ProjectRef(buildLocation, _))
-
-  val optionallyEnabledProjects@Seq(yarn, yarnStable, yarnAlpha, java8Tests, sparkGangliaLgpl, sparkKinesisAsl) =
-    Seq("yarn", "yarn-stable", "yarn-alpha", "java8-tests", "ganglia-lgpl", "kinesis-asl")
-      .map(ProjectRef(buildLocation, _))
-
-  val assemblyProjects@Seq(assembly, examples) = Seq("assembly", "examples")
-    .map(ProjectRef(buildLocation, _))
-=======
     sql, networkCommon, networkShuffle, streaming, streamingFlumeSink, streamingFlume, streamingKafka,
     streamingMqtt, streamingTwitter, streamingZeromq) =
     Seq("bagel", "catalyst", "core", "graphx", "hive", "hive-thriftserver", "mllib", "repl",
@@ -58,7 +44,6 @@
 
   val assemblyProjects@Seq(assembly, examples, networkYarn) =
     Seq("assembly", "examples", "network-yarn").map(ProjectRef(buildLocation, _))
->>>>>>> 1056e9ec
 
   val tools = ProjectRef(buildLocation, "tools")
   // Root project.
@@ -142,12 +127,8 @@
     retrieveManaged := true,
     retrievePattern := "[type]s/[artifact](-[revision])(-[classifier]).[ext]",
     publishMavenStyle := true,
-<<<<<<< HEAD
-  
-=======
     unidocGenjavadocVersion := "0.8",
 
->>>>>>> 1056e9ec
     resolvers += Resolver.mavenLocal,
     otherResolvers <<= SbtPomKeys.mvnLocalRepository(dotM2 => Seq(Resolver.file("dotM2", dotM2))),
     publishLocalConfiguration in MavenCompile <<= (packagedArtifacts, deliverLocal, ivyLoggingLevel) map {
@@ -157,15 +138,12 @@
     publishLocal in MavenCompile <<= publishTask(publishLocalConfiguration in MavenCompile, deliverLocal),
     publishLocalBoth <<= Seq(publishLocal in MavenCompile, publishLocal).dependOn,
 
-<<<<<<< HEAD
-=======
     javacOptions in (Compile, doc) ++= {
       val Array(major, minor, _) = System.getProperty("java.version").split("\\.", 3)
       if (major.toInt >= 1 && minor.toInt >= 8) Seq("-Xdoclint:all", "-Xdoclint:-missing") else Seq.empty
     }
   )
 
->>>>>>> 1056e9ec
   def enable(settings: Seq[Setting[_]])(projectRef: ProjectRef) = {
     val existingSettings = projectsMap.getOrElse(projectRef.project, Seq[Setting[_]]())
     projectsMap += (projectRef.project -> (existingSettings ++ settings))
@@ -217,8 +195,6 @@
 }
 
 /**
-<<<<<<< HEAD
-=======
   This excludes library dependencies in sbt, which are specified in maven but are
   not needed by sbt build.
   */
@@ -229,7 +205,6 @@
 }
 
 /**
->>>>>>> 1056e9ec
  * Following project only exists to pull previous artifacts of Spark for generating
  * Mima ignores. For more information see: SPARK 2071
  */
@@ -239,17 +214,10 @@
 
   def versionArtifact(id: String): Option[sbt.ModuleID] = {
     val fullId = id + "_2.10"
-<<<<<<< HEAD
-    Some("org.apache.spark" % fullId % "1.0.0")
-  }
-
-  def oldDepsSettings() = Defaults.defaultSettings ++ Seq(
-=======
     Some("org.apache.spark" % fullId % "1.1.0")
   }
 
   def oldDepsSettings() = Defaults.coreDefaultSettings ++ Seq(
->>>>>>> 1056e9ec
     name := "old-deps",
     scalaVersion := "2.10.4",
     retrieveManaged := true,
@@ -367,11 +335,7 @@
     unidocProjectFilter in(ScalaUnidoc, unidoc) :=
       inAnyProject -- inProjects(OldDeps.project, repl, examples, tools, catalyst, streamingFlumeSink, yarn, yarnAlpha),
     unidocProjectFilter in(JavaUnidoc, unidoc) :=
-<<<<<<< HEAD
-      inAnyProject -- inProjects(OldDeps.project, repl, bagel, graphx, examples, tools, catalyst, streamingFlumeSink, yarn, yarnAlpha),
-=======
       inAnyProject -- inProjects(OldDeps.project, repl, bagel, examples, tools, catalyst, streamingFlumeSink, yarn, yarnAlpha),
->>>>>>> 1056e9ec
 
     // Skip class names containing $ and some internal packages in Javadocs
     unidocAllSources in (JavaUnidoc, unidoc) := {
@@ -417,18 +381,15 @@
     javaOptions in Test += "-Dspark.testing=1",
     javaOptions in Test += "-Dspark.port.maxRetries=100",
     javaOptions in Test += "-Dspark.ui.enabled=false",
-<<<<<<< HEAD
-=======
     javaOptions in Test += "-Dspark.ui.showConsoleProgress=false",
     javaOptions in Test += "-Dspark.driver.allowMultipleContexts=true",
->>>>>>> 1056e9ec
     javaOptions in Test += "-Dsun.io.serialization.extendedDebugInfo=true",
     javaOptions in Test ++= System.getProperties.filter(_._1 startsWith "spark")
       .map { case (k,v) => s"-D$k=$v" }.toSeq,
     javaOptions in Test ++= "-Xmx3g -XX:PermSize=128M -XX:MaxNewSize=256m -XX:MaxPermSize=1g"
       .split(" ").toSeq,
     // This places test scope jars on the classpath of executors during tests.
-    javaOptions in Test += 
+    javaOptions in Test +=
       "-Dspark.executor.extraClassPath=" + (fullClasspath in Test).value.files.
       map(_.getAbsolutePath).mkString(":").stripSuffix(":"),
     javaOptions += "-Xmx3g",
