--- conflicted
+++ resolved
@@ -134,13 +134,8 @@
 
   def sharedSettings = Defaults.defaultSettings ++ Seq(
     organization       := "org.apache.spark",
-<<<<<<< HEAD
-    version            := "0.9.2-SNAPSHOT",
+    version            := "0.9.2",
     scalaVersion       := "2.10.4",
-=======
-    version            := "0.9.2",
-    scalaVersion       := "2.10.3",
->>>>>>> 4322c0ba
     scalacOptions := Seq("-Xmax-classfile-name", "120", "-unchecked", "-deprecation",
       "-target:" + SCALAC_JVM_VERSION),
     javacOptions := Seq("-target", JAVAC_JVM_VERSION, "-source", JAVAC_JVM_VERSION),
