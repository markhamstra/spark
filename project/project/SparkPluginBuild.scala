/*
 * Licensed to the Apache Software Foundation (ASF) under one or more
 * contributor license agreements.  See the NOTICE file distributed with
 * this work for additional information regarding copyright ownership.
 * The ASF licenses this file to You under the Apache License, Version 2.0
 * (the "License"); you may not use this file except in compliance with
 * the License.  You may obtain a copy of the License at
 *
 *    http://www.apache.org/licenses/LICENSE-2.0
 *
 * Unless required by applicable law or agreed to in writing, software
 * distributed under the License is distributed on an "AS IS" BASIS,
 * WITHOUT WARRANTIES OR CONDITIONS OF ANY KIND, either express or implied.
 * See the License for the specific language governing permissions and
 * limitations under the License.
 */

import sbt._
import sbt.Keys._

/**
 * This plugin project is there to define new scala style rules for spark. This is
 * a plugin project so that this gets compiled first and is put on the classpath and
 * becomes available for scalastyle sbt plugin.
 */
object SparkPluginDef extends Build {
  lazy val root = Project("plugins", file(".")) dependsOn(sparkStyle)
  lazy val sparkStyle = Project("spark-style", file("spark-style"), settings = styleSettings)
<<<<<<< HEAD
  val sparkVersion = "1.0.0"
=======
>>>>>>> 420c1c3e
  // There is actually no need to publish this artifact.
  def styleSettings = Defaults.defaultSettings ++ Seq (
    name                 :=  "spark-style",
    organization         :=  "org.apache.spark",
    scalaVersion         :=  "2.10.4",
    scalacOptions        :=  Seq("-unchecked", "-deprecation"),
    libraryDependencies  ++= Dependencies.scalaStyle
  )

  object Dependencies {
    val scalaStyle = Seq("org.scalastyle" %% "scalastyle" % "0.4.0")
  }
}<|MERGE_RESOLUTION|>--- conflicted
+++ resolved
@@ -26,10 +26,6 @@
 object SparkPluginDef extends Build {
   lazy val root = Project("plugins", file(".")) dependsOn(sparkStyle)
   lazy val sparkStyle = Project("spark-style", file("spark-style"), settings = styleSettings)
-<<<<<<< HEAD
-  val sparkVersion = "1.0.0"
-=======
->>>>>>> 420c1c3e
   // There is actually no need to publish this artifact.
   def styleSettings = Defaults.defaultSettings ++ Seq (
     name                 :=  "spark-style",
