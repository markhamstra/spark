--- conflicted
+++ resolved
@@ -114,9 +114,6 @@
   // Exclude rules for 2.1.x
   lazy val v21excludes = v20excludes ++ {
     Seq(
-      // [SPARK-19652][UI] Do auth checks for REST API access.
-      ProblemFilters.exclude[DirectMissingMethodProblem]("org.apache.spark.deploy.history.HistoryServer.withSparkUI"),
-      ProblemFilters.exclude[IncompatibleTemplateDefProblem]("org.apache.spark.status.api.v1.UIRootFromServletContext"),
       // [SPARK-17671] Spark 2.0 history server summary page is slow even set spark.history.ui.maxApplications
       ProblemFilters.exclude[IncompatibleResultTypeProblem]("org.apache.spark.deploy.history.HistoryServer.getApplicationList"),
       // [SPARK-14743] Improve delegation token handling in secure cluster
@@ -190,14 +187,7 @@
       ProblemFilters.exclude[IncompatibleResultTypeProblem]("org.apache.spark.sql.streaming.StreamingQueryException.startOffset"),
       ProblemFilters.exclude[IncompatibleResultTypeProblem]("org.apache.spark.sql.streaming.StreamingQueryException.endOffset"),
       ProblemFilters.exclude[IncompatibleMethTypeProblem]("org.apache.spark.sql.streaming.StreamingQueryException.this"),
-<<<<<<< HEAD
-      ProblemFilters.exclude[DirectMissingMethodProblem]("org.apache.spark.sql.streaming.StreamingQueryException.query"),
-
-      // [SPARK-18949] [SQL] Add repairTable API to Catalog
-      ProblemFilters.exclude[ReversedMissingMethodProblem]("org.apache.spark.sql.catalog.Catalog.recoverPartitions")
-=======
       ProblemFilters.exclude[DirectMissingMethodProblem]("org.apache.spark.sql.streaming.StreamingQueryException.query")
->>>>>>> 86cd3c08
     )
   }
 
