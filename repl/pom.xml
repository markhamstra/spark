--- conflicted
+++ resolved
@@ -4,11 +4,7 @@
   <parent>
     <groupId>org.spark-project</groupId>
     <artifactId>spark-parent</artifactId>
-<<<<<<< HEAD
-    <version>0.7.0-csd-4-SNAPSHOT</version>
-=======
     <version>0.8.0-candidate-csd-7-SNAPSHOT</version>
->>>>>>> ae96cf83
     <relativePath>../pom.xml</relativePath>
   </parent>
 
@@ -76,10 +72,7 @@
   <profiles>
     <profile>
       <id>hadoop1</id>
-<<<<<<< HEAD
-
-=======
->>>>>>> ae96cf83
+
       <properties>
         <classifier>hadoop1</classifier>
       </properties>
@@ -124,10 +117,7 @@
     </profile>
     <profile>
       <id>hadoop2</id>
-<<<<<<< HEAD
-
-=======
->>>>>>> ae96cf83
+
       <properties>
         <classifier>hadoop2</classifier>
       </properties>
