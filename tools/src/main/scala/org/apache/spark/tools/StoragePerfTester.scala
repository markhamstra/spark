--- conflicted
+++ resolved
@@ -60,11 +60,7 @@
     val hashShuffleManager = sc.env.shuffleManager.asInstanceOf[HashShuffleManager]
 
     def writeOutputBytes(mapId: Int, total: AtomicLong) = {
-<<<<<<< HEAD
-      val shuffle = blockManager.shuffleBlockManager.forMapTask(1, mapId, numOutputSplits,
-=======
       val shuffle = hashShuffleManager.shuffleBlockManager.forMapTask(1, mapId, numOutputSplits,
->>>>>>> 1056e9ec
         new KryoSerializer(sc.conf), new ShuffleWriteMetrics())
       val writers = shuffle.writers
       for (i <- 1 to recordsPerMap) {
