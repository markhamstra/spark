--- conflicted
+++ resolved
@@ -64,47 +64,6 @@
 
   override protected def getPartitions: Array[Partition] = partitionsRDD.partitions
 
-<<<<<<< HEAD
-  override protected def getPreferredLocations(s: Partition): Seq[String] =
-    partitionsRDD.preferredLocations(s)
-
-  override def setName(_name: String): this.type = {
-    if (partitionsRDD.name != null) {
-      partitionsRDD.setName(partitionsRDD.name + ", " + _name)
-    } else {
-      partitionsRDD.setName(_name)
-    }
-    this
-  }
-  setName("VertexRDD")
-
-  /**
-   * Persists the vertex partitions at the specified storage level, ignoring any existing target
-   * storage level.
-   */
-  override def persist(newLevel: StorageLevel): this.type = {
-    partitionsRDD.persist(newLevel)
-    this
-  }
-
-  override def unpersist(blocking: Boolean = true): this.type = {
-    partitionsRDD.unpersist(blocking)
-    this
-  }
-
-  /** Persists the vertex partitions at `targetStorageLevel`, which defaults to MEMORY_ONLY. */
-  override def cache(): this.type = {
-    partitionsRDD.persist(targetStorageLevel)
-    this
-  }
-
-  /** The number of vertices in the RDD. */
-  override def count(): Long = {
-    partitionsRDD.map(_.size.toLong).reduce(_ + _)
-  }
-
-=======
->>>>>>> 1056e9ec
   /**
    * Provides the `RDD[(VertexId, VD)]` equivalent output.
    */
@@ -310,11 +269,7 @@
    * @param defaultVal the vertex attribute to use when creating missing vertices
    */
   def apply[VD: ClassTag](
-<<<<<<< HEAD
-      vertices: RDD[(VertexId, VD)], edges: EdgeRDD[_, _], defaultVal: VD): VertexRDD[VD] = {
-=======
       vertices: RDD[(VertexId, VD)], edges: EdgeRDD[_], defaultVal: VD): VertexRDD[VD] = {
->>>>>>> 1056e9ec
     VertexRDD(vertices, edges, defaultVal, (a, b) => a)
   }
 
