<?xml version="1.0" encoding="UTF-8"?>
<!--
  ~ Licensed to the Apache Software Foundation (ASF) under one or more
  ~ contributor license agreements.  See the NOTICE file distributed with
  ~ this work for additional information regarding copyright ownership.
  ~ The ASF licenses this file to You under the Apache License, Version 2.0
  ~ (the "License"); you may not use this file except in compliance with
  ~ the License.  You may obtain a copy of the License at
  ~
  ~    http://www.apache.org/licenses/LICENSE-2.0
  ~
  ~ Unless required by applicable law or agreed to in writing, software
  ~ distributed under the License is distributed on an "AS IS" BASIS,
  ~ WITHOUT WARRANTIES OR CONDITIONS OF ANY KIND, either express or implied.
  ~ See the License for the specific language governing permissions and
  ~ limitations under the License.
  -->

<project xmlns="http://maven.apache.org/POM/4.0.0" xmlns:xsi="http://www.w3.org/2001/XMLSchema-instance" xsi:schemaLocation="http://maven.apache.org/POM/4.0.0 http://maven.apache.org/xsd/maven-4.0.0.xsd">
  <modelVersion>4.0.0</modelVersion>
  <parent>
    <groupId>org.apache.spark</groupId>
    <artifactId>spark-parent</artifactId>
<<<<<<< HEAD
    <version>0.9.2-candidate-csd-4-SNAPSHOT</version>
=======
    <version>0.9.2-candidate-csd-5-SNAPSHOT</version>
>>>>>>> a76e88b4
    <relativePath>../pom.xml</relativePath>
  </parent>

  <groupId>org.apache.spark</groupId>
  <artifactId>spark-graphx_2.10</artifactId>
  <packaging>jar</packaging>
  <name>Spark Project GraphX</name>
  <url>http://spark-project.org/</url>

  <dependencies>
    <dependency>
      <groupId>org.apache.spark</groupId>
      <artifactId>spark-core_${scala.binary.version}</artifactId>
      <version>${project.version}</version>
    </dependency>
    <dependency>
      <groupId>org.apache.commons</groupId>
      <artifactId>commons-math3</artifactId>
      <version>3.2</version>
    </dependency>
    <dependency>
      <groupId>org.eclipse.jetty</groupId>
      <artifactId>jetty-server</artifactId>
    </dependency>

    <dependency>
      <groupId>org.scalatest</groupId>
      <artifactId>scalatest_${scala.binary.version}</artifactId>
      <scope>test</scope>
    </dependency>
    <dependency>
      <groupId>org.scalacheck</groupId>
      <artifactId>scalacheck_${scala.binary.version}</artifactId>
      <scope>test</scope>
    </dependency>
  </dependencies>
  <build>
    <outputDirectory>target/scala-${scala.binary.version}/classes</outputDirectory>
    <testOutputDirectory>target/scala-${scala.binary.version}/test-classes</testOutputDirectory>
    <plugins>
      <plugin>
        <groupId>org.scalatest</groupId>
        <artifactId>scalatest-maven-plugin</artifactId>
      </plugin>
    </plugins>
  </build>
</project><|MERGE_RESOLUTION|>--- conflicted
+++ resolved
@@ -21,11 +21,7 @@
   <parent>
     <groupId>org.apache.spark</groupId>
     <artifactId>spark-parent</artifactId>
-<<<<<<< HEAD
-    <version>0.9.2-candidate-csd-4-SNAPSHOT</version>
-=======
     <version>0.9.2-candidate-csd-5-SNAPSHOT</version>
->>>>>>> a76e88b4
     <relativePath>../pom.xml</relativePath>
   </parent>
 
