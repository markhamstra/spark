--- conflicted
+++ resolved
@@ -48,20 +48,10 @@
     fi
   fi
 
-<<<<<<< HEAD
-if [ -z "$SBT_MAVEN_PROFILES_ARGS" ]; then
-  export SBT_MAVEN_PROFILES_ARGS="-Pyarn -Phadoop-2.3 -Dhadoop.version=2.3.0"
-fi
-
-export SBT_MAVEN_PROFILES_ARGS="$SBT_MAVEN_PROFILES_ARGS -Pkinesis-asl"
-
-echo "SBT_MAVEN_PROFILES_ARGS=\"$SBT_MAVEN_PROFILES_ARGS\""
-=======
   if [ -z "$SBT_MAVEN_PROFILES_ARGS" ]; then
     export SBT_MAVEN_PROFILES_ARGS="-Pyarn -Phadoop-2.3 -Dhadoop.version=2.3.0"
   fi
 }
->>>>>>> 1056e9ec
 
 export SBT_MAVEN_PROFILES_ARGS="$SBT_MAVEN_PROFILES_ARGS -Pkinesis-asl"
 
@@ -89,12 +79,6 @@
 # Partial solution for SPARK-1455.
 if [ -n "$AMPLAB_JENKINS" ]; then
   git fetch origin master:master
-<<<<<<< HEAD
-  diffs=`git diff --name-only master | grep "^\(sql/\)\|\(bin/spark-sql\)\|\(sbin/start-thriftserver.sh\)"`
-  if [ -n "$diffs" ]; then
-    echo "Detected changes in SQL. Will run Hive test suite."
-    _RUN_SQL_TESTS=true
-=======
   
   sql_diffs=$(
     git diff --name-only master \
@@ -114,7 +98,6 @@
       echo "[info] Detected no changes except in SQL. Will only run SQL tests."
       _SQL_TESTS_ONLY=true
     fi
->>>>>>> 1056e9ec
   fi
 fi
 
@@ -126,27 +109,14 @@
 echo "Running Apache RAT checks"
 echo "========================================================================="
 
-<<<<<<< HEAD
-=======
 CURRENT_BLOCK=$BLOCK_RAT
 
 ./dev/check-license
 
->>>>>>> 1056e9ec
 echo ""
 echo "========================================================================="
 echo "Running Scala style checks"
 echo "========================================================================="
-<<<<<<< HEAD
-dev/lint-scala
-
-echo ""
-echo "========================================================================="
-echo "Running Python style checks"
-echo "========================================================================="
-dev/lint-python
-
-=======
 
 CURRENT_BLOCK=$BLOCK_SCALA_STYLE
 
@@ -192,31 +162,11 @@
     | grep -v -e "info.*Resolving" -e "warn.*Merging" -e "info.*Including"
 }
 
->>>>>>> 1056e9ec
 echo ""
 echo "========================================================================="
 echo "Running Spark unit tests"
 echo "========================================================================="
 
-<<<<<<< HEAD
-# Build Spark; we always build with Hive because the PySpark SparkSQL tests need it.
-# echo "q" is needed because sbt on encountering a build file with failure
-# (either resolution or compilation) prompts the user for input either q, r,
-# etc to quit or retry. This echo is there to make it not block.
-BUILD_MVN_PROFILE_ARGS="$SBT_MAVEN_PROFILES_ARGS -Phive -Phive-thriftserver "
-echo -e "q\n" | sbt/sbt $BUILD_MVN_PROFILE_ARGS clean package assembly/assembly | \
-  grep -v -e "info.*Resolving" -e "warn.*Merging" -e "info.*Including"
-
-# If the Spark SQL tests are enabled, run the tests with the Hive profiles enabled:
-if [ -n "$_RUN_SQL_TESTS" ]; then
-  SBT_MAVEN_PROFILES_ARGS="$SBT_MAVEN_PROFILES_ARGS -Phive"
-fi
-# echo "q" is needed because sbt on encountering a build file with failure
-# (either resolution or compilation) prompts the user for input either q, r,
-# etc to quit or retry. This echo is there to make it not block.
-echo -e "q\n" | sbt/sbt $SBT_MAVEN_PROFILES_ARGS test | \
-  grep -v -e "info.*Resolving" -e "warn.*Merging" -e "info.*Including"
-=======
 CURRENT_BLOCK=$BLOCK_SPARK_UNIT_TESTS
 
 {
@@ -248,7 +198,6 @@
     | sbt/sbt $SBT_MAVEN_PROFILES_ARGS "${SBT_MAVEN_TEST_ARGS[@]}" \
     | grep -v -e "info.*Resolving" -e "warn.*Merging" -e "info.*Including"
 }
->>>>>>> 1056e9ec
 
 echo ""
 echo "========================================================================="
