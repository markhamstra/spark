--- conflicted
+++ resolved
@@ -30,132 +30,6 @@
 
 COMMENTS_URL="https://api.github.com/repos/apache/spark/issues/$ghprbPullId/comments"
 PULL_REQUEST_URL="https://github.com/apache/spark/pull/$ghprbPullId"
-<<<<<<< HEAD
-
-COMMIT_URL="https://github.com/apache/spark/commit/${ghprbActualCommit}"
-# GitHub doesn't auto-link short hashes when submitted via the API, unfortunately. :(
-SHORT_COMMIT_HASH="${ghprbActualCommit:0:7}"
-
-TESTS_TIMEOUT="120m" # format: http://linux.die.net/man/1/timeout
-
-function post_message () {
-  local message=$1
-  local data="{\"body\": \"$message\"}"
-  local HTTP_CODE_HEADER="HTTP Response Code: "
-  
-  echo "Attempting to post to Github..."
-  
-  local curl_output=$(
-    curl `#--dump-header -` \
-      --silent \
-      --user x-oauth-basic:$GITHUB_OAUTH_KEY \
-      --request POST \
-      --data "$data" \
-      --write-out "${HTTP_CODE_HEADER}%{http_code}\n" \
-      --header "Content-Type: application/json" \
-      "$COMMENTS_URL" #> /dev/null #| "$FWDIR/dev/jq" .id #| head -n 8
-  )
-  local curl_status=${PIPESTATUS[0]}
-
-  if [ "$curl_status" -ne 0 ]; then
-      echo "Failed to post message to GitHub." >&2
-      echo " > curl_status: ${curl_status}" >&2
-      echo " > curl_output: ${curl_output}" >&2
-      echo " > data: ${data}" >&2
-      # exit $curl_status
-  fi
-  
-  local api_response=$(
-    echo "${curl_output}" \
-    | grep -v -e "^${HTTP_CODE_HEADER}"
-  )
-  
-  local http_code=$(
-    echo "${curl_output}" \
-    | grep -e "^${HTTP_CODE_HEADER}" \
-    | sed -r -e "s/^${HTTP_CODE_HEADER}//g"
-  )
-
-  if [ -n "$http_code" ] && [ "$http_code" -ne "201" ]; then
-      echo " > http_code: ${http_code}." >&2
-      echo " > api_response: ${api_response}" >&2
-      echo " > data: ${data}" >&2
-  fi
-  
-  if [ "$curl_status" -eq 0 ] && [ "$http_code" -eq "201" ]; then
-    echo " > Post successful."
-  fi
-}
-
-# check PR merge-ability and check for new public classes
-{
-  if [ "$sha1" == "$ghprbActualCommit" ]; then
-    merge_note=" * This patch **does not** merge cleanly!"
-  else
-    merge_note=" * This patch merges cleanly."
-
-    source_files=$(
-        git diff master --name-only \
-      | grep -v -e "\/test"                         `# ignore files in test directories` \
-      | grep -e "\.py$" -e "\.java$" -e "\.scala$"  `# include only code files` \
-      | tr "\n" " "
-    )
-    new_public_classes=$(
-        git diff master ${source_files}         `# diff this patch against master and...` \
-      | grep "^\+"                              `# filter in only added lines` \
-      | sed -r -e "s/^\+//g"                    `# remove the leading +` \
-      | grep -e "trait " -e "class "            `# filter in lines with these key words` \
-      | grep -e "{" -e "("                      `# filter in lines with these key words, too` \
-      | grep -v -e "\@\@" -e "private"          `# exclude lines with these words` \
-      | grep -v -e "^// " -e "^/\*" -e "^ \* "  `# exclude comment lines` \
-      | sed -r -e "s/\{.*//g"                   `# remove from the { onwards` \
-      | sed -r -e "s/\}//g"                     `# just in case, remove }; they mess the JSON` \
-      | sed -r -e "s/\"/\\\\\"/g"               `# escape double quotes; they mess the JSON` \
-      | sed -r -e "s/^(.*)$/\`\1\`/g"           `# surround with backticks for style` \
-      | sed -r -e "s/^/  \* /g"                 `# prepend '  *' to start of line` \
-      | sed -r -e "s/$/\\\n/g"                  `# append newline to end of line` \
-      | tr -d "\n"                              `# remove actual LF characters`
-    )
-
-    if [ "$new_public_classes" == "" ]; then
-      public_classes_note=" * This patch adds no public classes."
-    else
-      public_classes_note=" * This patch adds the following public classes _(experimental)_:"
-      public_classes_note="${public_classes_note}\n${new_public_classes}"
-    fi
-  fi
-}
-
-# post start message
-{
-  start_message="\
-  [QA tests have started](${BUILD_URL}consoleFull) for \
-  PR $ghprbPullId at commit [\`${SHORT_COMMIT_HASH}\`](${COMMIT_URL})."
-  
-  start_message="${start_message}\n${merge_note}"
-  # start_message="${start_message}\n${public_classes_note}"
-  
-  post_message "$start_message"
-}
-
-# run tests
-{
-  timeout "${TESTS_TIMEOUT}" ./dev/run-tests
-  test_result="$?"
-
-  if [ "$test_result" -eq "124" ]; then
-    fail_message="**[Tests timed out](${BUILD_URL}consoleFull)** after \
-    a configured wait of \`${TESTS_TIMEOUT}\`."
-    post_message "$fail_message"
-    exit $test_result
-  else
-    if [ "$test_result" -eq "0" ]; then
-      test_result_note=" * This patch **passes** unit tests."
-    else
-      test_result_note=" * This patch **fails** unit tests."
-    fi
-  fi
-=======
 
 # Important Environment Variables
 # ---
@@ -345,17 +219,12 @@
   fi
 
   send_archived_logs
->>>>>>> 1056e9ec
 }
 
 # post end message
 {
   result_message="\
-<<<<<<< HEAD
-  [QA tests have finished](${BUILD_URL}consoleFull) for \
-=======
   [Test build ${BUILD_DISPLAY_NAME} has finished](${BUILD_URL}consoleFull) for \
->>>>>>> 1056e9ec
   PR $ghprbPullId at commit [\`${SHORT_COMMIT_HASH}\`](${COMMIT_URL})."
 
   result_message="${result_message}\n${test_result_note}"
