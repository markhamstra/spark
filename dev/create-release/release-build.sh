#!/usr/bin/env bash

#
# Licensed to the Apache Software Foundation (ASF) under one or more
# contributor license agreements.  See the NOTICE file distributed with
# this work for additional information regarding copyright ownership.
# The ASF licenses this file to You under the Apache License, Version 2.0
# (the "License"); you may not use this file except in compliance with
# the License.  You may obtain a copy of the License at
#
#    http://www.apache.org/licenses/LICENSE-2.0
#
# Unless required by applicable law or agreed to in writing, software
# distributed under the License is distributed on an "AS IS" BASIS,
# WITHOUT WARRANTIES OR CONDITIONS OF ANY KIND, either express or implied.
# See the License for the specific language governing permissions and
# limitations under the License.
#

function exit_with_usage {
  cat << EOF
usage: release-build.sh <package|docs|publish-snapshot|publish-release>
Creates build deliverables from a Spark commit.

Top level targets are
  package: Create binary packages and copy them to home.apache
  docs: Build docs and copy them to home.apache
  publish-snapshot: Publish snapshot release to Apache snapshots
  publish-release: Publish a release to Apache release repo

All other inputs are environment variables

GIT_REF - Release tag or commit to build from
SPARK_VERSION - Release identifier used when publishing
SPARK_PACKAGE_VERSION - Release identifier in top level package directory
REMOTE_PARENT_DIR - Parent in which to create doc or release builds.
REMOTE_PARENT_MAX_LENGTH - If set, parent directory will be cleaned to only
 have this number of subdirectories (by deleting old ones). WARNING: This deletes data.

ASF_USERNAME - Username of ASF committer account
ASF_PASSWORD - Password of ASF committer account
ASF_RSA_KEY - RSA private key file for ASF committer account

GPG_KEY - GPG key used to sign release artifacts
GPG_PASSPHRASE - Passphrase for GPG key
EOF
  exit 1
}

set -e

if [ $# -eq 0 ]; then
  exit_with_usage
fi

if [[ $@ == *"help"* ]]; then
  exit_with_usage
fi

for env in ASF_USERNAME ASF_RSA_KEY GPG_PASSPHRASE GPG_KEY; do
  if [ -z "${!env}" ]; then
    echo "ERROR: $env must be set to run this script"
    exit_with_usage
  fi
done

# Explicitly set locale in order to make `sort` output consistent across machines.
# See https://stackoverflow.com/questions/28881 for more details.
export LC_ALL=C

# Commit ref to checkout when building
GIT_REF=${GIT_REF:-master}

# Destination directory parent on remote server
REMOTE_PARENT_DIR=${REMOTE_PARENT_DIR:-/home/$ASF_USERNAME/public_html}

GPG="gpg --no-tty --batch"
NEXUS_ROOT=https://repository.apache.org/service/local/staging
NEXUS_PROFILE=d63f592e7eac0 # Profile for Spark staging uploads
BASE_DIR=$(pwd)

MVN="build/mvn --force"
PUBLISH_PROFILES="-Pmesos -Pyarn -Phive -Phive-thriftserver"
PUBLISH_PROFILES="$PUBLISH_PROFILES -Pspark-ganglia-lgpl -Pkinesis-asl"

rm -rf spark
git clone https://git-wip-us.apache.org/repos/asf/spark.git
cd spark
git checkout $GIT_REF
git_hash=`git rev-parse --short HEAD`
echo "Checked out Spark git hash $git_hash"

if [ -z "$SPARK_VERSION" ]; then
  SPARK_VERSION=$($MVN help:evaluate -Dexpression=project.version \
    | grep -v INFO | grep -v WARNING | grep -v Download)
fi

if [ -z "$SPARK_PACKAGE_VERSION" ]; then
  SPARK_PACKAGE_VERSION="${SPARK_VERSION}-$(date +%Y_%m_%d_%H_%M)-${git_hash}"
fi

DEST_DIR_NAME="spark-$SPARK_PACKAGE_VERSION"

function LFTP {
  SSH="ssh -o ConnectTimeout=300 -o StrictHostKeyChecking=no -i $ASF_RSA_KEY"
  COMMANDS=$(cat <<EOF
     set net:max-retries 1 &&
     set sftp:connect-program $SSH &&
     connect -u $ASF_USERNAME,p sftp://home.apache.org &&
     $@
EOF
)
  lftp --norc -c "$COMMANDS"
}
export -f LFTP


git clean -d -f -x
rm .gitignore
rm -rf .git
cd ..

if [ -n "$REMOTE_PARENT_MAX_LENGTH" ]; then
  old_dirs=$(
    LFTP nlist $REMOTE_PARENT_DIR \
        | grep -v "^\." \
        | sort -r \
        | tail -n +$REMOTE_PARENT_MAX_LENGTH)
  for old_dir in $old_dirs; do
    echo "Removing directory: $old_dir"
    LFTP "rm -rf $REMOTE_PARENT_DIR/$old_dir && exit 0"
  done
fi

if [[ "$1" == "package" ]]; then
  # Source and binary tarballs
  echo "Packaging release tarballs"
  cp -r spark spark-$SPARK_VERSION
  tar cvzf spark-$SPARK_VERSION.tgz spark-$SPARK_VERSION
  echo $GPG_PASSPHRASE | $GPG --passphrase-fd 0 --armour --output spark-$SPARK_VERSION.tgz.asc \
    --detach-sig spark-$SPARK_VERSION.tgz
  echo $GPG_PASSPHRASE | $GPG --passphrase-fd 0 --print-md MD5 spark-$SPARK_VERSION.tgz > \
    spark-$SPARK_VERSION.tgz.md5
  echo $GPG_PASSPHRASE | $GPG --passphrase-fd 0 --print-md \
    SHA512 spark-$SPARK_VERSION.tgz > spark-$SPARK_VERSION.tgz.sha
  rm -rf spark-$SPARK_VERSION

  # Updated for each binary build
  make_binary_release() {
    NAME=$1
    FLAGS=$2
    ZINC_PORT=$3
    BUILD_PACKAGE=$4
    cp -r spark spark-$SPARK_VERSION-bin-$NAME

    cd spark-$SPARK_VERSION-bin-$NAME

    # TODO There should probably be a flag to make-distribution to allow 2.10 support
    if [[ $FLAGS == *scala-2.10* ]]; then
      ./dev/change-scala-version.sh 2.10
    fi

    export ZINC_PORT=$ZINC_PORT
    echo "Creating distribution: $NAME ($FLAGS)"

    # Write out the VERSION to PySpark version info we rewrite the - into a . and SNAPSHOT
    # to dev0 to be closer to PEP440.
    PYSPARK_VERSION=`echo "$SPARK_VERSION" |  sed -r "s/-/./" | sed -r "s/SNAPSHOT/dev0/"`
    echo "__version__='$PYSPARK_VERSION'" > python/pyspark/version.py

    # Get maven home set by MVN
    MVN_HOME=`$MVN -version 2>&1 | grep 'Maven home' | awk '{print $NF}'`


    if [ -z "$BUILD_PACKAGE" ]; then
      echo "Creating distribution without PIP/R package"
      ./dev/make-distribution.sh --name $NAME --mvn $MVN_HOME/bin/mvn --tgz $FLAGS \
        -DzincPort=$ZINC_PORT 2>&1 >  ../binary-release-$NAME.log
      cd ..
    elif [[ "$BUILD_PACKAGE" == "withr" ]]; then
      echo "Creating distribution with R package"
      ./dev/make-distribution.sh --name $NAME --mvn $MVN_HOME/bin/mvn --tgz --r $FLAGS \
        -DzincPort=$ZINC_PORT 2>&1 >  ../binary-release-$NAME.log
      cd ..

      echo "Copying and signing R source package"
      R_DIST_NAME=SparkR_$SPARK_VERSION.tar.gz
      cp spark-$SPARK_VERSION-bin-$NAME/R/$R_DIST_NAME .

      echo $GPG_PASSPHRASE | $GPG --passphrase-fd 0 --armour \
        --output $R_DIST_NAME.asc \
        --detach-sig $R_DIST_NAME
      echo $GPG_PASSPHRASE | $GPG --passphrase-fd 0 --print-md \
        MD5 $R_DIST_NAME > \
        $R_DIST_NAME.md5
      echo $GPG_PASSPHRASE | $GPG --passphrase-fd 0 --print-md \
        SHA512 $R_DIST_NAME > \
        $R_DIST_NAME.sha
    else
      echo "Creating distribution with PIP package"
      ./dev/make-distribution.sh --name $NAME --mvn $MVN_HOME/bin/mvn --tgz --pip $FLAGS \
        -DzincPort=$ZINC_PORT 2>&1 >  ../binary-release-$NAME.log
      cd ..

      echo "Copying and signing python distribution"
      PYTHON_DIST_NAME=pyspark-$PYSPARK_VERSION.tar.gz
      cp spark-$SPARK_VERSION-bin-$NAME/python/dist/$PYTHON_DIST_NAME .

      echo $GPG_PASSPHRASE | $GPG --passphrase-fd 0 --armour \
        --output $PYTHON_DIST_NAME.asc \
        --detach-sig $PYTHON_DIST_NAME
      echo $GPG_PASSPHRASE | $GPG --passphrase-fd 0 --print-md \
        MD5 $PYTHON_DIST_NAME > \
        $PYTHON_DIST_NAME.md5
      echo $GPG_PASSPHRASE | $GPG --passphrase-fd 0 --print-md \
        SHA512 $PYTHON_DIST_NAME > \
        $PYTHON_DIST_NAME.sha
    fi

    echo "Copying and signing regular binary distribution"
    cp spark-$SPARK_VERSION-bin-$NAME/spark-$SPARK_VERSION-bin-$NAME.tgz .
    echo $GPG_PASSPHRASE | $GPG --passphrase-fd 0 --armour \
      --output spark-$SPARK_VERSION-bin-$NAME.tgz.asc \
      --detach-sig spark-$SPARK_VERSION-bin-$NAME.tgz
    echo $GPG_PASSPHRASE | $GPG --passphrase-fd 0 --print-md \
      MD5 spark-$SPARK_VERSION-bin-$NAME.tgz > \
      spark-$SPARK_VERSION-bin-$NAME.tgz.md5
    echo $GPG_PASSPHRASE | $GPG --passphrase-fd 0 --print-md \
      SHA512 spark-$SPARK_VERSION-bin-$NAME.tgz > \
      spark-$SPARK_VERSION-bin-$NAME.tgz.sha
  }

  # TODO: Check exit codes of children here:
  # http://stackoverflow.com/questions/1570262/shell-get-exit-code-of-background-process

  # We increment the Zinc port each time to avoid OOM's and other craziness if multiple builds
  # share the same Zinc server.
  FLAGS="-Psparkr -Phive -Phive-thriftserver -Pyarn -Pmesos"
<<<<<<< HEAD
  make_binary_release "hadoop2.3" "-Phadoop-2.3 $FLAGS" "3033" &
  make_binary_release "hadoop2.4" "-Phadoop-2.4 $FLAGS" "3034" &
  make_binary_release "hadoop2.6" "-Phadoop-2.6 $FLAGS" "3035" "withr" &
  make_binary_release "hadoop2.7" "-Phadoop-2.7 $FLAGS" "3036" "withpip" &
  make_binary_release "hadoop2.4-without-hive" "-Psparkr -Phadoop-2.4 -Pyarn -Pmesos" "3037" &
=======
  make_binary_release "hadoop2.6" "-Phadoop-2.6 $FLAGS" "3035" "withr" &
  make_binary_release "hadoop2.7" "-Phadoop-2.7 $FLAGS" "3036" "withpip" &
>>>>>>> 86cd3c08
  make_binary_release "without-hadoop" "-Psparkr -Phadoop-provided -Pyarn -Pmesos" "3038" &
  wait
  rm -rf spark-$SPARK_VERSION-bin-*/

  # Copy data
  dest_dir="$REMOTE_PARENT_DIR/${DEST_DIR_NAME}-bin"
  echo "Copying release tarballs to $dest_dir"
  # Put to new directory:
  LFTP mkdir -p $dest_dir || true
  LFTP mput -O $dest_dir 'spark-*'
  LFTP mput -O $dest_dir 'pyspark-*'
  LFTP mput -O $dest_dir 'SparkR_*'
  # Delete /latest directory and rename new upload to /latest
  LFTP "rm -r -f $REMOTE_PARENT_DIR/latest || exit 0"
  LFTP mv $dest_dir "$REMOTE_PARENT_DIR/latest"
  # Re-upload a second time and leave the files in the timestamped upload directory:
  LFTP mkdir -p $dest_dir || true
  LFTP mput -O $dest_dir 'spark-*'
  LFTP mput -O $dest_dir 'pyspark-*'
  LFTP mput -O $dest_dir 'SparkR_*'
  exit 0
fi

if [[ "$1" == "docs" ]]; then
  # Documentation
  cd spark
  echo "Building Spark docs"
  dest_dir="$REMOTE_PARENT_DIR/${DEST_DIR_NAME}-docs"
  cd docs
  # TODO: Make configurable to add this: PRODUCTION=1
  PRODUCTION=1 RELEASE_VERSION="$SPARK_VERSION" jekyll build
  echo "Copying release documentation to $dest_dir"
  # Put to new directory:
  LFTP mkdir -p $dest_dir || true
  LFTP mirror -R _site $dest_dir
  # Delete /latest directory and rename new upload to /latest
  LFTP "rm -r -f $REMOTE_PARENT_DIR/latest || exit 0"
  LFTP mv $dest_dir "$REMOTE_PARENT_DIR/latest"
  # Re-upload a second time and leave the files in the timestamped upload directory:
  LFTP mkdir -p $dest_dir || true
  LFTP mirror -R _site $dest_dir
  cd ..
  exit 0
fi

if [[ "$1" == "publish-snapshot" ]]; then
  cd spark
  # Publish Spark to Maven release repo
  echo "Deploying Spark SNAPSHOT at '$GIT_REF' ($git_hash)"
  echo "Publish version is $SPARK_VERSION"
  if [[ ! $SPARK_VERSION == *"SNAPSHOT"* ]]; then
    echo "ERROR: Snapshots must have a version containing SNAPSHOT"
    echo "ERROR: You gave version '$SPARK_VERSION'"
    exit 1
  fi
  # Coerce the requested version
  $MVN versions:set -DnewVersion=$SPARK_VERSION
  tmp_settings="tmp-settings.xml"
  echo "<settings><servers><server>" > $tmp_settings
  echo "<id>apache.snapshots.https</id><username>$ASF_USERNAME</username>" >> $tmp_settings
  echo "<password>$ASF_PASSWORD</password>" >> $tmp_settings
  echo "</server></servers></settings>" >> $tmp_settings

  # Generate random point for Zinc
  export ZINC_PORT=$(python -S -c "import random; print random.randrange(3030,4030)")

  $MVN -DzincPort=$ZINC_PORT --settings $tmp_settings -DskipTests $PUBLISH_PROFILES deploy
  ./dev/change-scala-version.sh 2.10
  $MVN -DzincPort=$ZINC_PORT -Dscala-2.10 --settings $tmp_settings \
    -DskipTests $PUBLISH_PROFILES clean deploy

  # Clean-up Zinc nailgun process
  /usr/sbin/lsof -P |grep $ZINC_PORT | grep LISTEN | awk '{ print $2; }' | xargs kill

  rm $tmp_settings
  cd ..
  exit 0
fi

if [[ "$1" == "publish-release" ]]; then
  cd spark
  # Publish Spark to Maven release repo
  echo "Publishing Spark checkout at '$GIT_REF' ($git_hash)"
  echo "Publish version is $SPARK_VERSION"
  # Coerce the requested version
  $MVN versions:set -DnewVersion=$SPARK_VERSION

  # Using Nexus API documented here:
  # https://support.sonatype.com/entries/39720203-Uploading-to-a-Staging-Repository-via-REST-API
  echo "Creating Nexus staging repository"
  repo_request="<promoteRequest><data><description>Apache Spark $SPARK_VERSION (commit $git_hash)</description></data></promoteRequest>"
  out=$(curl -X POST -d "$repo_request" -u $ASF_USERNAME:$ASF_PASSWORD \
    -H "Content-Type:application/xml" -v \
    $NEXUS_ROOT/profiles/$NEXUS_PROFILE/start)
  staged_repo_id=$(echo $out | sed -e "s/.*\(orgapachespark-[0-9]\{4\}\).*/\1/")
  echo "Created Nexus staging repository: $staged_repo_id"

  tmp_repo=$(mktemp -d spark-repo-XXXXX)

  # Generate random point for Zinc
  export ZINC_PORT=$(python -S -c "import random; print random.randrange(3030,4030)")

  $MVN -DzincPort=$ZINC_PORT -Dmaven.repo.local=$tmp_repo -DskipTests $PUBLISH_PROFILES clean install

  ./dev/change-scala-version.sh 2.10

  $MVN -DzincPort=$ZINC_PORT -Dmaven.repo.local=$tmp_repo -Dscala-2.10 \
    -DskipTests $PUBLISH_PROFILES clean install

  # Clean-up Zinc nailgun process
  /usr/sbin/lsof -P |grep $ZINC_PORT | grep LISTEN | awk '{ print $2; }' | xargs kill

  ./dev/change-version-to-2.10.sh

  pushd $tmp_repo/org/apache/spark

  # Remove any extra files generated during install
  find . -type f |grep -v \.jar |grep -v \.pom | xargs rm

  echo "Creating hash and signature files"
  for file in $(find . -type f)
  do
    echo $GPG_PASSPHRASE | $GPG --passphrase-fd 0 --output $file.asc \
      --detach-sig --armour $file;
    if [ $(command -v md5) ]; then
      # Available on OS X; -q to keep only hash
      md5 -q $file > $file.md5
    else
      # Available on Linux; cut to keep only hash
      md5sum $file | cut -f1 -d' ' > $file.md5
    fi
    sha1sum $file | cut -f1 -d' ' > $file.sha1
  done

  nexus_upload=$NEXUS_ROOT/deployByRepositoryId/$staged_repo_id
  echo "Uplading files to $nexus_upload"
  for file in $(find . -type f)
  do
    # strip leading ./
    file_short=$(echo $file | sed -e "s/\.\///")
    dest_url="$nexus_upload/org/apache/spark/$file_short"
    echo "  Uploading $file_short"
    curl -u $ASF_USERNAME:$ASF_PASSWORD --upload-file $file_short $dest_url
  done

  echo "Closing nexus staging repository"
  repo_request="<promoteRequest><data><stagedRepositoryId>$staged_repo_id</stagedRepositoryId><description>Apache Spark $SPARK_VERSION (commit $git_hash)</description></data></promoteRequest>"
  out=$(curl -X POST -d "$repo_request" -u $ASF_USERNAME:$ASF_PASSWORD \
    -H "Content-Type:application/xml" -v \
    $NEXUS_ROOT/profiles/$NEXUS_PROFILE/finish)
  echo "Closed Nexus staging repository: $staged_repo_id"
  popd
  rm -rf $tmp_repo
  cd ..
  exit 0
fi

cd ..
rm -rf spark
echo "ERROR: expects to be called with 'package', 'docs', 'publish-release' or 'publish-snapshot'"<|MERGE_RESOLUTION|>--- conflicted
+++ resolved
@@ -236,16 +236,8 @@
   # We increment the Zinc port each time to avoid OOM's and other craziness if multiple builds
   # share the same Zinc server.
   FLAGS="-Psparkr -Phive -Phive-thriftserver -Pyarn -Pmesos"
-<<<<<<< HEAD
-  make_binary_release "hadoop2.3" "-Phadoop-2.3 $FLAGS" "3033" &
-  make_binary_release "hadoop2.4" "-Phadoop-2.4 $FLAGS" "3034" &
   make_binary_release "hadoop2.6" "-Phadoop-2.6 $FLAGS" "3035" "withr" &
   make_binary_release "hadoop2.7" "-Phadoop-2.7 $FLAGS" "3036" "withpip" &
-  make_binary_release "hadoop2.4-without-hive" "-Psparkr -Phadoop-2.4 -Pyarn -Pmesos" "3037" &
-=======
-  make_binary_release "hadoop2.6" "-Phadoop-2.6 $FLAGS" "3035" "withr" &
-  make_binary_release "hadoop2.7" "-Phadoop-2.7 $FLAGS" "3036" "withpip" &
->>>>>>> 86cd3c08
   make_binary_release "without-hadoop" "-Psparkr -Phadoop-provided -Pyarn -Pmesos" "3038" &
   wait
   rm -rf spark-$SPARK_VERSION-bin-*/
