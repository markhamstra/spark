--- conflicted
+++ resolved
@@ -27,16 +27,10 @@
 echo -e "q\n" | sbt/sbt oldDeps/update
 rm -f .generated-mima*
 
-<<<<<<< HEAD
-export SPARK_CLASSPATH=`find lib_managed \( -name '*spark*jar' -a -type f \) | tr "\\n" ":"`
-echo "SPARK_CLASSPATH=$SPARK_CLASSPATH"
-
-=======
 # Generate Mima Ignore is called twice, first with latest built jars 
 # on the classpath and then again with previous version jars on the classpath.
 # Because of a bug in GenerateMIMAIgnore that when old jars are ahead on classpath
 # it did not process the new classes (which are in assembly jar). 
->>>>>>> 1056e9ec
 ./bin/spark-class org.apache.spark.tools.GenerateMIMAIgnore
 
 export SPARK_CLASSPATH="`find lib_managed \( -name '*spark*jar' -a -type f \) | tr "\\n" ":"`"
