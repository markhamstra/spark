--- conflicted
+++ resolved
@@ -21,11 +21,7 @@
   <parent>
     <groupId>org.apache.spark</groupId>
     <artifactId>spark-parent</artifactId>
-<<<<<<< HEAD
-    <version>0.9.0-candidate-csd-1-SNAPSHOT</version>
-=======
-    <version>0.9.1-incubating-SNAPSHOT</version>
->>>>>>> 7bde72ec
+    <version>0.9.1-candidate-csd-1-SNAPSHOT</version>
     <relativePath>../pom.xml</relativePath>
   </parent>
 
