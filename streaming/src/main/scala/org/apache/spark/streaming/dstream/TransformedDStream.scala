/*
 * Licensed to the Apache Software Foundation (ASF) under one or more
 * contributor license agreements.  See the NOTICE file distributed with
 * this work for additional information regarding copyright ownership.
 * The ASF licenses this file to You under the Apache License, Version 2.0
 * (the "License"); you may not use this file except in compliance with
 * the License.  You may obtain a copy of the License at
 *
 *    http://www.apache.org/licenses/LICENSE-2.0
 *
 * Unless required by applicable law or agreed to in writing, software
 * distributed under the License is distributed on an "AS IS" BASIS,
 * WITHOUT WARRANTIES OR CONDITIONS OF ANY KIND, either express or implied.
 * See the License for the specific language governing permissions and
 * limitations under the License.
 */

package org.apache.spark.streaming.dstream

import org.apache.spark.rdd.RDD
import org.apache.spark.streaming.{Duration, DStream, Time}
import scala.reflect.ClassTag

private[streaming]
<<<<<<< HEAD
class TransformedDStream[U: ClassManifest] (
=======
class TransformedDStream[U: ClassTag] (
>>>>>>> 2fd781d3
    parents: Seq[DStream[_]],
    transformFunc: (Seq[RDD[_]], Time) => RDD[U]
  ) extends DStream[U](parents.head.ssc) {

  require(parents.length > 0, "List of DStreams to transform is empty")
  require(parents.map(_.ssc).distinct.size == 1, "Some of the DStreams have different contexts")
  require(parents.map(_.slideDuration).distinct.size == 1,
    "Some of the DStreams have different slide durations")

  override def dependencies = parents.toList

  override def slideDuration: Duration = parents.head.slideDuration

  override def compute(validTime: Time): Option[RDD[U]] = {
    val parentRDDs = parents.map(_.getOrCompute(validTime).orNull).toSeq
    Some(transformFunc(parentRDDs, validTime))
  }
}<|MERGE_RESOLUTION|>--- conflicted
+++ resolved
@@ -22,11 +22,7 @@
 import scala.reflect.ClassTag
 
 private[streaming]
-<<<<<<< HEAD
-class TransformedDStream[U: ClassManifest] (
-=======
 class TransformedDStream[U: ClassTag] (
->>>>>>> 2fd781d3
     parents: Seq[DStream[_]],
     transformFunc: (Seq[RDD[_]], Time) => RDD[U]
   ) extends DStream[U](parents.head.ssc) {
