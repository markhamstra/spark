/*
 * Licensed to the Apache Software Foundation (ASF) under one or more
 * contributor license agreements.  See the NOTICE file distributed with
 * this work for additional information regarding copyright ownership.
 * The ASF licenses this file to You under the Apache License, Version 2.0
 * (the "License"); you may not use this file except in compliance with
 * the License.  You may obtain a copy of the License at
 *
 *    http://www.apache.org/licenses/LICENSE-2.0
 *
 * Unless required by applicable law or agreed to in writing, software
 * distributed under the License is distributed on an "AS IS" BASIS,
 * WITHOUT WARRANTIES OR CONDITIONS OF ANY KIND, either express or implied.
 * See the License for the specific language governing permissions and
 * limitations under the License.
 */

package org.apache.spark.streaming.dstream

import scala.collection.mutable.ArrayBuffer
import scala.reflect.ClassTag

import org.apache.hadoop.conf.Configuration
import org.apache.hadoop.mapred.{JobConf, OutputFormat}
import org.apache.hadoop.mapreduce.{OutputFormat => NewOutputFormat}

import org.apache.spark.{HashPartitioner, Partitioner, SerializableWritable}
import org.apache.spark.rdd.RDD
import org.apache.spark.SparkContext._
import org.apache.spark.streaming.{Duration, Time}
import org.apache.spark.streaming.StreamingContext._

/**
 * Extra functions available on DStream of (key, value) pairs through an implicit conversion.
 * Import `org.apache.spark.streaming.StreamingContext._` at the top of your program to use
 * these functions.
 */
class PairDStreamFunctions[K, V](self: DStream[(K,V)])
    (implicit kt: ClassTag[K], vt: ClassTag[V], ord: Ordering[K])
  extends Serializable
{
  private[streaming] def ssc = self.ssc

  private[streaming] def defaultPartitioner(numPartitions: Int = self.ssc.sc.defaultParallelism) = {
    new HashPartitioner(numPartitions)
  }

  /**
   * Return a new DStream by applying `groupByKey` to each RDD. Hash partitioning is used to
   * generate the RDDs with Spark's default number of partitions.
   */
  def groupByKey(): DStream[(K, Iterable[V])] = {
    groupByKey(defaultPartitioner())
  }

  /**
   * Return a new DStream by applying `groupByKey` to each RDD. Hash partitioning is used to
   * generate the RDDs with `numPartitions` partitions.
   */
  def groupByKey(numPartitions: Int): DStream[(K, Iterable[V])] = {
    groupByKey(defaultPartitioner(numPartitions))
  }

  /**
   * Return a new DStream by applying `groupByKey` on each RDD. The supplied
   * org.apache.spark.Partitioner is used to control the partitioning of each RDD.
   */
  def groupByKey(partitioner: Partitioner): DStream[(K, Iterable[V])] = {
    val createCombiner = (v: V) => ArrayBuffer[V](v)
    val mergeValue = (c: ArrayBuffer[V], v: V) => (c += v)
    val mergeCombiner = (c1: ArrayBuffer[V], c2: ArrayBuffer[V]) => (c1 ++ c2)
    combineByKey(createCombiner, mergeValue, mergeCombiner, partitioner)
      .asInstanceOf[DStream[(K, Iterable[V])]]
  }

  /**
   * Return a new DStream by applying `reduceByKey` to each RDD. The values for each key are
   * merged using the associative reduce function. Hash partitioning is used to generate the RDDs
   * with Spark's default number of partitions.
   */
  def reduceByKey(reduceFunc: (V, V) => V): DStream[(K, V)] = {
    reduceByKey(reduceFunc, defaultPartitioner())
  }

  /**
   * Return a new DStream by applying `reduceByKey` to each RDD. The values for each key are
   * merged using the supplied reduce function. Hash partitioning is used to generate the RDDs
   * with `numPartitions` partitions.
   */
  def reduceByKey(reduceFunc: (V, V) => V, numPartitions: Int): DStream[(K, V)] = {
    reduceByKey(reduceFunc, defaultPartitioner(numPartitions))
  }

  /**
   * Return a new DStream by applying `reduceByKey` to each RDD. The values for each key are
   * merged using the supplied reduce function. org.apache.spark.Partitioner is used to control
   * the partitioning of each RDD.
   */
  def reduceByKey(reduceFunc: (V, V) => V, partitioner: Partitioner): DStream[(K, V)] = {
    val cleanedReduceFunc = ssc.sc.clean(reduceFunc)
    combineByKey((v: V) => v, cleanedReduceFunc, cleanedReduceFunc, partitioner)
  }

  /**
   * Combine elements of each key in DStream's RDDs using custom functions. This is similar to the
   * combineByKey for RDDs. Please refer to combineByKey in
   * org.apache.spark.rdd.PairRDDFunctions in the Spark core documentation for more information.
   */
  def combineByKey[C: ClassTag](
    createCombiner: V => C,
    mergeValue: (C, V) => C,
    mergeCombiner: (C, C) => C,
    partitioner: Partitioner,
    mapSideCombine: Boolean = true): DStream[(K, C)] = {
    new ShuffledDStream[K, V, C](self, createCombiner, mergeValue, mergeCombiner, partitioner,
      mapSideCombine)
  }

  /**
   * Return a new DStream by applying `groupByKey` over a sliding window. This is similar to
   * `DStream.groupByKey()` but applies it over a sliding window. The new DStream generates RDDs
   * with the same interval as this DStream. Hash partitioning is used to generate the RDDs with
   * Spark's default number of partitions.
   * @param windowDuration width of the window; must be a multiple of this DStream's
   *                       batching interval
   */
  def groupByKeyAndWindow(windowDuration: Duration): DStream[(K, Iterable[V])] = {
    groupByKeyAndWindow(windowDuration, self.slideDuration, defaultPartitioner())
  }

  /**
   * Return a new DStream by applying `groupByKey` over a sliding window. Similar to
   * `DStream.groupByKey()`, but applies it over a sliding window. Hash partitioning is used to
   * generate the RDDs with Spark's default number of partitions.
   * @param windowDuration width of the window; must be a multiple of this DStream's
   *                       batching interval
   * @param slideDuration  sliding interval of the window (i.e., the interval after which
   *                       the new DStream will generate RDDs); must be a multiple of this
   *                       DStream's batching interval
   */
  def groupByKeyAndWindow(windowDuration: Duration, slideDuration: Duration)
      : DStream[(K, Iterable[V])] =
  {
    groupByKeyAndWindow(windowDuration, slideDuration, defaultPartitioner())
  }

  /**
   * Return a new DStream by applying `groupByKey` over a sliding window on `this` DStream.
   * Similar to `DStream.groupByKey()`, but applies it over a sliding window.
   * Hash partitioning is used to generate the RDDs with `numPartitions` partitions.
   * @param windowDuration width of the window; must be a multiple of this DStream's
   *                       batching interval
   * @param slideDuration  sliding interval of the window (i.e., the interval after which
   *                       the new DStream will generate RDDs); must be a multiple of this
   *                       DStream's batching interval
   * @param numPartitions  number of partitions of each RDD in the new DStream; if not specified
   *                       then Spark's default number of partitions will be used
   */
  def groupByKeyAndWindow(
      windowDuration: Duration,
      slideDuration: Duration,
      numPartitions: Int
    ): DStream[(K, Iterable[V])] = {
    groupByKeyAndWindow(windowDuration, slideDuration, defaultPartitioner(numPartitions))
  }

  /**
   * Create a new DStream by applying `groupByKey` over a sliding window on `this` DStream.
   * Similar to `DStream.groupByKey()`, but applies it over a sliding window.
   * @param windowDuration width of the window; must be a multiple of this DStream's
   *                       batching interval
   * @param slideDuration  sliding interval of the window (i.e., the interval after which
   *                       the new DStream will generate RDDs); must be a multiple of this
   *                       DStream's batching interval
   * @param partitioner    partitioner for controlling the partitioning of each RDD in the new
   *                       DStream.
   */
  def groupByKeyAndWindow(
      windowDuration: Duration,
      slideDuration: Duration,
      partitioner: Partitioner
    ): DStream[(K, Iterable[V])] = {
    val createCombiner = (v: Iterable[V]) => new ArrayBuffer[V] ++= v
    val mergeValue = (buf: ArrayBuffer[V], v: Iterable[V]) => buf ++= v
    val mergeCombiner = (buf1: ArrayBuffer[V], buf2: ArrayBuffer[V]) => buf1 ++= buf2
    self.groupByKey(partitioner)
        .window(windowDuration, slideDuration)
        .combineByKey[ArrayBuffer[V]](createCombiner, mergeValue, mergeCombiner, partitioner)
        .asInstanceOf[DStream[(K, Iterable[V])]]
  }

  /**
   * Return a new DStream by applying `reduceByKey` over a sliding window on `this` DStream.
   * Similar to `DStream.reduceByKey()`, but applies it over a sliding window. The new DStream
   * generates RDDs with the same interval as this DStream. Hash partitioning is used to generate
   * the RDDs with Spark's default number of partitions.
   * @param reduceFunc associative reduce function
   * @param windowDuration width of the window; must be a multiple of this DStream's
   *                       batching interval
   */
  def reduceByKeyAndWindow(
      reduceFunc: (V, V) => V,
      windowDuration: Duration
    ): DStream[(K, V)] = {
    reduceByKeyAndWindow(reduceFunc, windowDuration, self.slideDuration, defaultPartitioner())
  }

  /**
   * Return a new DStream by applying `reduceByKey` over a sliding window. This is similar to
   * `DStream.reduceByKey()` but applies it over a sliding window. Hash partitioning is used to
   * generate the RDDs with Spark's default number of partitions.
   * @param reduceFunc associative reduce function
   * @param windowDuration width of the window; must be a multiple of this DStream's
   *                       batching interval
   * @param slideDuration  sliding interval of the window (i.e., the interval after which
   *                       the new DStream will generate RDDs); must be a multiple of this
   *                       DStream's batching interval
   */
  def reduceByKeyAndWindow(
      reduceFunc: (V, V) => V,
      windowDuration: Duration,
      slideDuration: Duration
    ): DStream[(K, V)] = {
    reduceByKeyAndWindow(reduceFunc, windowDuration, slideDuration, defaultPartitioner())
  }

  /**
   * Return a new DStream by applying `reduceByKey` over a sliding window. This is similar to
   * `DStream.reduceByKey()` but applies it over a sliding window. Hash partitioning is used to
   * generate the RDDs with `numPartitions` partitions.
   * @param reduceFunc associative reduce function
   * @param windowDuration width of the window; must be a multiple of this DStream's
   *                       batching interval
   * @param slideDuration  sliding interval of the window (i.e., the interval after which
   *                       the new DStream will generate RDDs); must be a multiple of this
   *                       DStream's batching interval
   * @param numPartitions  number of partitions of each RDD in the new DStream.
   */
  def reduceByKeyAndWindow(
      reduceFunc: (V, V) => V,
      windowDuration: Duration,
      slideDuration: Duration,
      numPartitions: Int
    ): DStream[(K, V)] = {
    reduceByKeyAndWindow(reduceFunc, windowDuration, slideDuration,
      defaultPartitioner(numPartitions))
  }

  /**
   * Return a new DStream by applying `reduceByKey` over a sliding window. Similar to
   * `DStream.reduceByKey()`, but applies it over a sliding window.
   * @param reduceFunc associative reduce function
   * @param windowDuration width of the window; must be a multiple of this DStream's
   *                       batching interval
   * @param slideDuration  sliding interval of the window (i.e., the interval after which
   *                       the new DStream will generate RDDs); must be a multiple of this
   *                       DStream's batching interval
   * @param partitioner    partitioner for controlling the partitioning of each RDD
   *                       in the new DStream.
   */
  def reduceByKeyAndWindow(
      reduceFunc: (V, V) => V,
      windowDuration: Duration,
      slideDuration: Duration,
      partitioner: Partitioner
    ): DStream[(K, V)] = {
    val cleanedReduceFunc = ssc.sc.clean(reduceFunc)
    self.reduceByKey(cleanedReduceFunc, partitioner)
        .window(windowDuration, slideDuration)
        .reduceByKey(cleanedReduceFunc, partitioner)
  }

  /**
   * Return a new DStream by applying incremental `reduceByKey` over a sliding window.
   * The reduced value of over a new window is calculated using the old window's reduced value :
   *  1. reduce the new values that entered the window (e.g., adding new counts)
   *
   *  2. "inverse reduce" the old values that left the window (e.g., subtracting old counts)
   *
   * This is more efficient than reduceByKeyAndWindow without "inverse reduce" function.
   * However, it is applicable to only "invertible reduce functions".
   * Hash partitioning is used to generate the RDDs with Spark's default number of partitions.
   * @param reduceFunc associative reduce function
   * @param invReduceFunc inverse reduce function
   * @param windowDuration width of the window; must be a multiple of this DStream's
   *                       batching interval
   * @param slideDuration  sliding interval of the window (i.e., the interval after which
   *                       the new DStream will generate RDDs); must be a multiple of this
   *                       DStream's batching interval
   * @param filterFunc     Optional function to filter expired key-value pairs;
   *                       only pairs that satisfy the function are retained
   */
  def reduceByKeyAndWindow(
      reduceFunc: (V, V) => V,
      invReduceFunc: (V, V) => V,
      windowDuration: Duration,
      slideDuration: Duration = self.slideDuration,
      numPartitions: Int = ssc.sc.defaultParallelism,
      filterFunc: ((K, V)) => Boolean = null
    ): DStream[(K, V)] = {

    reduceByKeyAndWindow(
      reduceFunc, invReduceFunc, windowDuration,
      slideDuration, defaultPartitioner(numPartitions), filterFunc
    )
  }

  /**
   * Return a new DStream by applying incremental `reduceByKey` over a sliding window.
   * The reduced value of over a new window is calculated using the old window's reduced value :
   *  1. reduce the new values that entered the window (e.g., adding new counts)
   *  2. "inverse reduce" the old values that left the window (e.g., subtracting old counts)
   * This is more efficient than reduceByKeyAndWindow without "inverse reduce" function.
   * However, it is applicable to only "invertible reduce functions".
   * @param reduceFunc     associative reduce function
   * @param invReduceFunc  inverse reduce function
   * @param windowDuration width of the window; must be a multiple of this DStream's
   *                       batching interval
   * @param slideDuration  sliding interval of the window (i.e., the interval after which
   *                       the new DStream will generate RDDs); must be a multiple of this
   *                       DStream's batching interval
   * @param partitioner    partitioner for controlling the partitioning of each RDD in the new
   *                       DStream.
   * @param filterFunc     Optional function to filter expired key-value pairs;
   *                       only pairs that satisfy the function are retained
   */
  def reduceByKeyAndWindow(
      reduceFunc: (V, V) => V,
      invReduceFunc: (V, V) => V,
      windowDuration: Duration,
      slideDuration: Duration,
      partitioner: Partitioner,
      filterFunc: ((K, V)) => Boolean
    ): DStream[(K, V)] = {

    val cleanedReduceFunc = ssc.sc.clean(reduceFunc)
    val cleanedInvReduceFunc = ssc.sc.clean(invReduceFunc)
    val cleanedFilterFunc = if (filterFunc != null) Some(ssc.sc.clean(filterFunc)) else None
    new ReducedWindowedDStream[K, V](
      self, cleanedReduceFunc, cleanedInvReduceFunc, cleanedFilterFunc,
      windowDuration, slideDuration, partitioner
    )
  }

  /**
   * Return a new "state" DStream where the state for each key is updated by applying
   * the given function on the previous state of the key and the new values of each key.
   * Hash partitioning is used to generate the RDDs with Spark's default number of partitions.
   * @param updateFunc State update function. If `this` function returns None, then
   *                   corresponding state key-value pair will be eliminated.
   * @tparam S State type
   */
  def updateStateByKey[S: ClassTag](
      updateFunc: (Seq[V], Option[S]) => Option[S]
    ): DStream[(K, S)] = {
    updateStateByKey(updateFunc, defaultPartitioner())
  }

  /**
   * Return a new "state" DStream where the state for each key is updated by applying
   * the given function on the previous state of the key and the new values of each key.
   * Hash partitioning is used to generate the RDDs with `numPartitions` partitions.
   * @param updateFunc State update function. If `this` function returns None, then
   *                   corresponding state key-value pair will be eliminated.
   * @param numPartitions Number of partitions of each RDD in the new DStream.
   * @tparam S State type
   */
  def updateStateByKey[S: ClassTag](
      updateFunc: (Seq[V], Option[S]) => Option[S],
      numPartitions: Int
    ): DStream[(K, S)] = {
    updateStateByKey(updateFunc, defaultPartitioner(numPartitions))
  }

  /**
   * Return a new "state" DStream where the state for each key is updated by applying
   * the given function on the previous state of the key and the new values of the key.
   * org.apache.spark.Partitioner is used to control the partitioning of each RDD.
   * @param updateFunc State update function. If `this` function returns None, then
   *                   corresponding state key-value pair will be eliminated.
   * @param partitioner Partitioner for controlling the partitioning of each RDD in the new
   *                    DStream.
   * @tparam S State type
   */
  def updateStateByKey[S: ClassTag](
      updateFunc: (Seq[V], Option[S]) => Option[S],
      partitioner: Partitioner
    ): DStream[(K, S)] = {
    val newUpdateFunc = (iterator: Iterator[(K, Seq[V], Option[S])]) => {
      iterator.flatMap(t => updateFunc(t._2, t._3).map(s => (t._1, s)))
    }
    updateStateByKey(newUpdateFunc, partitioner, true)
  }

  /**
   * Return a new "state" DStream where the state for each key is updated by applying
   * the given function on the previous state of the key and the new values of each key.
   * org.apache.spark.Partitioner is used to control the partitioning of each RDD.
   * @param updateFunc State update function. Note, that this function may generate a different
   *                   tuple with a different key than the input key. Therefore keys may be removed
   *                   or added in this way. It is up to the developer to decide whether to
   *                   remember the partitioner despite the key being changed.
   * @param partitioner Partitioner for controlling the partitioning of each RDD in the new
   *                    DStream
   * @param rememberPartitioner Whether to remember the paritioner object in the generated RDDs.
   * @tparam S State type
   */
  def updateStateByKey[S: ClassTag](
      updateFunc: (Iterator[(K, Seq[V], Option[S])]) => Iterator[(K, S)],
      partitioner: Partitioner,
      rememberPartitioner: Boolean
    ): DStream[(K, S)] = {
     new StateDStream(self, ssc.sc.clean(updateFunc), partitioner, rememberPartitioner)
  }

  /**
   * Return a new DStream by applying a map function to the value of each key-value pairs in
   * 'this' DStream without changing the key.
   */
  def mapValues[U: ClassTag](mapValuesFunc: V => U): DStream[(K, U)] = {
    new MapValuedDStream[K, V, U](self, mapValuesFunc)
  }

  /**
   * Return a new DStream by applying a flatmap function to the value of each key-value pairs in
   * 'this' DStream without changing the key.
   */
  def flatMapValues[U: ClassTag](
      flatMapValuesFunc: V => TraversableOnce[U]
    ): DStream[(K, U)] = {
    new FlatMapValuedDStream[K, V, U](self, flatMapValuesFunc)
  }

  /**
   * Return a new DStream by applying 'cogroup' between RDDs of `this` DStream and `other` DStream.
   * Hash partitioning is used to generate the RDDs with Spark's default number
   * of partitions.
   */
  def cogroup[W: ClassTag](other: DStream[(K, W)]): DStream[(K, (Iterable[V], Iterable[W]))] = {
    cogroup(other, defaultPartitioner())
  }

  /**
   * Return a new DStream by applying 'cogroup' between RDDs of `this` DStream and `other` DStream.
   * Hash partitioning is used to generate the RDDs with `numPartitions` partitions.
   */
  def cogroup[W: ClassTag](other: DStream[(K, W)], numPartitions: Int)
  : DStream[(K, (Iterable[V], Iterable[W]))] = {
    cogroup(other, defaultPartitioner(numPartitions))
  }

  /**
   * Return a new DStream by applying 'cogroup' between RDDs of `this` DStream and `other` DStream.
   * The supplied org.apache.spark.Partitioner is used to partition the generated RDDs.
   */
  def cogroup[W: ClassTag](
      other: DStream[(K, W)],
      partitioner: Partitioner
    ): DStream[(K, (Iterable[V], Iterable[W]))] = {
    self.transformWith(
      other,
      (rdd1: RDD[(K, V)], rdd2: RDD[(K, W)]) => rdd1.cogroup(rdd2, partitioner)
    )
  }

  /**
   * Return a new DStream by applying 'join' between RDDs of `this` DStream and `other` DStream.
   * Hash partitioning is used to generate the RDDs with Spark's default number of partitions.
   */
  def join[W: ClassTag](other: DStream[(K, W)]): DStream[(K, (V, W))] = {
    join[W](other, defaultPartitioner())
  }

  /**
   * Return a new DStream by applying 'join' between RDDs of `this` DStream and `other` DStream.
   * Hash partitioning is used to generate the RDDs with `numPartitions` partitions.
   */
  def join[W: ClassTag](other: DStream[(K, W)], numPartitions: Int): DStream[(K, (V, W))] = {
    join[W](other, defaultPartitioner(numPartitions))
  }

  /**
   * Return a new DStream by applying 'join' between RDDs of `this` DStream and `other` DStream.
   * The supplied org.apache.spark.Partitioner is used to control the partitioning of each RDD.
   */
  def join[W: ClassTag](
      other: DStream[(K, W)],
      partitioner: Partitioner
    ): DStream[(K, (V, W))] = {
    self.transformWith(
      other,
      (rdd1: RDD[(K, V)], rdd2: RDD[(K, W)]) => rdd1.join(rdd2, partitioner)
    )
  }

  /**
   * Return a new DStream by applying 'left outer join' between RDDs of `this` DStream and
   * `other` DStream. Hash partitioning is used to generate the RDDs with Spark's default
   * number of partitions.
   */
  def leftOuterJoin[W: ClassTag](other: DStream[(K, W)]): DStream[(K, (V, Option[W]))] = {
    leftOuterJoin[W](other, defaultPartitioner())
  }

  /**
   * Return a new DStream by applying 'left outer join' between RDDs of `this` DStream and
   * `other` DStream. Hash partitioning is used to generate the RDDs with `numPartitions`
   * partitions.
   */
  def leftOuterJoin[W: ClassTag](
      other: DStream[(K, W)],
      numPartitions: Int
    ): DStream[(K, (V, Option[W]))] = {
    leftOuterJoin[W](other, defaultPartitioner(numPartitions))
  }

  /**
   * Return a new DStream by applying 'left outer join' between RDDs of `this` DStream and
   * `other` DStream. The supplied org.apache.spark.Partitioner is used to control
   * the partitioning of each RDD.
   */
  def leftOuterJoin[W: ClassTag](
      other: DStream[(K, W)],
      partitioner: Partitioner
    ): DStream[(K, (V, Option[W]))] = {
    self.transformWith(
      other,
      (rdd1: RDD[(K, V)], rdd2: RDD[(K, W)]) => rdd1.leftOuterJoin(rdd2, partitioner)
    )
  }

  /**
   * Return a new DStream by applying 'right outer join' between RDDs of `this` DStream and
   * `other` DStream. Hash partitioning is used to generate the RDDs with Spark's default
   * number of partitions.
   */
  def rightOuterJoin[W: ClassTag](other: DStream[(K, W)]): DStream[(K, (Option[V], W))] = {
    rightOuterJoin[W](other, defaultPartitioner())
  }

  /**
   * Return a new DStream by applying 'right outer join' between RDDs of `this` DStream and
   * `other` DStream. Hash partitioning is used to generate the RDDs with `numPartitions`
   * partitions.
   */
  def rightOuterJoin[W: ClassTag](
      other: DStream[(K, W)],
      numPartitions: Int
    ): DStream[(K, (Option[V], W))] = {
    rightOuterJoin[W](other, defaultPartitioner(numPartitions))
  }

  /**
   * Return a new DStream by applying 'right outer join' between RDDs of `this` DStream and
   * `other` DStream. The supplied org.apache.spark.Partitioner is used to control
   * the partitioning of each RDD.
   */
  def rightOuterJoin[W: ClassTag](
      other: DStream[(K, W)],
      partitioner: Partitioner
    ): DStream[(K, (Option[V], W))] = {
    self.transformWith(
      other,
      (rdd1: RDD[(K, V)], rdd2: RDD[(K, W)]) => rdd1.rightOuterJoin(rdd2, partitioner)
    )
  }

  /**
   * Return a new DStream by applying 'full outer join' between RDDs of `this` DStream and
   * `other` DStream. Hash partitioning is used to generate the RDDs with Spark's default
   * number of partitions.
   */
  def fullOuterJoin[W: ClassTag](other: DStream[(K, W)]): DStream[(K, (Option[V], Option[W]))] = {
    fullOuterJoin[W](other, defaultPartitioner())
  }

  /**
   * Return a new DStream by applying 'full outer join' between RDDs of `this` DStream and
   * `other` DStream. Hash partitioning is used to generate the RDDs with `numPartitions`
   * partitions.
   */
  def fullOuterJoin[W: ClassTag](
      other: DStream[(K, W)],
      numPartitions: Int
    ): DStream[(K, (Option[V], Option[W]))] = {
    fullOuterJoin[W](other, defaultPartitioner(numPartitions))
  }

  /**
   * Return a new DStream by applying 'full outer join' between RDDs of `this` DStream and
<<<<<<< HEAD
   * `other` DStream. The supplied [[org.apache.spark.Partitioner]] is used to control
=======
   * `other` DStream. The supplied org.apache.spark.Partitioner is used to control
>>>>>>> 1056e9ec
   * the partitioning of each RDD.
   */
  def fullOuterJoin[W: ClassTag](
      other: DStream[(K, W)],
      partitioner: Partitioner
    ): DStream[(K, (Option[V], Option[W]))] = {
    self.transformWith(
      other,
      (rdd1: RDD[(K, V)], rdd2: RDD[(K, W)]) => rdd1.fullOuterJoin(rdd2, partitioner)
    )
  }

  /**
   * Save each RDD in `this` DStream as a Hadoop file. The file name at each batch interval
   * is generated based on `prefix` and `suffix`: "prefix-TIME_IN_MS.suffix"
   */
  def saveAsHadoopFiles[F <: OutputFormat[K, V]](
      prefix: String,
      suffix: String
    )(implicit fm: ClassTag[F]) {
    saveAsHadoopFiles(prefix, suffix, keyClass, valueClass,
      fm.runtimeClass.asInstanceOf[Class[F]])
  }

  /**
   * Save each RDD in `this` DStream as a Hadoop file. The file name at each batch interval
   * is generated based on `prefix` and `suffix`: "prefix-TIME_IN_MS.suffix"
   */
  def saveAsHadoopFiles(
      prefix: String,
      suffix: String,
      keyClass: Class[_],
      valueClass: Class[_],
      outputFormatClass: Class[_ <: OutputFormat[_, _]],
      conf: JobConf = new JobConf(ssc.sparkContext.hadoopConfiguration)
    ) {
    // Wrap conf in SerializableWritable so that ForeachDStream can be serialized for checkpoints
    val serializableConf = new SerializableWritable(conf)
    val saveFunc = (rdd: RDD[(K, V)], time: Time) => {
      val file = rddToFileName(prefix, suffix, time)
      rdd.saveAsHadoopFile(file, keyClass, valueClass, outputFormatClass, serializableConf.value)
    }
    self.foreachRDD(saveFunc)
  }

  /**
   * Save each RDD in `this` DStream as a Hadoop file. The file name at each batch interval is
   * generated based on `prefix` and `suffix`: "prefix-TIME_IN_MS.suffix".
   */
  def saveAsNewAPIHadoopFiles[F <: NewOutputFormat[K, V]](
      prefix: String,
      suffix: String
    )(implicit fm: ClassTag[F])  {
    saveAsNewAPIHadoopFiles(prefix, suffix, keyClass, valueClass,
      fm.runtimeClass.asInstanceOf[Class[F]])
  }

  /**
   * Save each RDD in `this` DStream as a Hadoop file. The file name at each batch interval is
   * generated based on `prefix` and `suffix`: "prefix-TIME_IN_MS.suffix".
   */
  def saveAsNewAPIHadoopFiles(
      prefix: String,
      suffix: String,
      keyClass: Class[_],
      valueClass: Class[_],
      outputFormatClass: Class[_ <: NewOutputFormat[_, _]],
      conf: Configuration = ssc.sparkContext.hadoopConfiguration
    ) {
    // Wrap conf in SerializableWritable so that ForeachDStream can be serialized for checkpoints
    val serializableConf = new SerializableWritable(conf)
    val saveFunc = (rdd: RDD[(K, V)], time: Time) => {
      val file = rddToFileName(prefix, suffix, time)
      rdd.saveAsNewAPIHadoopFile(
        file, keyClass, valueClass, outputFormatClass, serializableConf.value)
    }
    self.foreachRDD(saveFunc)
  }

  private def keyClass: Class[_] = kt.runtimeClass

  private def valueClass: Class[_] = vt.runtimeClass
}<|MERGE_RESOLUTION|>--- conflicted
+++ resolved
@@ -588,11 +588,7 @@
 
   /**
    * Return a new DStream by applying 'full outer join' between RDDs of `this` DStream and
-<<<<<<< HEAD
-   * `other` DStream. The supplied [[org.apache.spark.Partitioner]] is used to control
-=======
    * `other` DStream. The supplied org.apache.spark.Partitioner is used to control
->>>>>>> 1056e9ec
    * the partitioning of each RDD.
    */
   def fullOuterJoin[W: ClassTag](
