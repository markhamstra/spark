/*
 * Licensed to the Apache Software Foundation (ASF) under one or more
 * contributor license agreements.  See the NOTICE file distributed with
 * this work for additional information regarding copyright ownership.
 * The ASF licenses this file to You under the Apache License, Version 2.0
 * (the "License"); you may not use this file except in compliance with
 * the License.  You may obtain a copy of the License at
 *
 *    http://www.apache.org/licenses/LICENSE-2.0
 *
 * Unless required by applicable law or agreed to in writing, software
 * distributed under the License is distributed on an "AS IS" BASIS,
 * WITHOUT WARRANTIES OR CONDITIONS OF ANY KIND, either express or implied.
 * See the License for the specific language governing permissions and
 * limitations under the License.
 */

package org.apache.spark.streaming.api.java

import java.lang.{Long => JLong, Iterable => JIterable}
import java.util.{List => JList}

import scala.collection.JavaConversions._
import scala.language.implicitConversions
import scala.reflect.ClassTag

import com.google.common.base.Optional
import org.apache.hadoop.conf.Configuration
import org.apache.hadoop.mapred.{JobConf, OutputFormat}
import org.apache.hadoop.mapreduce.{OutputFormat => NewOutputFormat}
import org.apache.spark.Partitioner
import org.apache.spark.api.java.{JavaPairRDD, JavaUtils}
import org.apache.spark.api.java.JavaPairRDD._
import org.apache.spark.api.java.JavaSparkContext.fakeClassTag
import org.apache.spark.api.java.function.{Function => JFunction, Function2 => JFunction2}
import org.apache.spark.rdd.RDD
import org.apache.spark.storage.StorageLevel
import org.apache.spark.streaming._
import org.apache.spark.streaming.StreamingContext._
import org.apache.spark.streaming.dstream.DStream

/**
 * A Java-friendly interface to a DStream of key-value pairs, which provides extra methods
 * like `reduceByKey` and `join`.
 */
class JavaPairDStream[K, V](val dstream: DStream[(K, V)])(
    implicit val kManifest: ClassTag[K],
    implicit val vManifest: ClassTag[V])
    extends JavaDStreamLike[(K, V), JavaPairDStream[K, V], JavaPairRDD[K, V]] {

  override def wrapRDD(rdd: RDD[(K, V)]): JavaPairRDD[K, V] = JavaPairRDD.fromRDD(rdd)

  // =======================================================================
  // Methods common to all DStream's
  // =======================================================================

  /** Return a new DStream containing only the elements that satisfy a predicate. */
  def filter(f: JFunction[(K, V), java.lang.Boolean]): JavaPairDStream[K, V] =
    dstream.filter((x => f.call(x).booleanValue()))

  /** Persist RDDs of this DStream with the default storage level (MEMORY_ONLY_SER) */
  def cache(): JavaPairDStream[K, V] = dstream.cache()

  /** Persist RDDs of this DStream with the default storage level (MEMORY_ONLY_SER) */
  def persist(): JavaPairDStream[K, V] = dstream.persist()

  /** Persist the RDDs of this DStream with the given storage level */
  def persist(storageLevel: StorageLevel): JavaPairDStream[K, V] = dstream.persist(storageLevel)

  /**
   * Return a new DStream with an increased or decreased level of parallelism. Each RDD in the
   * returned DStream has exactly numPartitions partitions.
   */
  def repartition(numPartitions: Int): JavaPairDStream[K, V] = dstream.repartition(numPartitions)

  /** Method that generates a RDD for the given Duration */
  def compute(validTime: Time): JavaPairRDD[K, V] = {
    dstream.compute(validTime) match {
      case Some(rdd) => new JavaPairRDD(rdd)
      case None => null
    }
  }

  /**
   * Return a new DStream which is computed based on windowed batches of this DStream.
   * The new DStream generates RDDs with the same interval as this DStream.
   * @param windowDuration width of the window; must be a multiple of this DStream's interval.
   * @return
   */
  def window(windowDuration: Duration): JavaPairDStream[K, V] =
    dstream.window(windowDuration)

  /**
   * Return a new DStream which is computed based on windowed batches of this DStream.
   * @param windowDuration duration (i.e., width) of the window;
   *                   must be a multiple of this DStream's interval
   * @param slideDuration  sliding interval of the window (i.e., the interval after which
   *                   the new DStream will generate RDDs); must be a multiple of this
   *                   DStream's interval
   */
  def window(windowDuration: Duration, slideDuration: Duration): JavaPairDStream[K, V] =
    dstream.window(windowDuration, slideDuration)

  /**
   * Return a new DStream by unifying data of another DStream with this DStream.
   * @param that Another DStream having the same interval (i.e., slideDuration) as this DStream.
   */
  def union(that: JavaPairDStream[K, V]): JavaPairDStream[K, V] =
    dstream.union(that.dstream)

  // =======================================================================
  // Methods only for PairDStream's
  // =======================================================================

  /**
   * Return a new DStream by applying `groupByKey` to each RDD. Hash partitioning is used to
   * generate the RDDs with Spark's default number of partitions.
   */
  def groupByKey(): JavaPairDStream[K, JIterable[V]] =
    dstream.groupByKey().mapValues(asJavaIterable _)

  /**
   * Return a new DStream by applying `groupByKey` to each RDD. Hash partitioning is used to
   * generate the RDDs with `numPartitions` partitions.
   */
  def groupByKey(numPartitions: Int): JavaPairDStream[K, JIterable[V]] =
    dstream.groupByKey(numPartitions).mapValues(asJavaIterable _)

  /**
   * Return a new DStream by applying `groupByKey` on each RDD of `this` DStream.
   * Therefore, the values for each key in `this` DStream's RDDs are grouped into a
   * single sequence to generate the RDDs of the new DStream. org.apache.spark.Partitioner
   * is used to control the partitioning of each RDD.
   */
  def groupByKey(partitioner: Partitioner): JavaPairDStream[K, JIterable[V]] =
    dstream.groupByKey(partitioner).mapValues(asJavaIterable _)

  /**
   * Return a new DStream by applying `reduceByKey` to each RDD. The values for each key are
   * merged using the associative reduce function. Hash partitioning is used to generate the RDDs
   * with Spark's default number of partitions.
   */
  def reduceByKey(func: JFunction2[V, V, V]): JavaPairDStream[K, V] =
    dstream.reduceByKey(func)

  /**
   * Return a new DStream by applying `reduceByKey` to each RDD. The values for each key are
   * merged using the supplied reduce function. Hash partitioning is used to generate the RDDs
   * with `numPartitions` partitions.
   */
  def reduceByKey(func: JFunction2[V, V, V], numPartitions: Int): JavaPairDStream[K, V] =
    dstream.reduceByKey(func, numPartitions)

  /**
   * Return a new DStream by applying `reduceByKey` to each RDD. The values for each key are
   * merged using the supplied reduce function. org.apache.spark.Partitioner is used to control
   * thepartitioning of each RDD.
   */
  def reduceByKey(func: JFunction2[V, V, V], partitioner: Partitioner): JavaPairDStream[K, V] = {
    dstream.reduceByKey(func, partitioner)
  }

  /**
   * Combine elements of each key in DStream's RDDs using custom function. This is similar to the
   * combineByKey for RDDs. Please refer to combineByKey in
   * org.apache.spark.rdd.PairRDDFunctions for more information.
   */
  def combineByKey[C](createCombiner: JFunction[V, C],
      mergeValue: JFunction2[C, V, C],
      mergeCombiners: JFunction2[C, C, C],
      partitioner: Partitioner
    ): JavaPairDStream[K, C] = {
    implicit val cm: ClassTag[C] = fakeClassTag
    dstream.combineByKey(createCombiner, mergeValue, mergeCombiners, partitioner)
  }

  /**
   * Combine elements of each key in DStream's RDDs using custom function. This is similar to the
   * combineByKey for RDDs. Please refer to combineByKey in
   * org.apache.spark.rdd.PairRDDFunctions for more information.
   */
  def combineByKey[C](createCombiner: JFunction[V, C],
      mergeValue: JFunction2[C, V, C],
      mergeCombiners: JFunction2[C, C, C],
      partitioner: Partitioner,
      mapSideCombine: Boolean
    ): JavaPairDStream[K, C] = {
    implicit val cm: ClassTag[C] = fakeClassTag
    dstream.combineByKey(createCombiner, mergeValue, mergeCombiners, partitioner, mapSideCombine)
  }

  /**
   * Return a new DStream by applying `groupByKey` over a sliding window. This is similar to
   * `DStream.groupByKey()` but applies it over a sliding window. The new DStream generates RDDs
   * with the same interval as this DStream. Hash partitioning is used to generate the RDDs with
   * Spark's default number of partitions.
   * @param windowDuration width of the window; must be a multiple of this DStream's
   *                       batching interval
   */
  def groupByKeyAndWindow(windowDuration: Duration): JavaPairDStream[K, JIterable[V]] = {
    dstream.groupByKeyAndWindow(windowDuration).mapValues(asJavaIterable _)
  }

  /**
   * Return a new DStream by applying `groupByKey` over a sliding window. Similar to
   * `DStream.groupByKey()`, but applies it over a sliding window. Hash partitioning is used to
   * generate the RDDs with Spark's default number of partitions.
   * @param windowDuration width of the window; must be a multiple of this DStream's
   *                       batching interval
   * @param slideDuration  sliding interval of the window (i.e., the interval after which
   *                       the new DStream will generate RDDs); must be a multiple of this
   *                       DStream's batching interval
   */
  def groupByKeyAndWindow(windowDuration: Duration, slideDuration: Duration)
  : JavaPairDStream[K, JIterable[V]] = {
    dstream.groupByKeyAndWindow(windowDuration, slideDuration).mapValues(asJavaIterable _)
  }

  /**
   * Return a new DStream by applying `groupByKey` over a sliding window on `this` DStream.
   * Similar to `DStream.groupByKey()`, but applies it over a sliding window.
   * Hash partitioning is used to generate the RDDs with `numPartitions` partitions.
   * @param windowDuration width of the window; must be a multiple of this DStream's
   *                       batching interval
   * @param slideDuration  sliding interval of the window (i.e., the interval after which
   *                       the new DStream will generate RDDs); must be a multiple of this
   *                       DStream's batching interval
   * @param numPartitions  Number of partitions of each RDD in the new DStream.
   */
  def groupByKeyAndWindow(windowDuration: Duration, slideDuration: Duration, numPartitions: Int)
  :JavaPairDStream[K, JIterable[V]] = {
    dstream.groupByKeyAndWindow(windowDuration, slideDuration, numPartitions)
      .mapValues(asJavaIterable _)
  }

  /**
   * Return a new DStream by applying `groupByKey` over a sliding window on `this` DStream.
   * Similar to `DStream.groupByKey()`, but applies it over a sliding window.
   * @param windowDuration width of the window; must be a multiple of this DStream's
   *                       batching interval
   * @param slideDuration  sliding interval of the window (i.e., the interval after which
   *                       the new DStream will generate RDDs); must be a multiple of this
   *                       DStream's batching interval
   * @param partitioner Partitioner for controlling the partitioning of each RDD in the new
   *                    DStream.
   */
  def groupByKeyAndWindow(
      windowDuration: Duration,
      slideDuration: Duration,
      partitioner: Partitioner
    ):JavaPairDStream[K, JIterable[V]] = {
    dstream.groupByKeyAndWindow(windowDuration, slideDuration, partitioner)
      .mapValues(asJavaIterable _)
  }

  /**
   * Create a new DStream by applying `reduceByKey` over a sliding window on `this` DStream.
   * Similar to `DStream.reduceByKey()`, but applies it over a sliding window. The new DStream
   * generates RDDs with the same interval as this DStream. Hash partitioning is used to generate
   * the RDDs with Spark's default number of partitions.
   * @param reduceFunc associative reduce function
   * @param windowDuration width of the window; must be a multiple of this DStream's
   *                       batching interval
   */
  def reduceByKeyAndWindow(reduceFunc: JFunction2[V, V, V], windowDuration: Duration)
  :JavaPairDStream[K, V] = {
    dstream.reduceByKeyAndWindow(reduceFunc, windowDuration)
  }

  /**
   * Return a new DStream by applying `reduceByKey` over a sliding window. This is similar to
   * `DStream.reduceByKey()` but applies it over a sliding window. Hash partitioning is used to
   * generate the RDDs with Spark's default number of partitions.
   * @param reduceFunc associative reduce function
   * @param windowDuration width of the window; must be a multiple of this DStream's
   *                       batching interval
   * @param slideDuration  sliding interval of the window (i.e., the interval after which
   *                       the new DStream will generate RDDs); must be a multiple of this
   *                       DStream's batching interval
   */
  def reduceByKeyAndWindow(
      reduceFunc: JFunction2[V, V, V],
      windowDuration: Duration,
      slideDuration: Duration
    ):JavaPairDStream[K, V] = {
    dstream.reduceByKeyAndWindow(reduceFunc, windowDuration, slideDuration)
  }

  /**
   * Return a new DStream by applying `reduceByKey` over a sliding window. This is similar to
   * `DStream.reduceByKey()` but applies it over a sliding window. Hash partitioning is used to
   * generate the RDDs with `numPartitions` partitions.
   * @param reduceFunc associative reduce function
   * @param windowDuration width of the window; must be a multiple of this DStream's
   *                       batching interval
   * @param slideDuration  sliding interval of the window (i.e., the interval after which
   *                       the new DStream will generate RDDs); must be a multiple of this
   *                       DStream's batching interval
   * @param numPartitions  Number of partitions of each RDD in the new DStream.
   */
  def reduceByKeyAndWindow(
      reduceFunc: JFunction2[V, V, V],
      windowDuration: Duration,
      slideDuration: Duration,
      numPartitions: Int
    ): JavaPairDStream[K, V] = {
    dstream.reduceByKeyAndWindow(reduceFunc, windowDuration, slideDuration, numPartitions)
  }

  /**
   * Return a new DStream by applying `reduceByKey` over a sliding window. Similar to
   * `DStream.reduceByKey()`, but applies it over a sliding window.
   * @param reduceFunc associative reduce function
   * @param windowDuration width of the window; must be a multiple of this DStream's
   *                       batching interval
   * @param slideDuration  sliding interval of the window (i.e., the interval after which
   *                       the new DStream will generate RDDs); must be a multiple of this
   *                       DStream's batching interval
   * @param partitioner Partitioner for controlling the partitioning of each RDD in the new
   *                    DStream.
   */
  def reduceByKeyAndWindow(
      reduceFunc: JFunction2[V, V, V],
      windowDuration: Duration,
      slideDuration: Duration,
      partitioner: Partitioner
    ): JavaPairDStream[K, V] = {
    dstream.reduceByKeyAndWindow(reduceFunc, windowDuration, slideDuration, partitioner)
  }

  /**
   * Return a new DStream by reducing over a using incremental computation.
   * The reduced value of over a new window is calculated using the old window's reduce value :
   *  1. reduce the new values that entered the window (e.g., adding new counts)
   *  2. "inverse reduce" the old values that left the window (e.g., subtracting old counts)
   * This is more efficient that reduceByKeyAndWindow without "inverse reduce" function.
   * However, it is applicable to only "invertible reduce functions".
   * Hash partitioning is used to generate the RDDs with Spark's default number of partitions.
   * @param reduceFunc associative reduce function
   * @param invReduceFunc inverse function
   * @param windowDuration width of the window; must be a multiple of this DStream's
   *                       batching interval
   * @param slideDuration  sliding interval of the window (i.e., the interval after which
   *                       the new DStream will generate RDDs); must be a multiple of this
   *                       DStream's batching interval
   */
  def reduceByKeyAndWindow(
      reduceFunc: JFunction2[V, V, V],
      invReduceFunc: JFunction2[V, V, V],
      windowDuration: Duration,
      slideDuration: Duration
    ): JavaPairDStream[K, V] = {
    dstream.reduceByKeyAndWindow(reduceFunc, invReduceFunc, windowDuration, slideDuration)
  }

  /**
   * Return a new DStream by applying incremental `reduceByKey` over a sliding window.
   * The reduced value of over a new window is calculated using the old window's reduce value :
   *  1. reduce the new values that entered the window (e.g., adding new counts)
   *  2. "inverse reduce" the old values that left the window (e.g., subtracting old counts)
   * This is more efficient that reduceByKeyAndWindow without "inverse reduce" function.
   * However, it is applicable to only "invertible reduce functions".
   * Hash partitioning is used to generate the RDDs with `numPartitions` partitions.
   * @param reduceFunc associative reduce function
   * @param invReduceFunc inverse function
   * @param windowDuration width of the window; must be a multiple of this DStream's
   *                       batching interval
   * @param slideDuration  sliding interval of the window (i.e., the interval after which
   *                       the new DStream will generate RDDs); must be a multiple of this
   *                       DStream's batching interval
   * @param numPartitions  number of partitions of each RDD in the new DStream.
   * @param filterFunc     function to filter expired key-value pairs;
   *                       only pairs that satisfy the function are retained
   *                       set this to null if you do not want to filter
   */
  def reduceByKeyAndWindow(
      reduceFunc: JFunction2[V, V, V],
      invReduceFunc: JFunction2[V, V, V],
      windowDuration: Duration,
      slideDuration: Duration,
      numPartitions: Int,
      filterFunc: JFunction[(K, V), java.lang.Boolean]
    ): JavaPairDStream[K, V] = {
    dstream.reduceByKeyAndWindow(
        reduceFunc,
        invReduceFunc,
        windowDuration,
        slideDuration,
        numPartitions,
        (p: (K, V)) => filterFunc(p).booleanValue()
    )
  }

  /**
   * Return a new DStream by applying incremental `reduceByKey` over a sliding window.
   * The reduced value of over a new window is calculated using the old window's reduce value :
   *  1. reduce the new values that entered the window (e.g., adding new counts)
   *  2. "inverse reduce" the old values that left the window (e.g., subtracting old counts)
   * This is more efficient that reduceByKeyAndWindow without "inverse reduce" function.
   * However, it is applicable to only "invertible reduce functions".
   * @param reduceFunc associative reduce function
   * @param invReduceFunc inverse function
   * @param windowDuration width of the window; must be a multiple of this DStream's
   *                       batching interval
   * @param slideDuration  sliding interval of the window (i.e., the interval after which
   *                       the new DStream will generate RDDs); must be a multiple of this
   *                       DStream's batching interval
   * @param partitioner Partitioner for controlling the partitioning of each RDD in the new
   *                    DStream.
   * @param filterFunc     function to filter expired key-value pairs;
   *                       only pairs that satisfy the function are retained
   *                       set this to null if you do not want to filter
   */
  def reduceByKeyAndWindow(
      reduceFunc: JFunction2[V, V, V],
      invReduceFunc: JFunction2[V, V, V],
      windowDuration: Duration,
      slideDuration: Duration,
      partitioner: Partitioner,
      filterFunc: JFunction[(K, V), java.lang.Boolean]
  ): JavaPairDStream[K, V] = {
    dstream.reduceByKeyAndWindow(
        reduceFunc,
        invReduceFunc,
        windowDuration,
        slideDuration,
        partitioner,
        (p: (K, V)) => filterFunc(p).booleanValue()
    )
  }

  private def convertUpdateStateFunction[S](in: JFunction2[JList[V], Optional[S], Optional[S]]):
  (Seq[V], Option[S]) => Option[S] = {
    val scalaFunc: (Seq[V], Option[S]) => Option[S] = (values, state) => {
      val list: JList[V] = values
      val scalaState: Optional[S] = JavaUtils.optionToOptional(state)
      val result: Optional[S] = in.apply(list, scalaState)
      result.isPresent match {
        case true => Some(result.get())
        case _ => None
      }
    }
    scalaFunc
  }

  /**
   * Return a new "state" DStream where the state for each key is updated by applying
   * the given function on the previous state of the key and the new values of each key.
   * Hash partitioning is used to generate the RDDs with Spark's default number of partitions.
   * @param updateFunc State update function. If `this` function returns None, then
   *                   corresponding state key-value pair will be eliminated.
   * @tparam S State type
   */
  def updateStateByKey[S](updateFunc: JFunction2[JList[V], Optional[S], Optional[S]])
  : JavaPairDStream[K, S] = {
    implicit val cm: ClassTag[S] = fakeClassTag
    dstream.updateStateByKey(convertUpdateStateFunction(updateFunc))
  }

  /**
   * Return a new "state" DStream where the state for each key is updated by applying
   * the given function on the previous state of the key and the new values of each key.
   * Hash partitioning is used to generate the RDDs with `numPartitions` partitions.
   * @param updateFunc State update function. If `this` function returns None, then
   *                   corresponding state key-value pair will be eliminated.
   * @param numPartitions Number of partitions of each RDD in the new DStream.
   * @tparam S State type
   */
  def updateStateByKey[S](
      updateFunc: JFunction2[JList[V], Optional[S], Optional[S]],
      numPartitions: Int)
  : JavaPairDStream[K, S] = {
    implicit val cm: ClassTag[S] = fakeClassTag
    dstream.updateStateByKey(convertUpdateStateFunction(updateFunc), numPartitions)
  }

  /**
   * Return a new "state" DStream where the state for each key is updated by applying
   * the given function on the previous state of the key and the new values of the key.
   * org.apache.spark.Partitioner is used to control the partitioning of each RDD.
   * @param updateFunc State update function. If `this` function returns None, then
   *                   corresponding state key-value pair will be eliminated.
   * @param partitioner Partitioner for controlling the partitioning of each RDD in the new
   *                    DStream.
   * @tparam S State type
   */
  def updateStateByKey[S](
      updateFunc: JFunction2[JList[V], Optional[S], Optional[S]],
      partitioner: Partitioner
  ): JavaPairDStream[K, S] = {
    implicit val cm: ClassTag[S] = fakeClassTag
    dstream.updateStateByKey(convertUpdateStateFunction(updateFunc), partitioner)
  }


  /**
   * Return a new DStream by applying a map function to the value of each key-value pairs in
   * 'this' DStream without changing the key.
   */
  def mapValues[U](f: JFunction[V, U]): JavaPairDStream[K, U] = {
    implicit val cm: ClassTag[U] = fakeClassTag
    dstream.mapValues(f)
  }

  /**
   * Return a new DStream by applying a flatmap function to the value of each key-value pairs in
   * 'this' DStream without changing the key.
   */
  def flatMapValues[U](f: JFunction[V, java.lang.Iterable[U]]): JavaPairDStream[K, U] = {
    import scala.collection.JavaConverters._
    def fn = (x: V) => f.apply(x).asScala
    implicit val cm: ClassTag[U] =
      implicitly[ClassTag[AnyRef]].asInstanceOf[ClassTag[U]]
    dstream.flatMapValues(fn)
  }

  /**
   * Return a new DStream by applying 'cogroup' between RDDs of `this` DStream and `other` DStream.
   * Hash partitioning is used to generate the RDDs with Spark's default number
   * of partitions.
   */
  def cogroup[W](other: JavaPairDStream[K, W]): JavaPairDStream[K, (JIterable[V], JIterable[W])] = {
    implicit val cm: ClassTag[W] = fakeClassTag
    dstream.cogroup(other.dstream).mapValues(t => (asJavaIterable(t._1), asJavaIterable((t._2))))
  }

  /**
   * Return a new DStream by applying 'cogroup' between RDDs of `this` DStream and `other` DStream.
   * Hash partitioning is used to generate the RDDs with `numPartitions` partitions.
   */
  def cogroup[W](
      other: JavaPairDStream[K, W],
      numPartitions: Int
    ): JavaPairDStream[K, (JIterable[V], JIterable[W])] = {
    implicit val cm: ClassTag[W] = fakeClassTag
    dstream.cogroup(other.dstream, numPartitions)
           .mapValues(t => (asJavaIterable(t._1), asJavaIterable((t._2))))
  }

  /**
   * Return a new DStream by applying 'cogroup' between RDDs of `this` DStream and `other` DStream.
   * Hash partitioning is used to generate the RDDs with `numPartitions` partitions.
   */
  def cogroup[W](
      other: JavaPairDStream[K, W],
      partitioner: Partitioner
    ): JavaPairDStream[K, (JIterable[V], JIterable[W])] = {
    implicit val cm: ClassTag[W] = fakeClassTag
    dstream.cogroup(other.dstream, partitioner)
           .mapValues(t => (asJavaIterable(t._1), asJavaIterable((t._2))))
  }

  /**
   * Return a new DStream by applying 'join' between RDDs of `this` DStream and `other` DStream.
   * Hash partitioning is used to generate the RDDs with Spark's default number of partitions.
   */
  def join[W](other: JavaPairDStream[K, W]): JavaPairDStream[K, (V, W)] = {
    implicit val cm: ClassTag[W] = fakeClassTag
    dstream.join(other.dstream)
  }

  /**
   * Return a new DStream by applying 'join' between RDDs of `this` DStream and `other` DStream.
   * Hash partitioning is used to generate the RDDs with `numPartitions` partitions.
   */
  def join[W](other: JavaPairDStream[K, W], numPartitions: Int): JavaPairDStream[K, (V, W)] = {
    implicit val cm: ClassTag[W] = fakeClassTag
    dstream.join(other.dstream, numPartitions)
  }

  /**
   * Return a new DStream by applying 'join' between RDDs of `this` DStream and `other` DStream.
   * The supplied org.apache.spark.Partitioner is used to control the partitioning of each RDD.
   */
  def join[W](
      other: JavaPairDStream[K, W],
      partitioner: Partitioner
    ): JavaPairDStream[K, (V, W)] = {
    implicit val cm: ClassTag[W] = fakeClassTag
    dstream.join(other.dstream, partitioner)
  }

  /**
   * Return a new DStream by applying 'left outer join' between RDDs of `this` DStream and
   * `other` DStream. Hash partitioning is used to generate the RDDs with Spark's default
   * number of partitions.
   */
  def leftOuterJoin[W](other: JavaPairDStream[K, W]): JavaPairDStream[K, (V, Optional[W])] = {
    implicit val cm: ClassTag[W] = fakeClassTag
    val joinResult = dstream.leftOuterJoin(other.dstream)
    joinResult.mapValues{case (v, w) => (v, JavaUtils.optionToOptional(w))}
  }

  /**
   * Return a new DStream by applying 'left outer join' between RDDs of `this` DStream and
   * `other` DStream. Hash partitioning is used to generate the RDDs with `numPartitions`
   * partitions.
   */
  def leftOuterJoin[W](
      other: JavaPairDStream[K, W],
      numPartitions: Int
    ): JavaPairDStream[K, (V, Optional[W])] = {
    implicit val cm: ClassTag[W] = fakeClassTag
    val joinResult = dstream.leftOuterJoin(other.dstream, numPartitions)
    joinResult.mapValues{case (v, w) => (v, JavaUtils.optionToOptional(w))}
  }

  /**
   * Return a new DStream by applying 'left outer join' between RDDs of `this` DStream and
   * `other` DStream. The supplied org.apache.spark.Partitioner is used to control
   * the partitioning of each RDD.
   */
  def leftOuterJoin[W](
      other: JavaPairDStream[K, W],
      partitioner: Partitioner
    ): JavaPairDStream[K, (V, Optional[W])] = {
    implicit val cm: ClassTag[W] = fakeClassTag
    val joinResult = dstream.leftOuterJoin(other.dstream, partitioner)
    joinResult.mapValues{case (v, w) => (v, JavaUtils.optionToOptional(w))}
  }

  /**
   * Return a new DStream by applying 'right outer join' between RDDs of `this` DStream and
   * `other` DStream. Hash partitioning is used to generate the RDDs with Spark's default
   * number of partitions.
   */
  def rightOuterJoin[W](other: JavaPairDStream[K, W]): JavaPairDStream[K, (Optional[V], W)] = {
    implicit val cm: ClassTag[W] = fakeClassTag
    val joinResult = dstream.rightOuterJoin(other.dstream)
    joinResult.mapValues{case (v, w) => (JavaUtils.optionToOptional(v), w)}
  }

  /**
   * Return a new DStream by applying 'right outer join' between RDDs of `this` DStream and
   * `other` DStream. Hash partitioning is used to generate the RDDs with `numPartitions`
   * partitions.
   */
  def rightOuterJoin[W](
      other: JavaPairDStream[K, W],
      numPartitions: Int
    ): JavaPairDStream[K, (Optional[V], W)] = {
    implicit val cm: ClassTag[W] = fakeClassTag
    val joinResult = dstream.rightOuterJoin(other.dstream, numPartitions)
    joinResult.mapValues{case (v, w) => (JavaUtils.optionToOptional(v), w)}
  }

  /**
   * Return a new DStream by applying 'right outer join' between RDDs of `this` DStream and
   * `other` DStream. The supplied org.apache.spark.Partitioner is used to control
   * the partitioning of each RDD.
   */
  def rightOuterJoin[W](
      other: JavaPairDStream[K, W],
      partitioner: Partitioner
    ): JavaPairDStream[K, (Optional[V], W)] = {
    implicit val cm: ClassTag[W] = fakeClassTag
    val joinResult = dstream.rightOuterJoin(other.dstream, partitioner)
    joinResult.mapValues{case (v, w) => (JavaUtils.optionToOptional(v), w)}
  }

  /**
   * Return a new DStream by applying 'full outer join' between RDDs of `this` DStream and
   * `other` DStream. Hash partitioning is used to generate the RDDs with Spark's default
   * number of partitions.
   */
<<<<<<< HEAD
  def fullOuterJoin[W](
      other: JavaPairDStream[K, W]): JavaPairDStream[K, (Optional[V], Optional[W])] = {
    implicit val cm: ClassTag[W] = implicitly[ClassTag[AnyRef]].asInstanceOf[ClassTag[W]]
    val joinResult = dstream.fullOuterJoin(other.dstream)
    joinResult.mapValues { case (v, w) => 
=======
  def fullOuterJoin[W](other: JavaPairDStream[K, W])
      : JavaPairDStream[K, (Optional[V], Optional[W])] = {
    implicit val cm: ClassTag[W] = fakeClassTag
    val joinResult = dstream.fullOuterJoin(other.dstream)
    joinResult.mapValues{ case (v, w) =>
>>>>>>> 1056e9ec
      (JavaUtils.optionToOptional(v), JavaUtils.optionToOptional(w))
    }
  }

  /**
   * Return a new DStream by applying 'full outer join' between RDDs of `this` DStream and
   * `other` DStream. Hash partitioning is used to generate the RDDs with `numPartitions`
   * partitions.
   */
  def fullOuterJoin[W](
      other: JavaPairDStream[K, W],
      numPartitions: Int
    ): JavaPairDStream[K, (Optional[V], Optional[W])] = {
<<<<<<< HEAD
    implicit val cm: ClassTag[W] =
      implicitly[ClassTag[AnyRef]].asInstanceOf[ClassTag[W]]
    val joinResult = dstream.fullOuterJoin(other.dstream, numPartitions)
    joinResult.mapValues { case (v, w) => 
=======
    implicit val cm: ClassTag[W] = fakeClassTag
    val joinResult = dstream.fullOuterJoin(other.dstream, numPartitions)
    joinResult.mapValues{ case (v, w) =>
>>>>>>> 1056e9ec
      (JavaUtils.optionToOptional(v), JavaUtils.optionToOptional(w))
    }
  }

  /**
   * Return a new DStream by applying 'full outer join' between RDDs of `this` DStream and
<<<<<<< HEAD
   * `other` DStream. The supplied [[org.apache.spark.Partitioner]] is used to control
=======
   * `other` DStream. The supplied org.apache.spark.Partitioner is used to control
>>>>>>> 1056e9ec
   * the partitioning of each RDD.
   */
  def fullOuterJoin[W](
      other: JavaPairDStream[K, W],
      partitioner: Partitioner
    ): JavaPairDStream[K, (Optional[V], Optional[W])] = {
<<<<<<< HEAD
    implicit val cm: ClassTag[W] =
      implicitly[ClassTag[AnyRef]].asInstanceOf[ClassTag[W]]
    val joinResult = dstream.fullOuterJoin(other.dstream, partitioner)
    joinResult.mapValues { case (v, w) => 
=======
    implicit val cm: ClassTag[W] = fakeClassTag
    val joinResult = dstream.fullOuterJoin(other.dstream, partitioner)
    joinResult.mapValues{ case (v, w) =>
>>>>>>> 1056e9ec
      (JavaUtils.optionToOptional(v), JavaUtils.optionToOptional(w))
    }
  }

  /**
   * Save each RDD in `this` DStream as a Hadoop file. The file name at each batch interval is
   * generated based on `prefix` and `suffix`: "prefix-TIME_IN_MS.suffix".
   */
  def saveAsHadoopFiles[F <: OutputFormat[K, V]](prefix: String, suffix: String) {
    dstream.saveAsHadoopFiles(prefix, suffix)
  }

  /**
   * Save each RDD in `this` DStream as a Hadoop file. The file name at each batch interval is
   * generated based on `prefix` and `suffix`: "prefix-TIME_IN_MS.suffix".
   */
  def saveAsHadoopFiles(
      prefix: String,
      suffix: String,
      keyClass: Class[_],
      valueClass: Class[_],
      outputFormatClass: Class[_ <: OutputFormat[_, _]]) {
    dstream.saveAsHadoopFiles(prefix, suffix, keyClass, valueClass, outputFormatClass)
  }

  /**
   * Save each RDD in `this` DStream as a Hadoop file. The file name at each batch interval is
   * generated based on `prefix` and `suffix`: "prefix-TIME_IN_MS.suffix".
   */
  def saveAsHadoopFiles(
      prefix: String,
      suffix: String,
      keyClass: Class[_],
      valueClass: Class[_],
      outputFormatClass: Class[_ <: OutputFormat[_, _]],
      conf: JobConf) {
    dstream.saveAsHadoopFiles(prefix, suffix, keyClass, valueClass, outputFormatClass, conf)
  }

  /**
   * Save each RDD in `this` DStream as a Hadoop file. The file name at each batch interval is
   * generated based on `prefix` and `suffix`: "prefix-TIME_IN_MS.suffix".
   */
  def saveAsNewAPIHadoopFiles[F <: NewOutputFormat[K, V]](prefix: String, suffix: String) {
    dstream.saveAsNewAPIHadoopFiles(prefix, suffix)
  }

  /**
   * Save each RDD in `this` DStream as a Hadoop file. The file name at each batch interval is
   * generated based on `prefix` and `suffix`: "prefix-TIME_IN_MS.suffix".
   */
  def saveAsNewAPIHadoopFiles(
      prefix: String,
      suffix: String,
      keyClass: Class[_],
      valueClass: Class[_],
      outputFormatClass: Class[_ <: NewOutputFormat[_, _]]) {
    dstream.saveAsNewAPIHadoopFiles(prefix, suffix, keyClass, valueClass, outputFormatClass)
  }

  /**
   * Save each RDD in `this` DStream as a Hadoop file. The file name at each batch interval is
   * generated based on `prefix` and `suffix`: "prefix-TIME_IN_MS.suffix".
   */
  def saveAsNewAPIHadoopFiles(
      prefix: String,
      suffix: String,
      keyClass: Class[_],
      valueClass: Class[_],
      outputFormatClass: Class[_ <: NewOutputFormat[_, _]],
      conf: Configuration = new Configuration) {
    dstream.saveAsNewAPIHadoopFiles(prefix, suffix, keyClass, valueClass, outputFormatClass, conf)
  }

  /** Convert to a JavaDStream */
  def toJavaDStream(): JavaDStream[(K, V)] = {
    new JavaDStream[(K, V)](dstream)
  }

  override val classTag: ClassTag[(K, V)] = fakeClassTag
}

object JavaPairDStream {
  implicit def fromPairDStream[K: ClassTag, V: ClassTag](dstream: DStream[(K, V)])
  : JavaPairDStream[K, V] = {
    new JavaPairDStream[K, V](dstream)
  }

  def fromJavaDStream[K, V](dstream: JavaDStream[(K, V)]): JavaPairDStream[K, V] = {
    implicit val cmk: ClassTag[K] = fakeClassTag
    implicit val cmv: ClassTag[V] = fakeClassTag
    new JavaPairDStream[K, V](dstream.dstream)
  }

  def scalaToJavaLong[K: ClassTag](dstream: JavaPairDStream[K, Long])
  : JavaPairDStream[K, JLong] = {
    StreamingContext.toPairDStreamFunctions(dstream.dstream).mapValues(new JLong(_))
  }
}<|MERGE_RESOLUTION|>--- conflicted
+++ resolved
@@ -663,19 +663,11 @@
    * `other` DStream. Hash partitioning is used to generate the RDDs with Spark's default
    * number of partitions.
    */
-<<<<<<< HEAD
-  def fullOuterJoin[W](
-      other: JavaPairDStream[K, W]): JavaPairDStream[K, (Optional[V], Optional[W])] = {
-    implicit val cm: ClassTag[W] = implicitly[ClassTag[AnyRef]].asInstanceOf[ClassTag[W]]
-    val joinResult = dstream.fullOuterJoin(other.dstream)
-    joinResult.mapValues { case (v, w) => 
-=======
   def fullOuterJoin[W](other: JavaPairDStream[K, W])
       : JavaPairDStream[K, (Optional[V], Optional[W])] = {
     implicit val cm: ClassTag[W] = fakeClassTag
     val joinResult = dstream.fullOuterJoin(other.dstream)
     joinResult.mapValues{ case (v, w) =>
->>>>>>> 1056e9ec
       (JavaUtils.optionToOptional(v), JavaUtils.optionToOptional(w))
     }
   }
@@ -689,43 +681,25 @@
       other: JavaPairDStream[K, W],
       numPartitions: Int
     ): JavaPairDStream[K, (Optional[V], Optional[W])] = {
-<<<<<<< HEAD
-    implicit val cm: ClassTag[W] =
-      implicitly[ClassTag[AnyRef]].asInstanceOf[ClassTag[W]]
-    val joinResult = dstream.fullOuterJoin(other.dstream, numPartitions)
-    joinResult.mapValues { case (v, w) => 
-=======
     implicit val cm: ClassTag[W] = fakeClassTag
     val joinResult = dstream.fullOuterJoin(other.dstream, numPartitions)
     joinResult.mapValues{ case (v, w) =>
->>>>>>> 1056e9ec
       (JavaUtils.optionToOptional(v), JavaUtils.optionToOptional(w))
     }
   }
 
   /**
    * Return a new DStream by applying 'full outer join' between RDDs of `this` DStream and
-<<<<<<< HEAD
-   * `other` DStream. The supplied [[org.apache.spark.Partitioner]] is used to control
-=======
    * `other` DStream. The supplied org.apache.spark.Partitioner is used to control
->>>>>>> 1056e9ec
    * the partitioning of each RDD.
    */
   def fullOuterJoin[W](
       other: JavaPairDStream[K, W],
       partitioner: Partitioner
     ): JavaPairDStream[K, (Optional[V], Optional[W])] = {
-<<<<<<< HEAD
-    implicit val cm: ClassTag[W] =
-      implicitly[ClassTag[AnyRef]].asInstanceOf[ClassTag[W]]
-    val joinResult = dstream.fullOuterJoin(other.dstream, partitioner)
-    joinResult.mapValues { case (v, w) => 
-=======
     implicit val cm: ClassTag[W] = fakeClassTag
     val joinResult = dstream.fullOuterJoin(other.dstream, partitioner)
     joinResult.mapValues{ case (v, w) =>
->>>>>>> 1056e9ec
       (JavaUtils.optionToOptional(v), JavaUtils.optionToOptional(w))
     }
   }
