--- conflicted
+++ resolved
@@ -79,8 +79,6 @@
   </dependencies>
 
   <build>
-    <outputDirectory>target/scala-${scala.binary.version}/classes</outputDirectory>
-    <testOutputDirectory>target/scala-${scala.binary.version}/test-classes</testOutputDirectory>
     <plugins>
       <!-- Use the shade plugin to create a big JAR with all the dependencies -->
       <plugin>
@@ -152,7 +150,6 @@
         </dependency>
       </dependencies>
     </profile>
-
     <profile>
       <id>bigtop-dist</id>
       <!-- This profile uses the assembly plugin to create a special "dist" package for BigTop
@@ -265,11 +262,7 @@
                         <type>perm</type>
                         <user>${deb.user}</user>
                         <group>${deb.user}</group>
-<<<<<<< HEAD
-                        <prefix>${deb.install.path}/bin</prefix>
-=======
                         <prefix>${deb.install.path}/sbin</prefix>
->>>>>>> e5d13787
                         <filemode>744</filemode>
                       </mapper>
                     </data>
