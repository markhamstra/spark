#!/usr/bin/env bash

#
# Licensed to the Apache Software Foundation (ASF) under one or more
# contributor license agreements.  See the NOTICE file distributed with
# this work for additional information regarding copyright ownership.
# The ASF licenses this file to You under the Apache License, Version 2.0
# (the "License"); you may not use this file except in compliance with
# the License.  You may obtain a copy of the License at
#
#    http://www.apache.org/licenses/LICENSE-2.0
#
# Unless required by applicable law or agreed to in writing, software
# distributed under the License is distributed on an "AS IS" BASIS,
# WITHOUT WARRANTIES OR CONDITIONS OF ANY KIND, either express or implied.
# See the License for the specific language governing permissions and
# limitations under the License.
#

# Figure out where Spark is installed
FWDIR="$(cd `dirname $0`/..; pwd)"

# Export this as SPARK_HOME
export SPARK_HOME="$FWDIR"

SCALA_VERSION=2.10

if [[ "$@" = *--help ]] || [[ "$@" = *-h ]]; then
  echo "Usage: ./bin/pyspark [options]"
  $FWDIR/bin/spark-submit --help 2>&1 | grep -v Usage 1>&2
  exit 0
fi

# Exit if the user hasn't compiled Spark
if [ ! -f "$FWDIR/RELEASE" ]; then
  # Exit if the user hasn't compiled Spark
  ls "$FWDIR"/assembly/target/scala-$SCALA_VERSION/spark-assembly*hadoop*.jar >& /dev/null
  if [[ $? != 0 ]]; then
    echo "Failed to find Spark assembly in $FWDIR/assembly/target" >&2
    echo "You need to build Spark before running this program" >&2
    exit 1
  fi
fi

. $FWDIR/bin/load-spark-env.sh

# Figure out which Python executable to use
if [[ -z "$PYSPARK_PYTHON" ]]; then
  PYSPARK_PYTHON="python"
fi
export PYSPARK_PYTHON

# Add the PySpark classes to the Python path:
export PYTHONPATH=$SPARK_HOME/python/:$PYTHONPATH
export PYTHONPATH=$SPARK_HOME/python/lib/py4j-0.8.1-src.zip:$PYTHONPATH

# Load the PySpark shell.py script when ./pyspark is used interactively:
export OLD_PYTHONSTARTUP=$PYTHONSTARTUP
export PYTHONSTARTUP=$FWDIR/python/pyspark/shell.py

# If IPython options are specified, assume user wants to run IPython
<<<<<<< HEAD
if [ -n "$IPYTHON_OPTS" ]; then
=======
if [[ -n "$IPYTHON_OPTS" ]]; then
>>>>>>> 420c1c3e
  IPYTHON=1
fi

# Build up arguments list manually to preserve quotes and backslashes.
# We export Spark submit arguments as an environment variable because shell.py must run as a
# PYTHONSTARTUP script, which does not take in arguments. This is required for IPython notebooks.

PYSPARK_SUBMIT_ARGS=""
whitespace="[[:space:]]"
for i in "$@"; do
  if [[ $i =~ \" ]]; then i=$(echo $i | sed 's/\"/\\\"/g'); fi
  if [[ $i =~ $whitespace ]]; then i=\"$i\"; fi
  PYSPARK_SUBMIT_ARGS="$PYSPARK_SUBMIT_ARGS $i"
done
export PYSPARK_SUBMIT_ARGS

<<<<<<< HEAD
=======
# For pyspark tests
if [[ -n "$SPARK_TESTING" ]]; then
  if [[ -n "$PYSPARK_DOC_TEST" ]]; then
    exec "$PYSPARK_PYTHON" -m doctest $1
  else
    exec "$PYSPARK_PYTHON" $1
  fi
  exit
fi

>>>>>>> 420c1c3e
# If a python file is provided, directly run spark-submit.
if [[ "$1" =~ \.py$ ]]; then
  echo -e "\nWARNING: Running python applications through ./bin/pyspark is deprecated as of Spark 1.0." 1>&2
  echo -e "Use ./bin/spark-submit <python file>\n" 1>&2
  exec $FWDIR/bin/spark-submit "$@"
else
  # Only use ipython if no command line arguments were provided [SPARK-1134]
  if [[ "$IPYTHON" = "1" ]]; then
    exec ipython $IPYTHON_OPTS
  else
<<<<<<< HEAD
    if [[ -n $SPARK_TESTING ]]; then
      exec "$PYSPARK_PYTHON" -m doctest
    else
      exec "$PYSPARK_PYTHON"
    fi
=======
    exec "$PYSPARK_PYTHON"
>>>>>>> 420c1c3e
  fi
fi<|MERGE_RESOLUTION|>--- conflicted
+++ resolved
@@ -59,11 +59,7 @@
 export PYTHONSTARTUP=$FWDIR/python/pyspark/shell.py
 
 # If IPython options are specified, assume user wants to run IPython
-<<<<<<< HEAD
-if [ -n "$IPYTHON_OPTS" ]; then
-=======
 if [[ -n "$IPYTHON_OPTS" ]]; then
->>>>>>> 420c1c3e
   IPYTHON=1
 fi
 
@@ -80,8 +76,6 @@
 done
 export PYSPARK_SUBMIT_ARGS
 
-<<<<<<< HEAD
-=======
 # For pyspark tests
 if [[ -n "$SPARK_TESTING" ]]; then
   if [[ -n "$PYSPARK_DOC_TEST" ]]; then
@@ -92,7 +86,6 @@
   exit
 fi
 
->>>>>>> 420c1c3e
 # If a python file is provided, directly run spark-submit.
 if [[ "$1" =~ \.py$ ]]; then
   echo -e "\nWARNING: Running python applications through ./bin/pyspark is deprecated as of Spark 1.0." 1>&2
@@ -103,14 +96,6 @@
   if [[ "$IPYTHON" = "1" ]]; then
     exec ipython $IPYTHON_OPTS
   else
-<<<<<<< HEAD
-    if [[ -n $SPARK_TESTING ]]; then
-      exec "$PYSPARK_PYTHON" -m doctest
-    else
-      exec "$PYSPARK_PYTHON"
-    fi
-=======
     exec "$PYSPARK_PYTHON"
->>>>>>> 420c1c3e
   fi
 fi