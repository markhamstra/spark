<?xml version="1.0" encoding="UTF-8"?>
<!--
  ~ Licensed to the Apache Software Foundation (ASF) under one or more
  ~ contributor license agreements.  See the NOTICE file distributed with
  ~ this work for additional information regarding copyright ownership.
  ~ The ASF licenses this file to You under the Apache License, Version 2.0
  ~ (the "License"); you may not use this file except in compliance with
  ~ the License.  You may obtain a copy of the License at
  ~
  ~    http://www.apache.org/licenses/LICENSE-2.0
  ~
  ~ Unless required by applicable law or agreed to in writing, software
  ~ distributed under the License is distributed on an "AS IS" BASIS,
  ~ WITHOUT WARRANTIES OR CONDITIONS OF ANY KIND, either express or implied.
  ~ See the License for the specific language governing permissions and
  ~ limitations under the License.
  -->

<project xmlns="http://maven.apache.org/POM/4.0.0" xmlns:xsi="http://www.w3.org/2001/XMLSchema-instance" xsi:schemaLocation="http://maven.apache.org/POM/4.0.0 http://maven.apache.org/xsd/maven-4.0.0.xsd">
  <modelVersion>4.0.0</modelVersion>
  <parent>
    <groupId>org.apache</groupId>
    <artifactId>apache</artifactId>
    <version>11</version>
  </parent>
  <groupId>org.apache.spark</groupId>
  <artifactId>spark-parent</artifactId>
  <version>0.8.0-candidate-csd-7-SNAPSHOT</version>
  <packaging>pom</packaging>
  <name>Spark Project Parent POM</name>
  <url>http://spark.incubator.apache.org/</url>
  <licenses>
    <license>
      <name>Apache 2.0 License</name>
      <url>http://www.apache.org/licenses/LICENSE-2.0.html</url>
      <distribution>repo</distribution>
    </license>
  </licenses>
  <scm>
<<<<<<< HEAD
    <connection>scm:git:git@github.com:clearstorydata/spark.git</connection>
    <url>scm:git:git@github.com:clearstorydata/spark.git</url>
=======
    <connection>scm:git:git@github.com:apache/incubator-spark.git</connection>
    <url>scm:git:git@github.com:apache/incubator-spark.git</url>
>>>>>>> a106ed8b
  </scm>
  <developers>
    <developer>
      <id>matei</id>
      <name>Matei Zaharia</name>
      <email>matei.zaharia@gmail.com</email>
      <url>http://www.cs.berkeley.edu/~matei</url>
      <organization>Apache Software Foundation</organization>
      <organizationUrl>http://spark.incubator.apache.org</organizationUrl>
    </developer>
  </developers>
  <issueManagement>
    <system>JIRA</system>
    <url>https://spark-project.atlassian.net/browse/SPARK</url>
  </issueManagement>

  <prerequisites>
    <maven>3.0.0</maven>
  </prerequisites>

  <modules>
    <module>core</module>
    <module>bagel</module>
    <module>examples</module>
    <module>mllib</module>
    <module>tools</module>
    <module>streaming</module>
    <module>repl</module>
    <module>assembly</module>
  </modules>

  <properties>
    <project.build.sourceEncoding>UTF-8</project.build.sourceEncoding>
    <project.reporting.outputEncoding>UTF-8</project.reporting.outputEncoding>

    <java.version>1.5</java.version>
    <scala.version>2.9.3</scala.version>
    <mesos.version>0.12.1</mesos.version>
    <akka.version>2.0.5</akka.version>
    <slf4j.version>1.7.5</slf4j.version>
    <log4j.version>1.2.17</log4j.version>
    <hadoop.version>2.0.0-mr1-cdh4.1.2</hadoop.version>
    <!-- <hadoop.version>1.0.4</hadoop.version> -->
    <hbase.version>0.94.6</hbase.version>

    <PermGen>64m</PermGen>
    <MaxPermGen>512m</MaxPermGen>
  </properties>

  <repositories>
    <repository>
      <id>jboss-repo</id>
      <name>JBoss Repository</name>
      <url>http://repository.jboss.org/nexus/content/repositories/releases/</url>
      <releases>
        <enabled>true</enabled>
      </releases>
      <snapshots>
        <enabled>false</enabled>
      </snapshots>
    </repository>
    <repository>
      <id>cloudera-repo</id>
      <name>Cloudera Repository</name>
      <url>https://repository.cloudera.com/artifactory/cloudera-repos/</url>
      <releases>
        <enabled>true</enabled>
      </releases>
      <snapshots>
        <enabled>false</enabled>
      </snapshots>
    </repository>
    <repository>
      <id>akka-repo</id>
      <name>Akka Repository</name>
      <url>http://repo.akka.io/releases/</url>
      <releases>
        <enabled>true</enabled>
      </releases>
      <snapshots>
        <enabled>false</enabled>
      </snapshots>
    </repository>
  </repositories>
  <pluginRepositories>
    <pluginRepository>
      <id>oss-sonatype-releases</id>
      <name>OSS Sonatype</name>
      <url>https://oss.sonatype.org/content/repositories/releases</url>
      <releases>
        <enabled>true</enabled>
      </releases>
      <snapshots>
        <enabled>false</enabled>
      </snapshots>
    </pluginRepository>
    <pluginRepository>
      <id>oss-sonatype-snapshots</id>
      <name>OSS Sonatype</name>
      <url>https://oss.sonatype.org/content/repositories/snapshots</url>
      <releases>
        <enabled>false</enabled>
      </releases>
      <snapshots>
        <enabled>true</enabled>
      </snapshots>
    </pluginRepository>
    <pluginRepository>
      <id>oss-sonatype</id>
      <name>OSS Sonatype</name>
      <url>https://oss.sonatype.org/content/groups/public</url>
      <releases>
        <enabled>true</enabled>
      </releases>
      <snapshots>
        <enabled>true</enabled>
      </snapshots>
    </pluginRepository>
  </pluginRepositories>

  <distributionManagement>
    <snapshotRepository>
      <id>${distRepo.snapshots.id}</id>
      <url>${distRepo.snapshots.url}</url>
    </snapshotRepository>
    <repository>
      <id>${distRepo.releases.id}</id>
      <url>${distRepo.releases.url}</url>
    </repository>
  </distributionManagement>

  <dependencyManagement>
    <dependencies>
      <dependency>
        <groupId>commons-io</groupId>
        <artifactId>commons-io</artifactId>
        <version>2.4</version>
      </dependency>
      <dependency>
        <groupId>org.eclipse.jetty</groupId>
        <artifactId>jetty-server</artifactId>
        <version>7.6.8.v20121106</version>
      </dependency>
      <dependency>
        <groupId>com.google.guava</groupId>
        <artifactId>guava</artifactId>
        <version>14.0.1</version>
      </dependency>
      <dependency>
        <groupId>com.google.code.findbugs</groupId>
        <artifactId>jsr305</artifactId>
        <version>2.0.1</version>
      </dependency>
      <dependency>
        <groupId>org.slf4j</groupId>
        <artifactId>slf4j-api</artifactId>
        <version>${slf4j.version}</version>
      </dependency>
      <dependency>
        <groupId>org.slf4j</groupId>
        <artifactId>slf4j-log4j12</artifactId>
        <version>${slf4j.version}</version>
      </dependency>
      <dependency>
        <groupId>org.slf4j</groupId>
        <artifactId>jul-to-slf4j</artifactId>
        <version>${slf4j.version}</version>
      </dependency>
      <dependency>
        <groupId>commons-daemon</groupId>
        <artifactId>commons-daemon</artifactId>
        <version>1.0.10</version>
      </dependency>
      <dependency>
        <groupId>com.ning</groupId>
        <artifactId>compress-lzf</artifactId>
        <version>0.8.4</version>
      </dependency>
      <dependency>
        <groupId>org.xerial.snappy</groupId>
        <artifactId>snappy-java</artifactId>
        <version>1.0.5</version>
      </dependency>
      <dependency>
        <groupId>org.ow2.asm</groupId>
        <artifactId>asm</artifactId>
        <version>4.0</version>
      </dependency>
      <dependency>
        <groupId>com.google.protobuf</groupId>
        <artifactId>protobuf-java</artifactId>
        <version>2.4.1</version>
      </dependency>
      <dependency>
        <groupId>com.twitter</groupId>
        <artifactId>chill_2.9.3</artifactId>
        <version>0.3.1</version>
      </dependency>
      <dependency>
        <groupId>com.twitter</groupId>
        <artifactId>chill-java</artifactId>
        <version>0.3.1</version>
      </dependency>
      <dependency>
        <groupId>com.typesafe.akka</groupId>
        <artifactId>akka-actor</artifactId>
        <version>${akka.version}</version>
      </dependency>
      <dependency>
        <groupId>com.typesafe.akka</groupId>
        <artifactId>akka-remote</artifactId>
        <version>${akka.version}</version>
      </dependency>
      <dependency>
        <groupId>com.typesafe.akka</groupId>
        <artifactId>akka-slf4j</artifactId>
        <version>${akka.version}</version>
      </dependency>
      <dependency>
        <groupId>it.unimi.dsi</groupId>
        <artifactId>fastutil</artifactId>
        <version>6.4.4</version>
      </dependency>
      <dependency>
        <groupId>colt</groupId>
        <artifactId>colt</artifactId>
        <version>1.2.0</version>
      </dependency>
      <dependency>
        <groupId>com.github.scala-incubator.io</groupId>
        <artifactId>scala-io-file_2.9.2</artifactId>
        <version>0.4.1</version>
      </dependency>
      <dependency>
        <groupId>org.apache.mesos</groupId>
        <artifactId>mesos</artifactId>
        <version>${mesos.version}</version>
      </dependency>
      <dependency>
        <groupId>io.netty</groupId>
        <artifactId>netty-all</artifactId>
        <version>4.0.0.Beta2</version>
      </dependency>
      <dependency>
        <groupId>org.apache.derby</groupId>
        <artifactId>derby</artifactId>
        <version>10.4.2.0</version>
        <scope>test</scope>
      </dependency>
      <dependency>
        <groupId>net.liftweb</groupId>
        <artifactId>lift-json_2.9.2</artifactId>
        <version>2.5</version>
      </dependency>
      <dependency>
        <groupId>com.codahale.metrics</groupId>
        <artifactId>metrics-core</artifactId>
        <version>3.0.0</version>
      </dependency>
      <dependency>
        <groupId>com.codahale.metrics</groupId>
        <artifactId>metrics-jvm</artifactId>
        <version>3.0.0</version>
      </dependency>
      <dependency>
        <groupId>com.codahale.metrics</groupId>
        <artifactId>metrics-json</artifactId>
        <version>3.0.0</version>
      </dependency>
      <dependency>
        <groupId>org.scala-lang</groupId>
        <artifactId>scala-compiler</artifactId>
        <version>${scala.version}</version>
      </dependency>
      <dependency>
        <groupId>org.scala-lang</groupId>
        <artifactId>jline</artifactId>
        <version>${scala.version}</version>
      </dependency>
      <dependency>
        <groupId>org.scala-lang</groupId>
        <artifactId>scala-library</artifactId>
        <version>${scala.version}</version>
      </dependency>
      <dependency>
        <groupId>org.scala-lang</groupId>
        <artifactId>scalap</artifactId>
        <version>${scala.version}</version>
      </dependency>

      <dependency>
        <groupId>log4j</groupId>
        <artifactId>log4j</artifactId>
        <version>${log4j.version}</version>
      </dependency>

      <dependency>
        <groupId>org.scalatest</groupId>
        <artifactId>scalatest_${scala.version}</artifactId>
        <version>1.9.1</version>
        <scope>test</scope>
      </dependency>
      <dependency>
        <groupId>org.easymock</groupId>
        <artifactId>easymock</artifactId>
        <version>3.1</version>
        <scope>test</scope>
      </dependency>
      <dependency>
        <groupId>org.scalacheck</groupId>
        <artifactId>scalacheck_${scala.version}</artifactId>
        <version>1.10.0</version>
        <scope>test</scope>
      </dependency>
      <dependency>
        <groupId>com.novocode</groupId>
        <artifactId>junit-interface</artifactId>
        <version>0.9</version>
        <scope>test</scope>
      </dependency>
      <dependency>
        <groupId>org.apache.hadoop</groupId>
        <artifactId>hadoop-client</artifactId>
        <version>${hadoop.version}</version>
        <exclusions>
          <exclusion>
            <groupId>asm</groupId>
            <artifactId>asm</artifactId>
          </exclusion>
          <exclusion>
            <groupId>org.jboss.netty</groupId>
            <artifactId>netty</artifactId>
          </exclusion>
          <exclusion>
            <groupId>org.codehaus.jackson</groupId>
            <artifactId>jackson-core-asl</artifactId>
          </exclusion>
          <exclusion>
            <groupId>org.codehaus.jackson</groupId>
            <artifactId>jackson-mapper-asl</artifactId>
          </exclusion>
          <exclusion>
            <groupId>org.codehaus.jackson</groupId>
            <artifactId>jackson-jaxrs</artifactId>
          </exclusion>
          <exclusion>
            <groupId>org.codehaus.jackson</groupId>
            <artifactId>jackson-xc</artifactId>
          </exclusion>
        </exclusions>
      </dependency>
      <!-- Specify Avro version because Kafka also has it as a dependency -->
      <dependency>
        <groupId>org.apache.avro</groupId>
        <artifactId>avro</artifactId>
        <version>1.7.4</version>
      </dependency>
      <dependency>
        <groupId>org.apache.avro</groupId>
        <artifactId>avro-ipc</artifactId>
        <version>1.7.4</version>
        <exclusions>
          <exclusion>
            <groupId>org.jboss.netty</groupId>
            <artifactId>netty</artifactId>
          </exclusion>
        </exclusions>
      </dependency>
    </dependencies>
  </dependencyManagement>

  <build>
    <pluginManagement>
      <plugins>
        <plugin>
          <groupId>org.apache.maven.plugins</groupId>
          <artifactId>maven-enforcer-plugin</artifactId>
          <version>1.1.1</version>
          <executions>
            <execution>
              <id>enforce-versions</id>
              <goals>
                <goal>enforce</goal>
              </goals>
              <configuration>
                <rules>
                  <requireMavenVersion>
                    <version>3.0.0</version>
                  </requireMavenVersion>
                  <requireJavaVersion>
                    <version>${java.version}</version>
                  </requireJavaVersion>
                </rules>
              </configuration>
            </execution>
          </executions>
        </plugin>
        <plugin>
          <groupId>org.codehaus.mojo</groupId>
          <artifactId>build-helper-maven-plugin</artifactId>
          <version>1.7</version>
        </plugin>
        <plugin>
          <groupId>net.alchim31.maven</groupId>
          <artifactId>scala-maven-plugin</artifactId>
          <version>3.1.5</version>
          <executions>
            <execution>
              <id>scala-compile-first</id>
              <phase>process-resources</phase>
              <goals>
                <goal>compile</goal>
              </goals>
            </execution>
            <execution>
              <id>scala-test-compile-first</id>
              <phase>process-test-resources</phase>
              <goals>
                <goal>testCompile</goal>
              </goals>
            </execution>
            <execution>
              <id>attach-scaladocs</id>
              <phase>verify</phase>
              <goals>
                <goal>doc-jar</goal>
              </goals>
            </execution>
          </executions>
          <configuration>
            <scalaVersion>${scala.version}</scalaVersion>
            <recompileMode>incremental</recompileMode>
            <useZincServer>true</useZincServer>
            <args>
              <arg>-unchecked</arg>
              <arg>-optimise</arg>
              <arg>-deprecation</arg>
            </args>
            <jvmArgs>
              <jvmArg>-Xms64m</jvmArg>
              <jvmArg>-Xms1024m</jvmArg>
              <jvmArg>-Xmx1024m</jvmArg>
              <jvmArg>-XX:PermSize=${PermGen}</jvmArg>
              <jvmArg>-XX:MaxPermSize=${MaxPermGen}</jvmArg>
            </jvmArgs>
            <javacArgs>
              <javacArg>-source</javacArg>
              <javacArg>${java.version}</javacArg>
              <javacArg>-target</javacArg>
              <javacArg>${java.version}</javacArg>
            </javacArgs>
          </configuration>
        </plugin>
        <plugin>
          <groupId>org.apache.maven.plugins</groupId>
          <artifactId>maven-compiler-plugin</artifactId>
          <version>2.5.1</version>
          <configuration>
            <source>${java.version}</source>
            <target>${java.version}</target>
            <encoding>UTF-8</encoding>
            <maxmem>1024m</maxmem>
          </configuration>
        </plugin>
        <plugin>
          <groupId>org.apache.maven.plugins</groupId>
          <artifactId>maven-surefire-plugin</artifactId>
          <version>2.12.4</version>
          <configuration>
            <!-- Uses scalatest instead -->
            <skipTests>true</skipTests>
          </configuration>
        </plugin>
        <plugin>
          <groupId>org.scalatest</groupId>
          <artifactId>scalatest-maven-plugin</artifactId>
          <version>1.0-M2</version>
          <configuration>
            <reportsDirectory>${project.build.directory}/surefire-reports</reportsDirectory>
            <junitxml>.</junitxml>
            <filereports>${project.build.directory}/SparkTestSuite.txt</filereports>
            <argLine>-Xms64m -Xmx3g</argLine>
            <stderr/>
          </configuration>
          <executions>
            <execution>
              <id>test</id>
              <goals>
                <goal>test</goal>
              </goals>
            </execution>
          </executions>
        </plugin>
        <plugin>
          <groupId>org.apache.maven.plugins</groupId>
          <artifactId>maven-jar-plugin</artifactId>
          <version>2.4</version>
        </plugin>
        <plugin>
          <groupId>org.apache.maven.plugins</groupId>
          <artifactId>maven-antrun-plugin</artifactId>
          <version>1.7</version>
        </plugin>
        <plugin>
          <groupId>org.apache.maven.plugins</groupId>
          <artifactId>maven-shade-plugin</artifactId>
          <version>2.0</version>
        </plugin>
        <plugin>
          <groupId>org.apache.maven.plugins</groupId>
          <artifactId>maven-source-plugin</artifactId>
          <version>2.2.1</version>
          <configuration>
            <attach>true</attach>
          </configuration>
          <executions>
            <execution>
              <id>create-source-jar</id>
              <goals>
                <goal>jar-no-fork</goal>
              </goals>
            </execution>
          </executions>
        </plugin>
      </plugins>
    </pluginManagement>

    <plugins>
      <plugin>
        <groupId>org.apache.maven.plugins</groupId>
        <artifactId>maven-enforcer-plugin</artifactId>
      </plugin>
      <plugin>
        <groupId>org.codehaus.mojo</groupId>
        <artifactId>build-helper-maven-plugin</artifactId>
        <executions>
          <execution>
           <id>add-scala-sources</id>
            <phase>generate-sources</phase>
            <goals>
              <goal>add-source</goal>
            </goals>
            <configuration>
              <sources>
                <source>src/main/scala</source>
              </sources>
            </configuration>
          </execution>
          <execution>
            <id>add-scala-test-sources</id>
            <phase>generate-test-sources</phase>
            <goals>
              <goal>add-test-source</goal>
            </goals>
            <configuration>
              <sources>
                <source>src/test/scala</source>
              </sources>
            </configuration>
          </execution>
        </executions>
      </plugin>
      <plugin>
        <groupId>net.alchim31.maven</groupId>
        <artifactId>scala-maven-plugin</artifactId>
      </plugin>
      <plugin>
        <groupId>org.apache.maven.plugins</groupId>
        <artifactId>maven-source-plugin</artifactId>
      </plugin>
    </plugins>
  </build>

  <profiles>
    <profile>
      <id>hadoop2-yarn</id>
      <properties>
        <hadoop.major.version>2</hadoop.major.version>
        <!-- 0.23.* is same as 2.0.* - except hardened to run production jobs -->
        <!-- <hadoop.version>0.23.7</hadoop.version> -->
        <hadoop.version>2.0.5-alpha</hadoop.version>
      </properties>

      <modules>
        <module>yarn</module>
      </modules>

      <repositories>
        <repository>
          <id>maven-root</id>
          <name>Maven root repository</name>
          <url>http://repo1.maven.org/maven2/</url>
          <releases>
            <enabled>true</enabled>
          </releases>
          <snapshots>
            <enabled>false</enabled>
          </snapshots>
        </repository>
      </repositories>

      <dependencyManagement>
        <dependencies>
          <!-- TODO: check versions, bringover from yarn branch ! -->
          <dependency>
            <groupId>org.apache.hadoop</groupId>
            <artifactId>hadoop-client</artifactId>
            <version>${hadoop.version}</version>
            <exclusions>
              <exclusion>
                <groupId>asm</groupId>
                <artifactId>asm</artifactId>
              </exclusion>
              <exclusion>
                <groupId>org.jboss.netty</groupId>
                <artifactId>netty</artifactId>
              </exclusion>
              <exclusion>
                <groupId>org.codehaus.jackson</groupId>
                <artifactId>jackson-core-asl</artifactId>
              </exclusion>
              <exclusion>
                <groupId>org.codehaus.jackson</groupId>
                <artifactId>jackson-mapper-asl</artifactId>
              </exclusion>
              <exclusion>
                <groupId>org.codehaus.jackson</groupId>
                <artifactId>jackson-jaxrs</artifactId>
              </exclusion>
              <exclusion>
                <groupId>org.codehaus.jackson</groupId>
                <artifactId>jackson-xc</artifactId>
              </exclusion>
            </exclusions>
          </dependency>
          <dependency>
            <groupId>org.apache.hadoop</groupId>
            <artifactId>hadoop-yarn-api</artifactId>
            <version>${hadoop.version}</version>
            <exclusions>
              <exclusion>
                <groupId>asm</groupId>
                <artifactId>asm</artifactId>
              </exclusion>
              <exclusion>
                <groupId>org.jboss.netty</groupId>
                <artifactId>netty</artifactId>
              </exclusion>
              <exclusion>
                <groupId>org.codehaus.jackson</groupId>
                <artifactId>jackson-core-asl</artifactId>
              </exclusion>
              <exclusion>
                <groupId>org.codehaus.jackson</groupId>
                <artifactId>jackson-mapper-asl</artifactId>
              </exclusion>
              <exclusion>
                <groupId>org.codehaus.jackson</groupId>
                <artifactId>jackson-jaxrs</artifactId>
              </exclusion>
              <exclusion>
                <groupId>org.codehaus.jackson</groupId>
                <artifactId>jackson-xc</artifactId>
              </exclusion>
            </exclusions>
          </dependency>
          <dependency>
            <groupId>org.apache.hadoop</groupId>
            <artifactId>hadoop-yarn-common</artifactId>
            <version>${hadoop.version}</version>
            <exclusions>
              <exclusion>
                <groupId>asm</groupId>
                <artifactId>asm</artifactId>
              </exclusion>
              <exclusion>
                <groupId>org.jboss.netty</groupId>
                <artifactId>netty</artifactId>
              </exclusion>
              <exclusion>
                <groupId>org.codehaus.jackson</groupId>
                <artifactId>jackson-core-asl</artifactId>
              </exclusion>
              <exclusion>
                <groupId>org.codehaus.jackson</groupId>
                <artifactId>jackson-mapper-asl</artifactId>
              </exclusion>
              <exclusion>
                <groupId>org.codehaus.jackson</groupId>
                <artifactId>jackson-jaxrs</artifactId>
              </exclusion>
              <exclusion>
                <groupId>org.codehaus.jackson</groupId>
                <artifactId>jackson-xc</artifactId>
              </exclusion>
            </exclusions>
          </dependency>
          <dependency>
            <groupId>org.apache.hadoop</groupId>
            <artifactId>hadoop-yarn-client</artifactId>
            <version>${hadoop.version}</version>
            <exclusions>
              <exclusion>
                <groupId>asm</groupId>
                <artifactId>asm</artifactId>
              </exclusion>
              <exclusion>
                <groupId>org.jboss.netty</groupId>
                <artifactId>netty</artifactId>
              </exclusion>
              <exclusion>
                <groupId>org.codehaus.jackson</groupId>
                <artifactId>jackson-core-asl</artifactId>
              </exclusion>
              <exclusion>
                <groupId>org.codehaus.jackson</groupId>
                <artifactId>jackson-mapper-asl</artifactId>
              </exclusion>
              <exclusion>
                <groupId>org.codehaus.jackson</groupId>
                <artifactId>jackson-jaxrs</artifactId>
              </exclusion>
              <exclusion>
                <groupId>org.codehaus.jackson</groupId>
                <artifactId>jackson-xc</artifactId>
              </exclusion>
            </exclusions>
          </dependency>
        </dependencies>
      </dependencyManagement>
    </profile>
    <profile>
      <id>repl-bin</id>
      <activation>
        <activeByDefault>false</activeByDefault>
      </activation>
      <modules>
        <module>repl-bin</module>
      </modules>
    </profile>
  </profiles>
</project><|MERGE_RESOLUTION|>--- conflicted
+++ resolved
@@ -37,13 +37,8 @@
     </license>
   </licenses>
   <scm>
-<<<<<<< HEAD
     <connection>scm:git:git@github.com:clearstorydata/spark.git</connection>
     <url>scm:git:git@github.com:clearstorydata/spark.git</url>
-=======
-    <connection>scm:git:git@github.com:apache/incubator-spark.git</connection>
-    <url>scm:git:git@github.com:apache/incubator-spark.git</url>
->>>>>>> a106ed8b
   </scm>
   <developers>
     <developer>
