<?xml version="1.0" encoding="UTF-8"?>
<!--
  ~ Licensed to the Apache Software Foundation (ASF) under one or more
  ~ contributor license agreements.  See the NOTICE file distributed with
  ~ this work for additional information regarding copyright ownership.
  ~ The ASF licenses this file to You under the Apache License, Version 2.0
  ~ (the "License"); you may not use this file except in compliance with
  ~ the License.  You may obtain a copy of the License at
  ~
  ~    http://www.apache.org/licenses/LICENSE-2.0
  ~
  ~ Unless required by applicable law or agreed to in writing, software
  ~ distributed under the License is distributed on an "AS IS" BASIS,
  ~ WITHOUT WARRANTIES OR CONDITIONS OF ANY KIND, either express or implied.
  ~ See the License for the specific language governing permissions and
  ~ limitations under the License.
  -->

<project xmlns="http://maven.apache.org/POM/4.0.0" xmlns:xsi="http://www.w3.org/2001/XMLSchema-instance" xsi:schemaLocation="http://maven.apache.org/POM/4.0.0 http://maven.apache.org/xsd/maven-4.0.0.xsd">
  <modelVersion>4.0.0</modelVersion>
  <groupId>org.spark-project</groupId>
  <artifactId>spark-parent</artifactId>
  <version>0.8.0-candidate-csd-7-SNAPSHOT</version>
  <packaging>pom</packaging>
  <name>Spark Project Parent POM</name>
  <url>http://spark-project.org/</url>
  <licenses>
    <license>
      <name>BSD License</name>
      <url>https://github.com/mesos/spark/blob/master/LICENSE</url>
      <distribution>repo</distribution>
    </license>
  </licenses>
  <scm>
    <connection>scm:git:git@github.com:clearstorydata/spark.git</connection>
    <url>scm:git:git@github.com:clearstorydata/spark.git</url>
  </scm>
  <developers>
    <developer>
      <id>matei</id>
      <name>Matei Zaharia</name>
      <email>matei.zaharia@gmail.com</email>
      <url>http://www.cs.berkeley.edu/~matei</url>
      <organization>U.C. Berkeley Computer Science</organization>
      <organizationUrl>http://www.cs.berkeley.edu/</organizationUrl>
    </developer>
  </developers>
  <issueManagement>
    <system>github</system>
    <url>https://spark-project.atlassian.net/browse/SPARK</url>
  </issueManagement>

  <prerequisites>
    <maven>3.0.0</maven>
  </prerequisites>

  <modules>
    <module>core</module>
    <module>bagel</module>
    <module>examples</module>
    <module>mllib</module>
    <module>tools</module>
    <module>streaming</module>
    <module>repl</module>
  </modules>

  <properties>
    <project.build.sourceEncoding>UTF-8</project.build.sourceEncoding>
    <project.reporting.outputEncoding>UTF-8</project.reporting.outputEncoding>

    <java.version>1.5</java.version>
    <scala.version>2.9.3</scala.version>
    <mesos.version>0.12.1</mesos.version>
    <akka.version>2.0.3</akka.version>
    <slf4j.version>1.7.2</slf4j.version>
    <log4j.version>1.2.17</log4j.version>
<<<<<<< HEAD
    <hadoop.version>2.0.0-mr1-cdh4.3.0</hadoop.version>
    <!-- <hadoop.version>1.2.1</hadoop.version> -->
=======
    <hadoop.version>1.0.4</hadoop.version>
    <!-- <hadoop.version>2.0.0-mr1-cdh4.1.2</hadoop.version> -->
>>>>>>> 111b2741

    <PermGen>64m</PermGen>
    <MaxPermGen>512m</MaxPermGen>
  </properties>

  <repositories>
    <repository>
      <id>jboss-repo</id>
      <name>JBoss Repository</name>
      <url>http://repository.jboss.org/nexus/content/repositories/releases/</url>
      <releases>
        <enabled>true</enabled>
      </releases>
      <snapshots>
        <enabled>false</enabled>
      </snapshots>
    </repository>
    <repository>
      <id>cloudera-repo</id>
      <name>Cloudera Repository</name>
      <url>https://repository.cloudera.com/artifactory/cloudera-repos/</url>
      <releases>
        <enabled>true</enabled>
      </releases>
      <snapshots>
        <enabled>false</enabled>
      </snapshots>
    </repository>
    <repository>
      <id>akka-repo</id>
      <name>Akka Repository</name>
      <url>http://repo.akka.io/releases/</url>
      <releases>
        <enabled>true</enabled>
      </releases>
      <snapshots>
        <enabled>false</enabled>
      </snapshots>
    </repository>
  </repositories>
  <pluginRepositories>
    <pluginRepository>
      <id>oss-sonatype-releases</id>
      <name>OSS Sonatype</name>
      <url>https://oss.sonatype.org/content/repositories/releases</url>
      <releases>
        <enabled>true</enabled>
      </releases>
      <snapshots>
        <enabled>false</enabled>
      </snapshots>
    </pluginRepository>
    <pluginRepository>
      <id>oss-sonatype-snapshots</id>
      <name>OSS Sonatype</name>
      <url>https://oss.sonatype.org/content/repositories/snapshots</url>
      <releases>
        <enabled>false</enabled>
      </releases>
      <snapshots>
        <enabled>true</enabled>
      </snapshots>
    </pluginRepository>
    <pluginRepository>
      <id>oss-sonatype</id>
      <name>OSS Sonatype</name>
      <url>https://oss.sonatype.org/content/groups/public</url>
      <releases>
        <enabled>true</enabled>
      </releases>
      <snapshots>
        <enabled>true</enabled>
      </snapshots>
    </pluginRepository>
  </pluginRepositories>

  <distributionManagement>
    <snapshotRepository>
      <id>${distRepo.snapshots.id}</id>
      <url>${distRepo.snapshots.url}</url>
    </snapshotRepository>
    <repository>
      <id>${distRepo.releases.id}</id>
      <url>${distRepo.releases.url}</url>
    </repository>
  </distributionManagement>

  <dependencyManagement>
    <dependencies>
      <dependency>
        <groupId>commons-io</groupId>
        <artifactId>commons-io</artifactId>
        <version>2.4</version>
      </dependency>
      <dependency>
        <groupId>org.eclipse.jetty</groupId>
        <artifactId>jetty-server</artifactId>
        <version>7.6.8.v20121106</version>
      </dependency>
      <dependency>
        <groupId>com.google.guava</groupId>
        <artifactId>guava</artifactId>
        <version>14.0.1</version>
      </dependency>
      <dependency>
        <groupId>com.google.code.findbugs</groupId>
        <artifactId>jsr305</artifactId>
        <version>1.3.9</version>
      </dependency>
      <dependency>
        <groupId>org.slf4j</groupId>
        <artifactId>slf4j-api</artifactId>
        <version>${slf4j.version}</version>
      </dependency>
      <dependency>
        <groupId>org.slf4j</groupId>
        <artifactId>slf4j-log4j12</artifactId>
        <version>${slf4j.version}</version>
      </dependency>
      <dependency>
        <groupId>org.slf4j</groupId>
        <artifactId>jul-to-slf4j</artifactId>
        <version>${slf4j.version}</version>
      </dependency>
      <dependency>
        <groupId>commons-daemon</groupId>
        <artifactId>commons-daemon</artifactId>
        <version>1.0.10</version>
      </dependency>
      <dependency>
        <groupId>com.ning</groupId>
        <artifactId>compress-lzf</artifactId>
        <version>0.8.4</version>
      </dependency>
      <dependency>
        <groupId>org.xerial.snappy</groupId>
        <artifactId>snappy-java</artifactId>
        <version>1.0.5</version>
      </dependency>
      <dependency>
        <groupId>org.ow2.asm</groupId>
        <artifactId>asm</artifactId>
        <version>4.0</version>
      </dependency>
      <dependency>
        <groupId>com.google.protobuf</groupId>
        <artifactId>protobuf-java</artifactId>
        <version>2.4.1</version>
      </dependency>
      <dependency>
        <groupId>com.twitter</groupId>
        <artifactId>chill_2.9.3</artifactId>
        <version>0.3.1</version>
      </dependency>
      <dependency>
        <groupId>com.twitter</groupId>
        <artifactId>chill-java</artifactId>
        <version>0.3.1</version>
      </dependency>
      <dependency>
        <groupId>com.typesafe.akka</groupId>
        <artifactId>akka-actor</artifactId>
        <version>${akka.version}</version>
      </dependency>
      <dependency>
        <groupId>com.typesafe.akka</groupId>
        <artifactId>akka-remote</artifactId>
        <version>${akka.version}</version>
      </dependency>
      <dependency>
        <groupId>com.typesafe.akka</groupId>
        <artifactId>akka-slf4j</artifactId>
        <version>${akka.version}</version>
      </dependency>
      <dependency>
        <groupId>it.unimi.dsi</groupId>
        <artifactId>fastutil</artifactId>
        <version>6.4.4</version>
      </dependency>
      <dependency>
        <groupId>colt</groupId>
        <artifactId>colt</artifactId>
        <version>1.2.0</version>
      </dependency>
      <dependency>
        <groupId>com.github.scala-incubator.io</groupId>
        <artifactId>scala-io-file_2.9.2</artifactId>
        <version>0.4.1</version>
      </dependency>
      <dependency>
        <groupId>org.apache.mesos</groupId>
        <artifactId>mesos</artifactId>
        <version>${mesos.version}</version>
      </dependency>
      <dependency>
        <groupId>io.netty</groupId>
        <artifactId>netty-all</artifactId>
        <version>4.0.0.Beta2</version>
      </dependency>
      <dependency>
        <groupId>org.apache.derby</groupId>
        <artifactId>derby</artifactId>
        <version>10.4.2.0</version>
        <scope>test</scope>
      </dependency>
      <dependency>
        <groupId>com.codahale.metrics</groupId>
        <artifactId>metrics-core</artifactId>
        <version>3.0.0</version>
      </dependency>
      <dependency>
        <groupId>com.codahale.metrics</groupId>
        <artifactId>metrics-jvm</artifactId>
        <version>3.0.0</version>
      </dependency>
      <dependency>
        <groupId>com.codahale.metrics</groupId>
        <artifactId>metrics-json</artifactId>
        <version>3.0.0</version>
      </dependency>
      <dependency>
        <groupId>org.scala-lang</groupId>
        <artifactId>scala-compiler</artifactId>
        <version>${scala.version}</version>
      </dependency>
      <dependency>
        <groupId>org.scala-lang</groupId>
        <artifactId>jline</artifactId>
        <version>${scala.version}</version>
      </dependency>
      <dependency>
        <groupId>org.scala-lang</groupId>
        <artifactId>scala-library</artifactId>
        <version>${scala.version}</version>
      </dependency>
      <dependency>
        <groupId>org.scala-lang</groupId>
        <artifactId>scalap</artifactId>
        <version>${scala.version}</version>
      </dependency>

      <dependency>
        <groupId>log4j</groupId>
        <artifactId>log4j</artifactId>
        <version>${log4j.version}</version>
      </dependency>

      <dependency>
        <groupId>org.scalatest</groupId>
        <artifactId>scalatest_${scala.version}</artifactId>
        <version>1.9.1</version>
        <scope>test</scope>
      </dependency>
      <dependency>
        <groupId>org.easymock</groupId>
        <artifactId>easymock</artifactId>
        <version>3.1</version>
        <scope>test</scope>
      </dependency>
      <dependency>
        <groupId>org.scalacheck</groupId>
        <artifactId>scalacheck_${scala.version}</artifactId>
        <version>1.10.0</version>
        <scope>test</scope>
      </dependency>
      <dependency>
        <groupId>com.novocode</groupId>
        <artifactId>junit-interface</artifactId>
        <version>0.9</version>
        <scope>test</scope>
      </dependency>
      <dependency>
        <groupId>org.apache.hadoop</groupId>
        <artifactId>hadoop-client</artifactId>
        <version>${hadoop.version}</version>
        <exclusions>
          <exclusion>
            <groupId>asm</groupId>
            <artifactId>asm</artifactId>
          </exclusion>
          <exclusion>
            <groupId>org.jboss.netty</groupId>
            <artifactId>netty</artifactId>
          </exclusion>
          <exclusion>
            <groupId>org.codehaus.jackson</groupId>
            <artifactId>jackson-core-asl</artifactId>
          </exclusion>
          <exclusion>
            <groupId>org.codehaus.jackson</groupId>
            <artifactId>jackson-mapper-asl</artifactId>
          </exclusion>
          <exclusion>
            <groupId>org.codehaus.jackson</groupId>
            <artifactId>jackson-jaxrs</artifactId>
          </exclusion>
          <exclusion>
            <groupId>org.codehaus.jackson</groupId>
            <artifactId>jackson-xc</artifactId>
          </exclusion>
        </exclusions>
      </dependency>
      <!-- Specify Avro version because Kafka also has it as a dependency -->
      <dependency>
        <groupId>org.apache.avro</groupId>
        <artifactId>avro</artifactId>
        <version>1.7.4</version>
      </dependency>
      <dependency>
        <groupId>org.apache.avro</groupId>
        <artifactId>avro-ipc</artifactId>
        <version>1.7.4</version>
        <exclusions>
          <exclusion>
            <groupId>org.jboss.netty</groupId>
            <artifactId>netty</artifactId>
          </exclusion>
        </exclusions>
      </dependency>
    </dependencies>
  </dependencyManagement>

  <build>
    <pluginManagement>
      <plugins>
        <plugin>
          <groupId>org.apache.maven.plugins</groupId>
          <artifactId>maven-enforcer-plugin</artifactId>
          <version>1.1.1</version>
          <executions>
            <execution>
              <id>enforce-versions</id>
              <goals>
                <goal>enforce</goal>
              </goals>
              <configuration>
                <rules>
                  <requireMavenVersion>
                    <version>3.0.0</version>
                  </requireMavenVersion>
                  <requireJavaVersion>
                    <version>${java.version}</version>
                  </requireJavaVersion>
                </rules>
              </configuration>
            </execution>
          </executions>
        </plugin>
        <plugin>
          <groupId>org.codehaus.mojo</groupId>
          <artifactId>build-helper-maven-plugin</artifactId>
          <version>1.7</version>
        </plugin>
        <plugin>
          <groupId>net.alchim31.maven</groupId>
          <artifactId>scala-maven-plugin</artifactId>
          <version>3.1.5</version>
          <executions>
            <execution>
              <id>scala-compile-first</id>
              <phase>process-resources</phase>
              <goals>
                <goal>compile</goal>
              </goals>
            </execution>
            <execution>
              <id>scala-test-compile-first</id>
              <phase>process-test-resources</phase>
              <goals>
                <goal>testCompile</goal>
              </goals>
            </execution>
            <execution>
              <id>attach-scaladocs</id>
              <phase>verify</phase>
              <goals>
                <goal>doc-jar</goal>
              </goals>
            </execution>
          </executions>
          <configuration>
            <scalaVersion>${scala.version}</scalaVersion>
            <recompileMode>incremental</recompileMode>
            <useZincServer>true</useZincServer>
            <args>
              <arg>-unchecked</arg>
              <arg>-optimise</arg>
            </args>
            <jvmArgs>
              <jvmArg>-Xms64m</jvmArg>
              <jvmArg>-Xms1024m</jvmArg>
              <jvmArg>-Xmx1024m</jvmArg>
              <jvmArg>-XX:PermSize=${PermGen}</jvmArg>
              <jvmArg>-XX:MaxPermSize=${MaxPermGen}</jvmArg>
            </jvmArgs>
            <javacArgs>
              <javacArg>-source</javacArg>
              <javacArg>${java.version}</javacArg>
              <javacArg>-target</javacArg>
              <javacArg>${java.version}</javacArg>
            </javacArgs>
          </configuration>
        </plugin>
        <plugin>
          <groupId>org.apache.maven.plugins</groupId>
          <artifactId>maven-compiler-plugin</artifactId>
          <version>2.5.1</version>
          <configuration>
            <source>${java.version}</source>
            <target>${java.version}</target>
            <encoding>UTF-8</encoding>
            <maxmem>1024m</maxmem>
          </configuration>
        </plugin>
        <plugin>
          <groupId>org.apache.maven.plugins</groupId>
          <artifactId>maven-surefire-plugin</artifactId>
          <version>2.12.4</version>
          <configuration>
            <!-- Uses scalatest instead -->
            <skipTests>true</skipTests>
          </configuration>
        </plugin>
        <plugin>
          <groupId>org.scalatest</groupId>
          <artifactId>scalatest-maven-plugin</artifactId>
          <version>1.0-M2</version>
          <configuration>
            <reportsDirectory>${project.build.directory}/surefire-reports</reportsDirectory>
            <junitxml>.</junitxml>
            <filereports>${project.build.directory}/SparkTestSuite.txt</filereports>
            <argLine>-Xms64m -Xmx1024m</argLine>
            <stderr />
          </configuration>
          <executions>
            <execution>
              <id>test</id>
              <goals>
                <goal>test</goal>
              </goals>
            </execution>
          </executions>
        </plugin>
        <plugin>
          <groupId>org.apache.maven.plugins</groupId>
          <artifactId>maven-jar-plugin</artifactId>
          <version>2.4</version>
        </plugin>
        <plugin>
          <groupId>org.apache.maven.plugins</groupId>
          <artifactId>maven-antrun-plugin</artifactId>
          <version>1.7</version>
        </plugin>
        <plugin>
          <groupId>org.apache.maven.plugins</groupId>
          <artifactId>maven-shade-plugin</artifactId>
          <version>2.0</version>
        </plugin>
        <plugin>
          <groupId>org.apache.maven.plugins</groupId>
          <artifactId>maven-source-plugin</artifactId>
          <version>2.2.1</version>
          <configuration>
            <attach>true</attach>
          </configuration>
          <executions>
            <execution>
              <id>create-source-jar</id>
              <goals>
                <goal>jar-no-fork</goal>
              </goals>
            </execution>
          </executions>
        </plugin>
      </plugins>
    </pluginManagement>

    <plugins>
      <plugin>
        <groupId>org.apache.maven.plugins</groupId>
        <artifactId>maven-enforcer-plugin</artifactId>
      </plugin>
      <plugin>
        <groupId>org.codehaus.mojo</groupId>
        <artifactId>build-helper-maven-plugin</artifactId>
        <executions>
          <execution>
           <id>add-scala-sources</id>
            <phase>generate-sources</phase>
            <goals>
              <goal>add-source</goal>
            </goals>
            <configuration>
              <sources>
                <source>src/main/scala</source>
              </sources>
            </configuration>
          </execution>
          <execution>
            <id>add-scala-test-sources</id>
            <phase>generate-test-sources</phase>
            <goals>
              <goal>add-test-source</goal>
            </goals>
            <configuration>
              <sources>
                <source>src/test/scala</source>
              </sources>
            </configuration>
          </execution>
        </executions>
      </plugin>
      <plugin>
        <groupId>net.alchim31.maven</groupId>
        <artifactId>scala-maven-plugin</artifactId>
      </plugin>
      <plugin>
        <groupId>org.apache.maven.plugins</groupId>
        <artifactId>maven-source-plugin</artifactId>
      </plugin>
    </plugins>
  </build>

  <profiles>
    <profile>
      <id>hadoop2-yarn</id>
      <properties>
        <hadoop.major.version>2</hadoop.major.version>
        <!-- 0.23.* is same as 2.0.* - except hardened to run production jobs -->
        <!-- <yarn.version>0.23.7</yarn.version> -->
        <yarn.version>2.0.5-alpha</yarn.version>
      </properties>

      <modules>
        <module>yarn</module>
      </modules>

      <repositories>
        <repository>
          <id>maven-root</id>
          <name>Maven root repository</name>
          <url>http://repo1.maven.org/maven2/</url>
          <releases>
            <enabled>true</enabled>
          </releases>
          <snapshots>
            <enabled>false</enabled>
          </snapshots>
        </repository>
      </repositories>

      <dependencyManagement>
        <dependencies>
          <!-- TODO: check versions, bringover from yarn branch ! -->
          <dependency>
            <groupId>org.apache.hadoop</groupId>
            <artifactId>hadoop-client</artifactId>
            <version>${yarn.version}</version>
            <exclusions>
              <exclusion>
                <groupId>asm</groupId>
                <artifactId>asm</artifactId>
              </exclusion>
              <exclusion>
                <groupId>org.jboss.netty</groupId>
                <artifactId>netty</artifactId>
              </exclusion>
              <exclusion>
                <groupId>org.codehaus.jackson</groupId>
                <artifactId>jackson-core-asl</artifactId>
              </exclusion>
              <exclusion>
                <groupId>org.codehaus.jackson</groupId>
                <artifactId>jackson-mapper-asl</artifactId>
              </exclusion>
              <exclusion>
                <groupId>org.codehaus.jackson</groupId>
                <artifactId>jackson-jaxrs</artifactId>
              </exclusion>
              <exclusion>
                <groupId>org.codehaus.jackson</groupId>
                <artifactId>jackson-xc</artifactId>
              </exclusion>
            </exclusions>
          </dependency>
          <dependency>
            <groupId>org.apache.hadoop</groupId>
            <artifactId>hadoop-yarn-api</artifactId>
            <version>${yarn.version}</version>
            <exclusions>
              <exclusion>
                <groupId>asm</groupId>
                <artifactId>asm</artifactId>
              </exclusion>
              <exclusion>
                <groupId>org.jboss.netty</groupId>
                <artifactId>netty</artifactId>
              </exclusion>
              <exclusion>
                <groupId>org.codehaus.jackson</groupId>
                <artifactId>jackson-core-asl</artifactId>
              </exclusion>
              <exclusion>
                <groupId>org.codehaus.jackson</groupId>
                <artifactId>jackson-mapper-asl</artifactId>
              </exclusion>
              <exclusion>
                <groupId>org.codehaus.jackson</groupId>
                <artifactId>jackson-jaxrs</artifactId>
              </exclusion>
              <exclusion>
                <groupId>org.codehaus.jackson</groupId>
                <artifactId>jackson-xc</artifactId>
              </exclusion>
            </exclusions>
          </dependency>
          <dependency>
            <groupId>org.apache.hadoop</groupId>
            <artifactId>hadoop-yarn-common</artifactId>
            <version>${yarn.version}</version>
            <exclusions>
              <exclusion>
                <groupId>asm</groupId>
                <artifactId>asm</artifactId>
              </exclusion>
              <exclusion>
                <groupId>org.jboss.netty</groupId>
                <artifactId>netty</artifactId>
              </exclusion>
              <exclusion>
                <groupId>org.codehaus.jackson</groupId>
                <artifactId>jackson-core-asl</artifactId>
              </exclusion>
              <exclusion>
                <groupId>org.codehaus.jackson</groupId>
                <artifactId>jackson-mapper-asl</artifactId>
              </exclusion>
              <exclusion>
                <groupId>org.codehaus.jackson</groupId>
                <artifactId>jackson-jaxrs</artifactId>
              </exclusion>
              <exclusion>
                <groupId>org.codehaus.jackson</groupId>
                <artifactId>jackson-xc</artifactId>
              </exclusion>
            </exclusions>
          </dependency>
          <dependency>
            <groupId>org.apache.hadoop</groupId>
            <artifactId>hadoop-yarn-client</artifactId>
            <version>${yarn.version}</version>
            <exclusions>
              <exclusion>
                <groupId>asm</groupId>
                <artifactId>asm</artifactId>
              </exclusion>
              <exclusion>
                <groupId>org.jboss.netty</groupId>
                <artifactId>netty</artifactId>
              </exclusion>
              <exclusion>
                <groupId>org.codehaus.jackson</groupId>
                <artifactId>jackson-core-asl</artifactId>
              </exclusion>
              <exclusion>
                <groupId>org.codehaus.jackson</groupId>
                <artifactId>jackson-mapper-asl</artifactId>
              </exclusion>
              <exclusion>
                <groupId>org.codehaus.jackson</groupId>
                <artifactId>jackson-jaxrs</artifactId>
              </exclusion>
              <exclusion>
                <groupId>org.codehaus.jackson</groupId>
                <artifactId>jackson-xc</artifactId>
              </exclusion>
            </exclusions>
          </dependency>
        </dependencies>
      </dependencyManagement>
    </profile>
    <profile>
      <id>assembly</id>
      <activation>
        <activeByDefault>false</activeByDefault>
      </activation>
      <modules>
        <module>assembly</module>
      </modules>
    </profile>
    <profile>
      <id>expensive-modules</id>
      <activation>
        <property>
          <name>!noExpensive</name>
        </property>
      </activation>
      <modules>
        <module>repl-bin</module>
      </modules>
    </profile>
  </profiles>
</project><|MERGE_RESOLUTION|>--- conflicted
+++ resolved
@@ -74,13 +74,8 @@
     <akka.version>2.0.3</akka.version>
     <slf4j.version>1.7.2</slf4j.version>
     <log4j.version>1.2.17</log4j.version>
-<<<<<<< HEAD
     <hadoop.version>2.0.0-mr1-cdh4.3.0</hadoop.version>
-    <!-- <hadoop.version>1.2.1</hadoop.version> -->
-=======
-    <hadoop.version>1.0.4</hadoop.version>
-    <!-- <hadoop.version>2.0.0-mr1-cdh4.1.2</hadoop.version> -->
->>>>>>> 111b2741
+    <!-- <hadoop.version>1.0.4</hadoop.version> -->
 
     <PermGen>64m</PermGen>
     <MaxPermGen>512m</MaxPermGen>
