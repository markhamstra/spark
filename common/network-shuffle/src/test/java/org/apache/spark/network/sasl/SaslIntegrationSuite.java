--- conflicted
+++ resolved
@@ -131,12 +131,7 @@
 
   @Test
   public void testNoSaslClient() throws IOException, InterruptedException {
-<<<<<<< HEAD
-    clientFactory = context.createClientFactory(
-      Lists.<TransportClientBootstrap>newArrayList());
-=======
     clientFactory = context.createClientFactory(new ArrayList<>());
->>>>>>> 86cd3c08
 
     TransportClient client = clientFactory.createClient(TestUtils.getLocalHost(), server.getPort());
     try {
