/*
 * Licensed to the Apache Software Foundation (ASF) under one or more
 * contributor license agreements.  See the NOTICE file distributed with
 * this work for additional information regarding copyright ownership.
 * The ASF licenses this file to You under the Apache License, Version 2.0
 * (the "License"); you may not use this file except in compliance with
 * the License.  You may obtain a copy of the License at
 *
 *    http://www.apache.org/licenses/LICENSE-2.0
 *
 * Unless required by applicable law or agreed to in writing, software
 * distributed under the License is distributed on an "AS IS" BASIS,
 * WITHOUT WARRANTIES OR CONDITIONS OF ANY KIND, either express or implied.
 * See the License for the specific language governing permissions and
 * limitations under the License.
 */

package org.apache.spark.deploy.yarn

import java.net.Socket
import org.apache.hadoop.conf.Configuration
import org.apache.hadoop.net.NetUtils
import org.apache.hadoop.yarn.api._
import org.apache.hadoop.yarn.api.records._
import org.apache.hadoop.yarn.api.protocolrecords._
import org.apache.hadoop.yarn.conf.YarnConfiguration
import org.apache.hadoop.yarn.util.{ConverterUtils, Records}
import akka.actor._
import akka.remote._
import akka.actor.Terminated
import org.apache.spark.{Logging, SecurityManager, SparkConf}
import org.apache.spark.util.{Utils, AkkaUtils}
import org.apache.spark.scheduler.cluster.CoarseGrainedSchedulerBackend
import org.apache.spark.scheduler.SplitInfo
import org.apache.hadoop.yarn.client.api.AMRMClient
import org.apache.hadoop.yarn.client.api.AMRMClient.ContainerRequest
import org.apache.spark.deploy.SparkHadoopUtil

/**
 * An application master that allocates executors on behalf of a driver that is running outside
 * the cluster.
 *
 * This is used only in yarn-client mode.
 */
class ExecutorLauncher(args: ApplicationMasterArguments, conf: Configuration, sparkConf: SparkConf)
  extends Logging {

  def this(args: ApplicationMasterArguments, sparkConf: SparkConf) =
    this(args, new Configuration(), sparkConf)

  def this(args: ApplicationMasterArguments) = this(args, new SparkConf())

  private var appAttemptId: ApplicationAttemptId = _
  private var reporterThread: Thread = _
  private val yarnConf: YarnConfiguration = new YarnConfiguration(conf)

  private var yarnAllocator: YarnAllocationHandler = _
  private var driverClosed:Boolean = false

  private var amClient: AMRMClient[ContainerRequest] = _

  val securityManager = new SecurityManager(sparkConf)
  val actorSystem: ActorSystem = AkkaUtils.createActorSystem("sparkYarnAM", Utils.localHostName, 0,
    conf = sparkConf, securityManager = securityManager)._1
  var actor: ActorRef = _

  // This actor just working as a monitor to watch on Driver Actor.
  class MonitorActor(driverUrl: String) extends Actor {

    var driver: ActorSelection = _

    override def preStart() {
      logInfo("Listen to driver: " + driverUrl)
      driver = context.actorSelection(driverUrl)
      // Send a hello message to establish the connection, after which
      // we can monitor Lifecycle Events.
      driver ! "Hello"
      context.system.eventStream.subscribe(self, classOf[RemotingLifecycleEvent])
    }

    override def receive = {
      case x: DisassociatedEvent =>
        logInfo(s"Driver terminated or disconnected! Shutting down. $x")
        driverClosed = true
    }
  }

  def run() {

    // Setup the directories so things go to yarn approved directories rather
    // then user specified and /tmp.
    System.setProperty("spark.local.dir", getLocalDirs())

    amClient = AMRMClient.createAMRMClient()
    amClient.init(yarnConf)
    amClient.start()

    appAttemptId = ApplicationMaster.getApplicationAttemptId()
    registerApplicationMaster()

    waitForSparkMaster()

    // Allocate all containers
    allocateExecutors()

    // Launch a progress reporter thread, else app will get killed after expiration
    // (def: 10mins) timeout ensure that progress is sent before
    // YarnConfiguration.RM_AM_EXPIRY_INTERVAL_MS elapse.

    val timeoutInterval = yarnConf.getInt(YarnConfiguration.RM_AM_EXPIRY_INTERVAL_MS, 120000)
    // we want to be reasonably responsive without causing too many requests to RM.
    val schedulerInterval =
      System.getProperty("spark.yarn.scheduler.heartbeat.interval-ms", "5000").toLong
    // must be <= timeoutInterval / 2.
    val interval = math.min(timeoutInterval / 2, schedulerInterval)

    reporterThread = launchReporterThread(interval)


    // Wait for the reporter thread to Finish.
    reporterThread.join()

    finishApplicationMaster(FinalApplicationStatus.SUCCEEDED)
    actorSystem.shutdown()

    logInfo("Exited")
    System.exit(0)
  }

  /** Get the Yarn approved local directories. */
  private def getLocalDirs(): String = {
    // Hadoop 0.23 and 2.x have different Environment variable names for the
    // local dirs, so lets check both. We assume one of the 2 is set.
    // LOCAL_DIRS => 2.X, YARN_LOCAL_DIRS => 0.23.X
    val localDirs = Option(System.getenv("YARN_LOCAL_DIRS"))
      .orElse(Option(System.getenv("LOCAL_DIRS")))

    localDirs match {
      case None => throw new Exception("Yarn Local dirs can't be empty")
      case Some(l) => l
    }
<<<<<<< HEAD
  }

  private def getApplicationAttemptId(): ApplicationAttemptId = {
    val envs = System.getenv()
    val containerIdString = envs.get(ApplicationConstants.Environment.CONTAINER_ID.name())
    val containerId = ConverterUtils.toContainerId(containerIdString)
    val appAttemptId = containerId.getApplicationAttemptId()
    logInfo("ApplicationAttemptId: " + appAttemptId)
    appAttemptId
=======
>>>>>>> 420c1c3e
  }

  private def registerApplicationMaster(): RegisterApplicationMasterResponse = {
    logInfo("Registering the ApplicationMaster")
    // TODO: Find out client's Spark UI address and fill in here?
    amClient.registerApplicationMaster(Utils.localHostName(), 0, "")
  }

  private def waitForSparkMaster() {
    logInfo("Waiting for Spark driver to be reachable.")
    var driverUp = false
    val hostport = args.userArgs(0)
    val (driverHost, driverPort) = Utils.parseHostPort(hostport)
    while(!driverUp) {
      try {
        val socket = new Socket(driverHost, driverPort)
        socket.close()
        logInfo("Driver now available: %s:%s".format(driverHost, driverPort))
        driverUp = true
      } catch {
        case e: Exception =>
          logError("Failed to connect to driver at %s:%s, retrying ...".
            format(driverHost, driverPort))
        Thread.sleep(100)
      }
    }
    sparkConf.set("spark.driver.host", driverHost)
    sparkConf.set("spark.driver.port", driverPort.toString)

    val driverUrl = "akka.tcp://spark@%s:%s/user/%s".format(
      driverHost, driverPort.toString, CoarseGrainedSchedulerBackend.ACTOR_NAME)

    actor = actorSystem.actorOf(Props(new MonitorActor(driverUrl)), name = "YarnAM")
  }


  private def allocateExecutors() {
    // TODO: should get preferredNodeLocationData from SparkContext, just fake a empty one for now.
    val preferredNodeLocationData: scala.collection.Map[String, scala.collection.Set[SplitInfo]] =
      scala.collection.immutable.Map()

    yarnAllocator = YarnAllocationHandler.newAllocator(
      yarnConf,
      amClient,
      appAttemptId,
      args,
      preferredNodeLocationData,
      sparkConf)

<<<<<<< HEAD
    logInfo("Allocating " + args.numExecutors + " executors.")
    // Wait until all containers have finished
=======
    logInfo("Requesting " + args.numExecutors + " executors.")
    // Wait until all containers have launched
>>>>>>> 420c1c3e
    yarnAllocator.addResourceRequests(args.numExecutors)
    yarnAllocator.allocateResources()
    while ((yarnAllocator.getNumExecutorsRunning < args.numExecutors) && (!driverClosed)) {
      allocateMissingExecutor()
      yarnAllocator.allocateResources()
      Thread.sleep(100)
    }

    logInfo("All executors have launched.")
  }

  private def allocateMissingExecutor() {
    val missingExecutorCount = args.numExecutors - yarnAllocator.getNumExecutorsRunning -
      yarnAllocator.getNumPendingAllocate
    if (missingExecutorCount > 0) {
      logInfo("Allocating %d containers to make up for (potentially) lost containers".
        format(missingExecutorCount))
      yarnAllocator.addResourceRequests(missingExecutorCount)
    }
  }

  private def launchReporterThread(_sleepTime: Long): Thread = {
    val sleepTime = if (_sleepTime <= 0) 0 else _sleepTime

    val t = new Thread {
      override def run() {
        while (!driverClosed) {
          allocateMissingExecutor()
<<<<<<< HEAD
          sendProgress()
=======
          logDebug("Sending progress")
          yarnAllocator.allocateResources()
>>>>>>> 420c1c3e
          Thread.sleep(sleepTime)
        }
      }
    }
    // setting to daemon status, though this is usually not a good idea.
    t.setDaemon(true)
    t.start()
    logInfo("Started progress reporter thread - sleep time : " + sleepTime)
    t
  }

  def finishApplicationMaster(status: FinalApplicationStatus) {
<<<<<<< HEAD
    logInfo("finish ApplicationMaster with " + status)
=======
    logInfo("Unregistering ApplicationMaster with " + status)
>>>>>>> 420c1c3e
    val trackingUrl = sparkConf.get("spark.yarn.historyServer.address", "")
    amClient.unregisterApplicationMaster(status, "" /* appMessage */ , trackingUrl)
  }

}

object ExecutorLauncher {
  def main(argStrings: Array[String]) {
    val args = new ApplicationMasterArguments(argStrings)
    SparkHadoopUtil.get.runAsSparkUser { () =>
      new ExecutorLauncher(args).run()
    }
  }
}<|MERGE_RESOLUTION|>--- conflicted
+++ resolved
@@ -139,18 +139,6 @@
       case None => throw new Exception("Yarn Local dirs can't be empty")
       case Some(l) => l
     }
-<<<<<<< HEAD
-  }
-
-  private def getApplicationAttemptId(): ApplicationAttemptId = {
-    val envs = System.getenv()
-    val containerIdString = envs.get(ApplicationConstants.Environment.CONTAINER_ID.name())
-    val containerId = ConverterUtils.toContainerId(containerIdString)
-    val appAttemptId = containerId.getApplicationAttemptId()
-    logInfo("ApplicationAttemptId: " + appAttemptId)
-    appAttemptId
-=======
->>>>>>> 420c1c3e
   }
 
   private def registerApplicationMaster(): RegisterApplicationMasterResponse = {
@@ -200,13 +188,8 @@
       preferredNodeLocationData,
       sparkConf)
 
-<<<<<<< HEAD
-    logInfo("Allocating " + args.numExecutors + " executors.")
-    // Wait until all containers have finished
-=======
     logInfo("Requesting " + args.numExecutors + " executors.")
     // Wait until all containers have launched
->>>>>>> 420c1c3e
     yarnAllocator.addResourceRequests(args.numExecutors)
     yarnAllocator.allocateResources()
     while ((yarnAllocator.getNumExecutorsRunning < args.numExecutors) && (!driverClosed)) {
@@ -235,12 +218,8 @@
       override def run() {
         while (!driverClosed) {
           allocateMissingExecutor()
-<<<<<<< HEAD
-          sendProgress()
-=======
           logDebug("Sending progress")
           yarnAllocator.allocateResources()
->>>>>>> 420c1c3e
           Thread.sleep(sleepTime)
         }
       }
@@ -253,11 +232,7 @@
   }
 
   def finishApplicationMaster(status: FinalApplicationStatus) {
-<<<<<<< HEAD
-    logInfo("finish ApplicationMaster with " + status)
-=======
     logInfo("Unregistering ApplicationMaster with " + status)
->>>>>>> 420c1c3e
     val trackingUrl = sparkConf.get("spark.yarn.historyServer.address", "")
     amClient.unregisterApplicationMaster(status, "" /* appMessage */ , trackingUrl)
   }
