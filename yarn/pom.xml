<?xml version="1.0" encoding="UTF-8"?>
<!--
  ~ Licensed to the Apache Software Foundation (ASF) under one or more
  ~ contributor license agreements.  See the NOTICE file distributed with
  ~ this work for additional information regarding copyright ownership.
  ~ The ASF licenses this file to You under the Apache License, Version 2.0
  ~ (the "License"); you may not use this file except in compliance with
  ~ the License.  You may obtain a copy of the License at
  ~
  ~    http://www.apache.org/licenses/LICENSE-2.0
  ~
  ~ Unless required by applicable law or agreed to in writing, software
  ~ distributed under the License is distributed on an "AS IS" BASIS,
  ~ WITHOUT WARRANTIES OR CONDITIONS OF ANY KIND, either express or implied.
  ~ See the License for the specific language governing permissions and
  ~ limitations under the License.
  -->
<project xmlns="http://maven.apache.org/POM/4.0.0" xmlns:xsi="http://www.w3.org/2001/XMLSchema-instance" xsi:schemaLocation="http://maven.apache.org/POM/4.0.0 http://maven.apache.org/xsd/maven-4.0.0.xsd">
  <modelVersion>4.0.0</modelVersion>
  <parent>
    <groupId>org.apache.spark</groupId>
    <artifactId>spark-parent_2.10</artifactId>
<<<<<<< HEAD
    <version>1.5.0-candidate-csd-1-SNAPSHOT</version>
=======
    <version>1.5.1-SNAPSHOT</version>
>>>>>>> e5e60173
    <relativePath>../pom.xml</relativePath>
  </parent>

  <groupId>org.apache.spark</groupId>
  <artifactId>spark-yarn_2.10</artifactId>
  <packaging>jar</packaging>
  <name>Spark Project YARN</name>
  <properties>
    <sbt.project.name>yarn</sbt.project.name>
    <jersey.version>1.17.1</jersey.version>
  </properties>

  <dependencies>
    <dependency>
      <groupId>org.apache.spark</groupId>
      <artifactId>spark-core_${scala.binary.version}</artifactId>
      <version>${project.version}</version>
    </dependency>
    <dependency>
      <groupId>org.apache.spark</groupId>
      <artifactId>spark-core_${scala.binary.version}</artifactId>
      <version>${project.version}</version>
      <type>test-jar</type>
      <scope>test</scope>
    </dependency>
    <dependency>
      <groupId>org.apache.hadoop</groupId>
      <artifactId>hadoop-yarn-api</artifactId>
    </dependency>
    <dependency>
      <groupId>org.apache.hadoop</groupId>
      <artifactId>hadoop-yarn-common</artifactId>
    </dependency>
    <dependency>
      <groupId>org.apache.hadoop</groupId>
      <artifactId>hadoop-yarn-server-web-proxy</artifactId>
    </dependency>
    <dependency>
      <groupId>org.apache.hadoop</groupId>
      <artifactId>hadoop-yarn-client</artifactId>
    </dependency>
    <dependency>
      <groupId>org.apache.hadoop</groupId>
      <artifactId>hadoop-client</artifactId>
    </dependency>

    <!-- Explicit listing of transitive deps that are shaded. Otherwise, odd compiler crashes. -->
    <dependency>
      <groupId>com.google.guava</groupId>
      <artifactId>guava</artifactId>
    </dependency>
    <dependency>
      <groupId>org.eclipse.jetty</groupId>
      <artifactId>jetty-server</artifactId>
    </dependency>
    <dependency>
      <groupId>org.eclipse.jetty</groupId>
      <artifactId>jetty-plus</artifactId>
    </dependency>
    <dependency>
      <groupId>org.eclipse.jetty</groupId>
      <artifactId>jetty-util</artifactId>
    </dependency>
    <dependency>
      <groupId>org.eclipse.jetty</groupId>
      <artifactId>jetty-http</artifactId>
    </dependency>
    <dependency>
      <groupId>org.eclipse.jetty</groupId>
      <artifactId>jetty-servlet</artifactId>
    </dependency>
    <!-- End of shaded deps. -->

    <!--
      SPARK-10059: Explicitly add JSP dependencies for tests since the MiniYARN cluster needs them.
    -->
    <dependency>
      <groupId>org.eclipse.jetty.orbit</groupId>
      <artifactId>javax.servlet.jsp</artifactId>
      <version>2.2.0.v201112011158</version>
      <scope>test</scope>
    </dependency>
    <dependency>
      <groupId>org.eclipse.jetty.orbit</groupId>
      <artifactId>javax.servlet.jsp.jstl</artifactId>
      <version>1.2.0.v201105211821</version>
      <scope>test</scope>
    </dependency>

     <!--
    See SPARK-3710. hadoop-yarn-server-tests in Hadoop 2.2 fails to pull some needed
    dependencies, so they need to be added manually for the tests to work.
    -->

    <dependency>
      <groupId>org.apache.hadoop</groupId>
      <artifactId>hadoop-yarn-server-tests</artifactId>
      <classifier>tests</classifier>
      <scope>test</scope>
    </dependency>
    <dependency>
      <groupId>org.mockito</groupId>
      <artifactId>mockito-core</artifactId>
      <scope>test</scope>
    </dependency>
    <dependency>
      <groupId>org.mortbay.jetty</groupId>
      <artifactId>jetty</artifactId>
      <version>6.1.26</version>
      <exclusions>
       <exclusion>
        <groupId>org.mortbay.jetty</groupId>
         <artifactId>servlet-api</artifactId>
       </exclusion>
      </exclusions>
      <scope>test</scope>
     </dependency>
     <dependency>
       <groupId>com.sun.jersey</groupId>
       <artifactId>jersey-core</artifactId>
       <scope>test</scope>
     </dependency>
     <dependency>
       <groupId>com.sun.jersey</groupId>
       <artifactId>jersey-json</artifactId>
       <scope>test</scope>
     </dependency>
     <dependency>
       <groupId>com.sun.jersey</groupId>
       <artifactId>jersey-server</artifactId>
       <scope>test</scope>
     </dependency>
  </dependencies>

  <build>
    <outputDirectory>target/scala-${scala.binary.version}/classes</outputDirectory>
    <testOutputDirectory>target/scala-${scala.binary.version}/test-classes</testOutputDirectory>
  </build>

</project><|MERGE_RESOLUTION|>--- conflicted
+++ resolved
@@ -20,11 +20,7 @@
   <parent>
     <groupId>org.apache.spark</groupId>
     <artifactId>spark-parent_2.10</artifactId>
-<<<<<<< HEAD
     <version>1.5.0-candidate-csd-1-SNAPSHOT</version>
-=======
-    <version>1.5.1-SNAPSHOT</version>
->>>>>>> e5e60173
     <relativePath>../pom.xml</relativePath>
   </parent>
 
