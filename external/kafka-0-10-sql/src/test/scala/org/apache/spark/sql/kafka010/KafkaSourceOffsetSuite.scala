--- conflicted
+++ resolved
@@ -55,11 +55,7 @@
   }
 
 
-<<<<<<< HEAD
-  testWithUninterruptibleThread("OffsetSeqLog serialization - deserialization") {
-=======
   test("OffsetSeqLog serialization - deserialization") {
->>>>>>> 86cd3c08
     withTempDir { temp =>
       // use non-existent directory to test whether log make the dir
       val dir = new File(temp, "dir")
