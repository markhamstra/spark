/*
 * Licensed to the Apache Software Foundation (ASF) under one or more
 * contributor license agreements.  See the NOTICE file distributed with
 * this work for additional information regarding copyright ownership.
 * The ASF licenses this file to You under the Apache License, Version 2.0
 * (the "License"); you may not use this file except in compliance with
 * the License.  You may obtain a copy of the License at
 *
 *    http://www.apache.org/licenses/LICENSE-2.0
 *
 * Unless required by applicable law or agreed to in writing, software
 * distributed under the License is distributed on an "AS IS" BASIS,
 * WITHOUT WARRANTIES OR CONDITIONS OF ANY KIND, either express or implied.
 * See the License for the specific language governing permissions and
 * limitations under the License.
 */

package org.apache.spark.sql.kafka010

import java.io._
import java.nio.charset.StandardCharsets.UTF_8
import java.nio.file.{Files, Paths}
<<<<<<< HEAD
import java.util.Properties
=======
import java.util.{Locale, Properties}
>>>>>>> 86cd3c08
import java.util.concurrent.ConcurrentLinkedQueue
import java.util.concurrent.atomic.AtomicInteger

import scala.collection.mutable
import scala.util.Random

import org.apache.kafka.clients.producer.RecordMetadata
import org.apache.kafka.common.TopicPartition
import org.scalatest.concurrent.Eventually._
import org.scalatest.concurrent.PatienceConfiguration.Timeout
import org.scalatest.time.SpanSugar._

import org.apache.spark.SparkContext
import org.apache.spark.sql.ForeachWriter
import org.apache.spark.sql.execution.streaming._
import org.apache.spark.sql.functions.{count, window}
import org.apache.spark.sql.kafka010.KafkaSourceProvider._
import org.apache.spark.sql.streaming.{ProcessingTime, StreamTest}
<<<<<<< HEAD
import org.apache.spark.sql.test.{SharedSQLContext, TestSparkSession}
=======
import org.apache.spark.sql.streaming.util.StreamManualClock
import org.apache.spark.sql.test.{SharedSQLContext, TestSparkSession}
import org.apache.spark.util.Utils
>>>>>>> 86cd3c08

abstract class KafkaSourceTest extends StreamTest with SharedSQLContext {

  protected var testUtils: KafkaTestUtils = _

  override val streamingTimeout = 30.seconds

  override def beforeAll(): Unit = {
    super.beforeAll()
    testUtils = new KafkaTestUtils
    testUtils.setup()
  }

  override def afterAll(): Unit = {
    if (testUtils != null) {
      testUtils.teardown()
      testUtils = null
      super.afterAll()
    }
  }

  protected def makeSureGetOffsetCalled = AssertOnQuery { q =>
    // Because KafkaSource's initialPartitionOffsets is set lazily, we need to make sure
    // its "getOffset" is called before pushing any data. Otherwise, because of the race contion,
    // we don't know which data should be fetched when `startingOffsets` is latest.
    q.processAllAvailable()
    true
  }

  /**
   * Add data to Kafka.
   *
   * `topicAction` can be used to run actions for each topic before inserting data.
   */
  case class AddKafkaData(topics: Set[String], data: Int*)
    (implicit ensureDataInMultiplePartition: Boolean = false,
      concurrent: Boolean = false,
      message: String = "",
      topicAction: (String, Option[Int]) => Unit = (_, _) => {}) extends AddData {

    override def addData(query: Option[StreamExecution]): (Source, Offset) = {
      if (query.get.isActive) {
        // Make sure no Spark job is running when deleting a topic
        query.get.processAllAvailable()
      }

      val existingTopics = testUtils.getAllTopicsAndPartitionSize().toMap
      val newTopics = topics.diff(existingTopics.keySet)
      for (newTopic <- newTopics) {
        topicAction(newTopic, None)
      }
      for (existingTopicPartitions <- existingTopics) {
        topicAction(existingTopicPartitions._1, Some(existingTopicPartitions._2))
      }

      // Read all topics again in case some topics are delete.
      val allTopics = testUtils.getAllTopicsAndPartitionSize().toMap.keys
      require(
        query.nonEmpty,
        "Cannot add data when there is no query for finding the active kafka source")

      val sources = query.get.logicalPlan.collect {
        case StreamingExecutionRelation(source, _) if source.isInstanceOf[KafkaSource] =>
          source.asInstanceOf[KafkaSource]
      }
      if (sources.isEmpty) {
        throw new Exception(
          "Could not find Kafka source in the StreamExecution logical plan to add data to")
      } else if (sources.size > 1) {
        throw new Exception(
          "Could not select the Kafka source in the StreamExecution logical plan as there" +
            "are multiple Kafka sources:\n\t" + sources.mkString("\n\t"))
      }
      val kafkaSource = sources.head
      val topic = topics.toSeq(Random.nextInt(topics.size))
      val sentMetadata = testUtils.sendMessages(topic, data.map { _.toString }.toArray)

      def metadataToStr(m: (String, RecordMetadata)): String = {
        s"Sent ${m._1} to partition ${m._2.partition()}, offset ${m._2.offset()}"
      }
      // Verify that the test data gets inserted into multiple partitions
      if (ensureDataInMultiplePartition) {
        require(
          sentMetadata.groupBy(_._2.partition).size > 1,
          s"Added data does not test multiple partitions: ${sentMetadata.map(metadataToStr)}")
      }

      val offset = KafkaSourceOffset(testUtils.getLatestOffsets(topics))
      logInfo(s"Added data, expected offset $offset")
      (kafkaSource, offset)
    }

    override def toString: String =
      s"AddKafkaData(topics = $topics, data = $data, message = $message)"
  }
}


class KafkaSourceSuite extends KafkaSourceTest {

  import testImplicits._

  private val topicId = new AtomicInteger(0)

  testWithUninterruptibleThread(
    "deserialization of initial offset with Spark 2.1.0") {
    withTempDir { metadataPath =>
      val topic = newTopic
      testUtils.createTopic(topic, partitions = 3)

      val provider = new KafkaSourceProvider
      val parameters = Map(
        "kafka.bootstrap.servers" -> testUtils.brokerAddress,
        "subscribe" -> topic
      )
      val source = provider.createSource(spark.sqlContext, metadataPath.getAbsolutePath, None,
        "", parameters)
      source.getOffset.get // Write initial offset

      // Make sure Spark 2.1.0 will throw an exception when reading the new log
      intercept[java.lang.IllegalArgumentException] {
        // Simulate how Spark 2.1.0 reads the log
<<<<<<< HEAD
        val in = new FileInputStream(metadataPath.getAbsolutePath + "/0")
        val length = in.read()
        val bytes = new Array[Byte](length)
        in.read(bytes)
        KafkaSourceOffset(SerializedOffset(new String(bytes, UTF_8)))
=======
        Utils.tryWithResource(new FileInputStream(metadataPath.getAbsolutePath + "/0")) { in =>
          val length = in.read()
          val bytes = new Array[Byte](length)
          in.read(bytes)
          KafkaSourceOffset(SerializedOffset(new String(bytes, UTF_8)))
        }
>>>>>>> 86cd3c08
      }
    }
  }

  testWithUninterruptibleThread("deserialization of initial offset written by Spark 2.1.0") {
    withTempDir { metadataPath =>
      val topic = "kafka-initial-offset-2-1-0"
      testUtils.createTopic(topic, partitions = 3)

      val provider = new KafkaSourceProvider
      val parameters = Map(
        "kafka.bootstrap.servers" -> testUtils.brokerAddress,
        "subscribe" -> topic
      )

<<<<<<< HEAD
      val from = Paths.get(
        getClass.getResource("/kafka-source-initial-offset-version-2.1.0.bin").getPath)
      val to = Paths.get(s"${metadataPath.getAbsolutePath}/0")
      Files.copy(from, to)

      val source = provider.createSource(spark.sqlContext, metadataPath.getAbsolutePath, None,
        "", parameters)
=======
      val from = new File(
        getClass.getResource("/kafka-source-initial-offset-version-2.1.0.bin").toURI).toPath
      val to = Paths.get(s"${metadataPath.getAbsolutePath}/0")
      Files.copy(from, to)

      val source = provider.createSource(
        spark.sqlContext, metadataPath.toURI.toString, None, "", parameters)
>>>>>>> 86cd3c08
      val deserializedOffset = source.getOffset.get
      val referenceOffset = KafkaSourceOffset((topic, 0, 0L), (topic, 1, 0L), (topic, 2, 0L))
      assert(referenceOffset == deserializedOffset)
    }
  }

  testWithUninterruptibleThread("deserialization of initial offset written by future version") {
    withTempDir { metadataPath =>
      val futureMetadataLog =
        new HDFSMetadataLog[KafkaSourceOffset](sqlContext.sparkSession,
          metadataPath.getAbsolutePath) {
          override def serialize(metadata: KafkaSourceOffset, out: OutputStream): Unit = {
            out.write(0)
            val writer = new BufferedWriter(new OutputStreamWriter(out, UTF_8))
            writer.write(s"v99999\n${metadata.json}")
            writer.flush
          }
        }

      val topic = newTopic
      testUtils.createTopic(topic, partitions = 3)
      val offset = KafkaSourceOffset((topic, 0, 0L), (topic, 1, 0L), (topic, 2, 0L))
      futureMetadataLog.add(0, offset)

      val provider = new KafkaSourceProvider
      val parameters = Map(
        "kafka.bootstrap.servers" -> testUtils.brokerAddress,
        "subscribe" -> topic
      )
      val source = provider.createSource(spark.sqlContext, metadataPath.getAbsolutePath, None,
        "", parameters)

      val e = intercept[java.lang.IllegalStateException] {
        source.getOffset.get // Read initial offset
      }

      Seq(
        s"maximum supported log version is v${KafkaSource.VERSION}, but encountered v99999",
        "produced by a newer version of Spark and cannot be read by this version"
      ).foreach { message =>
        assert(e.getMessage.contains(message))
      }
    }
  }

  test("(de)serialization of initial offsets") {
    val topic = newTopic()
    testUtils.createTopic(topic, partitions = 64)

    val reader = spark
      .readStream
      .format("kafka")
      .option("kafka.bootstrap.servers", testUtils.brokerAddress)
      .option("subscribe", topic)

    testStream(reader.load)(
      makeSureGetOffsetCalled,
      StopStream,
      StartStream(),
      StopStream)
  }

  test("maxOffsetsPerTrigger") {
    val topic = newTopic()
    testUtils.createTopic(topic, partitions = 3)
    testUtils.sendMessages(topic, (100 to 200).map(_.toString).toArray, Some(0))
    testUtils.sendMessages(topic, (10 to 20).map(_.toString).toArray, Some(1))
    testUtils.sendMessages(topic, Array("1"), Some(2))

    val reader = spark
      .readStream
      .format("kafka")
      .option("kafka.bootstrap.servers", testUtils.brokerAddress)
      .option("kafka.metadata.max.age.ms", "1")
      .option("maxOffsetsPerTrigger", 10)
      .option("subscribe", topic)
      .option("startingOffsets", "earliest")
    val kafka = reader.load()
      .selectExpr("CAST(key AS STRING)", "CAST(value AS STRING)")
      .as[(String, String)]
    val mapped: org.apache.spark.sql.Dataset[_] = kafka.map(kv => kv._2.toInt)

    val clock = new StreamManualClock

    val waitUntilBatchProcessed = AssertOnQuery { q =>
      eventually(Timeout(streamingTimeout)) {
        if (!q.exception.isDefined) {
          assert(clock.isStreamWaitingAt(clock.getTimeMillis()))
        }
      }
      if (q.exception.isDefined) {
        throw q.exception.get
      }
      true
    }

    testStream(mapped)(
      StartStream(ProcessingTime(100), clock),
      waitUntilBatchProcessed,
      // 1 from smallest, 1 from middle, 8 from biggest
      CheckAnswer(1, 10, 100, 101, 102, 103, 104, 105, 106, 107),
      AdvanceManualClock(100),
      waitUntilBatchProcessed,
      // smallest now empty, 1 more from middle, 9 more from biggest
      CheckAnswer(1, 10, 100, 101, 102, 103, 104, 105, 106, 107,
        11, 108, 109, 110, 111, 112, 113, 114, 115, 116
      ),
      StopStream,
      StartStream(ProcessingTime(100), clock),
      waitUntilBatchProcessed,
      // smallest now empty, 1 more from middle, 9 more from biggest
      CheckAnswer(1, 10, 100, 101, 102, 103, 104, 105, 106, 107,
        11, 108, 109, 110, 111, 112, 113, 114, 115, 116,
        12, 117, 118, 119, 120, 121, 122, 123, 124, 125
      ),
      AdvanceManualClock(100),
      waitUntilBatchProcessed,
      // smallest now empty, 1 more from middle, 9 more from biggest
      CheckAnswer(1, 10, 100, 101, 102, 103, 104, 105, 106, 107,
        11, 108, 109, 110, 111, 112, 113, 114, 115, 116,
        12, 117, 118, 119, 120, 121, 122, 123, 124, 125,
        13, 126, 127, 128, 129, 130, 131, 132, 133, 134
      )
    )
  }

  test("cannot stop Kafka stream") {
    val topic = newTopic()
    testUtils.createTopic(topic, partitions = 5)
    testUtils.sendMessages(topic, (101 to 105).map { _.toString }.toArray)

    val reader = spark
      .readStream
      .format("kafka")
      .option("kafka.bootstrap.servers", testUtils.brokerAddress)
      .option("kafka.metadata.max.age.ms", "1")
      .option("subscribePattern", s"topic-.*")

    val kafka = reader.load()
      .selectExpr("CAST(key AS STRING)", "CAST(value AS STRING)")
      .as[(String, String)]
    val mapped = kafka.map(kv => kv._2.toInt + 1)

    testStream(mapped)(
      makeSureGetOffsetCalled,
      StopStream
    )
  }

  for (failOnDataLoss <- Seq(true, false)) {
    test(s"assign from latest offsets (failOnDataLoss: $failOnDataLoss)") {
      val topic = newTopic()
      testFromLatestOffsets(
        topic,
        addPartitions = false,
        failOnDataLoss = failOnDataLoss,
        "assign" -> assignString(topic, 0 to 4))
    }

    test(s"assign from earliest offsets (failOnDataLoss: $failOnDataLoss)") {
      val topic = newTopic()
      testFromEarliestOffsets(
        topic,
        addPartitions = false,
        failOnDataLoss = failOnDataLoss,
        "assign" -> assignString(topic, 0 to 4))
    }

    test(s"assign from specific offsets (failOnDataLoss: $failOnDataLoss)") {
      val topic = newTopic()
      testFromSpecificOffsets(
        topic,
        failOnDataLoss = failOnDataLoss,
        "assign" -> assignString(topic, 0 to 4),
        "failOnDataLoss" -> failOnDataLoss.toString)
    }

    test(s"subscribing topic by name from latest offsets (failOnDataLoss: $failOnDataLoss)") {
      val topic = newTopic()
      testFromLatestOffsets(
        topic,
        addPartitions = true,
        failOnDataLoss = failOnDataLoss,
        "subscribe" -> topic)
    }

    test(s"subscribing topic by name from earliest offsets (failOnDataLoss: $failOnDataLoss)") {
      val topic = newTopic()
      testFromEarliestOffsets(
        topic,
        addPartitions = true,
        failOnDataLoss = failOnDataLoss,
        "subscribe" -> topic)
    }

    test(s"subscribing topic by name from specific offsets (failOnDataLoss: $failOnDataLoss)") {
      val topic = newTopic()
      testFromSpecificOffsets(topic, failOnDataLoss = failOnDataLoss, "subscribe" -> topic)
    }

    test(s"subscribing topic by pattern from latest offsets (failOnDataLoss: $failOnDataLoss)") {
      val topicPrefix = newTopic()
      val topic = topicPrefix + "-suffix"
      testFromLatestOffsets(
        topic,
        addPartitions = true,
        failOnDataLoss = failOnDataLoss,
        "subscribePattern" -> s"$topicPrefix-.*")
    }

    test(s"subscribing topic by pattern from earliest offsets (failOnDataLoss: $failOnDataLoss)") {
      val topicPrefix = newTopic()
      val topic = topicPrefix + "-suffix"
      testFromEarliestOffsets(
        topic,
        addPartitions = true,
        failOnDataLoss = failOnDataLoss,
        "subscribePattern" -> s"$topicPrefix-.*")
    }

    test(s"subscribing topic by pattern from specific offsets (failOnDataLoss: $failOnDataLoss)") {
      val topicPrefix = newTopic()
      val topic = topicPrefix + "-suffix"
      testFromSpecificOffsets(
        topic,
        failOnDataLoss = failOnDataLoss,
        "subscribePattern" -> s"$topicPrefix-.*")
    }
  }

  test("subscribing topic by pattern with topic deletions") {
    val topicPrefix = newTopic()
    val topic = topicPrefix + "-seems"
    val topic2 = topicPrefix + "-bad"
    testUtils.createTopic(topic, partitions = 5)
    testUtils.sendMessages(topic, Array("-1"))
    require(testUtils.getLatestOffsets(Set(topic)).size === 5)

    val reader = spark
      .readStream
      .format("kafka")
      .option("kafka.bootstrap.servers", testUtils.brokerAddress)
      .option("kafka.metadata.max.age.ms", "1")
      .option("subscribePattern", s"$topicPrefix-.*")
      .option("failOnDataLoss", "false")

    val kafka = reader.load()
      .selectExpr("CAST(key AS STRING)", "CAST(value AS STRING)")
      .as[(String, String)]
    val mapped = kafka.map(kv => kv._2.toInt + 1)

    testStream(mapped)(
      makeSureGetOffsetCalled,
      AddKafkaData(Set(topic), 1, 2, 3),
      CheckAnswer(2, 3, 4),
      Assert {
        testUtils.deleteTopic(topic)
        testUtils.createTopic(topic2, partitions = 5)
        true
      },
      AddKafkaData(Set(topic2), 4, 5, 6),
      CheckAnswer(2, 3, 4, 5, 6, 7)
    )
  }

  test("starting offset is latest by default") {
    val topic = newTopic()
    testUtils.createTopic(topic, partitions = 5)
    testUtils.sendMessages(topic, Array("0"))
    require(testUtils.getLatestOffsets(Set(topic)).size === 5)

    val reader = spark
      .readStream
      .format("kafka")
      .option("kafka.bootstrap.servers", testUtils.brokerAddress)
      .option("subscribe", topic)

    val kafka = reader.load()
      .selectExpr("CAST(value AS STRING)")
      .as[String]
    val mapped = kafka.map(_.toInt)

    testStream(mapped)(
      makeSureGetOffsetCalled,
      AddKafkaData(Set(topic), 1, 2, 3),
      CheckAnswer(1, 2, 3)  // should not have 0
    )
  }

  test("bad source options") {
    def testBadOptions(options: (String, String)*)(expectedMsgs: String*): Unit = {
      val ex = intercept[IllegalArgumentException] {
        val reader = spark
          .readStream
          .format("kafka")
        options.foreach { case (k, v) => reader.option(k, v) }
        reader.load()
      }
      expectedMsgs.foreach { m =>
        assert(ex.getMessage.toLowerCase(Locale.ROOT).contains(m.toLowerCase(Locale.ROOT)))
      }
    }

    // Specifying an ending offset
    testBadOptions("endingOffsets" -> "latest")("Ending offset not valid in streaming queries")

    // No strategy specified
    testBadOptions()("options must be specified", "subscribe", "subscribePattern")

    // Multiple strategies specified
    testBadOptions("subscribe" -> "t", "subscribePattern" -> "t.*")(
      "only one", "options can be specified")

    testBadOptions("subscribe" -> "t", "assign" -> """{"a":[0]}""")(
      "only one", "options can be specified")

    testBadOptions("assign" -> "")("no topicpartitions to assign")
    testBadOptions("subscribe" -> "")("no topics to subscribe")
    testBadOptions("subscribePattern" -> "")("pattern to subscribe is empty")
  }

  test("unsupported kafka configs") {
    def testUnsupportedConfig(key: String, value: String = "someValue"): Unit = {
      val ex = intercept[IllegalArgumentException] {
        val reader = spark
          .readStream
          .format("kafka")
          .option("subscribe", "topic")
          .option("kafka.bootstrap.servers", "somehost")
          .option(s"$key", value)
        reader.load()
      }
      assert(ex.getMessage.toLowerCase(Locale.ROOT).contains("not supported"))
    }

    testUnsupportedConfig("kafka.group.id")
    testUnsupportedConfig("kafka.auto.offset.reset")
    testUnsupportedConfig("kafka.enable.auto.commit")
    testUnsupportedConfig("kafka.interceptor.classes")
    testUnsupportedConfig("kafka.key.deserializer")
    testUnsupportedConfig("kafka.value.deserializer")

    testUnsupportedConfig("kafka.auto.offset.reset", "none")
    testUnsupportedConfig("kafka.auto.offset.reset", "someValue")
    testUnsupportedConfig("kafka.auto.offset.reset", "earliest")
    testUnsupportedConfig("kafka.auto.offset.reset", "latest")
  }

  test("input row metrics") {
    val topic = newTopic()
    testUtils.createTopic(topic, partitions = 5)
    testUtils.sendMessages(topic, Array("-1"))
    require(testUtils.getLatestOffsets(Set(topic)).size === 5)

    val kafka = spark
      .readStream
      .format("kafka")
      .option("subscribe", topic)
      .option("kafka.bootstrap.servers", testUtils.brokerAddress)
      .load()
      .selectExpr("CAST(key AS STRING)", "CAST(value AS STRING)")
      .as[(String, String)]

    val mapped = kafka.map(kv => kv._2.toInt + 1)
    testStream(mapped)(
      StartStream(trigger = ProcessingTime(1)),
      makeSureGetOffsetCalled,
      AddKafkaData(Set(topic), 1, 2, 3),
      CheckAnswer(2, 3, 4),
      AssertOnQuery { query =>
        val recordsRead = query.recentProgress.map(_.numInputRows).sum
        recordsRead == 3
      }
    )
  }

  test("delete a topic when a Spark job is running") {
    KafkaSourceSuite.collectedData.clear()

    val topic = newTopic()
    testUtils.createTopic(topic, partitions = 1)
    testUtils.sendMessages(topic, (1 to 10).map(_.toString).toArray)

    val reader = spark
      .readStream
      .format("kafka")
      .option("kafka.bootstrap.servers", testUtils.brokerAddress)
      .option("kafka.metadata.max.age.ms", "1")
      .option("subscribe", topic)
      // If a topic is deleted and we try to poll data starting from offset 0,
      // the Kafka consumer will just block until timeout and return an empty result.
      // So set the timeout to 1 second to make this test fast.
      .option("kafkaConsumer.pollTimeoutMs", "1000")
      .option("startingOffsets", "earliest")
      .option("failOnDataLoss", "false")
    val kafka = reader.load()
      .selectExpr("CAST(key AS STRING)", "CAST(value AS STRING)")
      .as[(String, String)]
    KafkaSourceSuite.globalTestUtils = testUtils
    // The following ForeachWriter will delete the topic before fetching data from Kafka
    // in executors.
    val query = kafka.map(kv => kv._2.toInt).writeStream.foreach(new ForeachWriter[Int] {
      override def open(partitionId: Long, version: Long): Boolean = {
        KafkaSourceSuite.globalTestUtils.deleteTopic(topic)
        true
      }

      override def process(value: Int): Unit = {
        KafkaSourceSuite.collectedData.add(value)
      }

      override def close(errorOrNull: Throwable): Unit = {}
    }).start()
    query.processAllAvailable()
    query.stop()
    // `failOnDataLoss` is `false`, we should not fail the query
    assert(query.exception.isEmpty)
  }

  test("get offsets from case insensitive parameters") {
    for ((optionKey, optionValue, answer) <- Seq(
      (STARTING_OFFSETS_OPTION_KEY, "earLiEst", EarliestOffsetRangeLimit),
      (ENDING_OFFSETS_OPTION_KEY, "laTest", LatestOffsetRangeLimit),
      (STARTING_OFFSETS_OPTION_KEY, """{"topic-A":{"0":23}}""",
        SpecificOffsetRangeLimit(Map(new TopicPartition("topic-A", 0) -> 23))))) {
      val offset = getKafkaOffsetRangeLimit(Map(optionKey -> optionValue), optionKey, answer)
      assert(offset === answer)
    }

    for ((optionKey, answer) <- Seq(
      (STARTING_OFFSETS_OPTION_KEY, EarliestOffsetRangeLimit),
      (ENDING_OFFSETS_OPTION_KEY, LatestOffsetRangeLimit))) {
      val offset = getKafkaOffsetRangeLimit(Map.empty, optionKey, answer)
      assert(offset === answer)
    }
  }

  private def newTopic(): String = s"topic-${topicId.getAndIncrement()}"

  private def assignString(topic: String, partitions: Iterable[Int]): String = {
    JsonUtils.partitions(partitions.map(p => new TopicPartition(topic, p)))
  }

  private def testFromSpecificOffsets(
      topic: String,
      failOnDataLoss: Boolean,
      options: (String, String)*): Unit = {
    val partitionOffsets = Map(
      new TopicPartition(topic, 0) -> -2L,
      new TopicPartition(topic, 1) -> -1L,
      new TopicPartition(topic, 2) -> 0L,
      new TopicPartition(topic, 3) -> 1L,
      new TopicPartition(topic, 4) -> 2L
    )
    val startingOffsets = JsonUtils.partitionOffsets(partitionOffsets)

    testUtils.createTopic(topic, partitions = 5)
    // part 0 starts at earliest, these should all be seen
    testUtils.sendMessages(topic, Array(-20, -21, -22).map(_.toString), Some(0))
    // part 1 starts at latest, these should all be skipped
    testUtils.sendMessages(topic, Array(-10, -11, -12).map(_.toString), Some(1))
    // part 2 starts at 0, these should all be seen
    testUtils.sendMessages(topic, Array(0, 1, 2).map(_.toString), Some(2))
    // part 3 starts at 1, first should be skipped
    testUtils.sendMessages(topic, Array(10, 11, 12).map(_.toString), Some(3))
    // part 4 starts at 2, first and second should be skipped
    testUtils.sendMessages(topic, Array(20, 21, 22).map(_.toString), Some(4))
    require(testUtils.getLatestOffsets(Set(topic)).size === 5)

    val reader = spark
      .readStream
      .format("kafka")
      .option("startingOffsets", startingOffsets)
      .option("kafka.bootstrap.servers", testUtils.brokerAddress)
      .option("kafka.metadata.max.age.ms", "1")
      .option("failOnDataLoss", failOnDataLoss.toString)
    options.foreach { case (k, v) => reader.option(k, v) }
    val kafka = reader.load()
      .selectExpr("CAST(key AS STRING)", "CAST(value AS STRING)")
      .as[(String, String)]
    val mapped: org.apache.spark.sql.Dataset[_] = kafka.map(kv => kv._2.toInt)

    testStream(mapped)(
      makeSureGetOffsetCalled,
      CheckAnswer(-20, -21, -22, 0, 1, 2, 11, 12, 22),
      StopStream,
      StartStream(),
      CheckAnswer(-20, -21, -22, 0, 1, 2, 11, 12, 22), // Should get the data back on recovery
      AddKafkaData(Set(topic), 30, 31, 32, 33, 34)(ensureDataInMultiplePartition = true),
      CheckAnswer(-20, -21, -22, 0, 1, 2, 11, 12, 22, 30, 31, 32, 33, 34),
      StopStream
    )
  }

  test("Kafka column types") {
    val now = System.currentTimeMillis()
    val topic = newTopic()
    testUtils.createTopic(newTopic(), partitions = 1)
    testUtils.sendMessages(topic, Array(1).map(_.toString))

    val kafka = spark
      .readStream
      .format("kafka")
      .option("kafka.bootstrap.servers", testUtils.brokerAddress)
      .option("kafka.metadata.max.age.ms", "1")
      .option("startingOffsets", s"earliest")
      .option("subscribe", topic)
      .load()

    val query = kafka
      .writeStream
      .format("memory")
      .outputMode("append")
      .queryName("kafkaColumnTypes")
      .start()
    query.processAllAvailable()
    val rows = spark.table("kafkaColumnTypes").collect()
    assert(rows.length === 1, s"Unexpected results: ${rows.toList}")
    val row = rows(0)
    assert(row.getAs[Array[Byte]]("key") === null, s"Unexpected results: $row")
    assert(row.getAs[Array[Byte]]("value") === "1".getBytes(UTF_8), s"Unexpected results: $row")
    assert(row.getAs[String]("topic") === topic, s"Unexpected results: $row")
    assert(row.getAs[Int]("partition") === 0, s"Unexpected results: $row")
    assert(row.getAs[Long]("offset") === 0L, s"Unexpected results: $row")
    // We cannot check the exact timestamp as it's the time that messages were inserted by the
    // producer. So here we just use a low bound to make sure the internal conversion works.
    assert(row.getAs[java.sql.Timestamp]("timestamp").getTime >= now, s"Unexpected results: $row")
    assert(row.getAs[Int]("timestampType") === 0, s"Unexpected results: $row")
    query.stop()
  }

  test("KafkaSource with watermark") {
    val now = System.currentTimeMillis()
    val topic = newTopic()
    testUtils.createTopic(newTopic(), partitions = 1)
    testUtils.sendMessages(topic, Array(1).map(_.toString))

    val kafka = spark
      .readStream
      .format("kafka")
      .option("kafka.bootstrap.servers", testUtils.brokerAddress)
      .option("kafka.metadata.max.age.ms", "1")
      .option("startingOffsets", s"earliest")
      .option("subscribe", topic)
      .load()

    val windowedAggregation = kafka
      .withWatermark("timestamp", "10 seconds")
      .groupBy(window($"timestamp", "5 seconds") as 'window)
      .agg(count("*") as 'count)
      .select($"window".getField("start") as 'window, $"count")

    val query = windowedAggregation
      .writeStream
      .format("memory")
      .outputMode("complete")
      .queryName("kafkaWatermark")
      .start()
    query.processAllAvailable()
    val rows = spark.table("kafkaWatermark").collect()
    assert(rows.length === 1, s"Unexpected results: ${rows.toList}")
    val row = rows(0)
    // We cannot check the exact window start time as it depands on the time that messages were
    // inserted by the producer. So here we just use a low bound to make sure the internal
    // conversion works.
    assert(
      row.getAs[java.sql.Timestamp]("window").getTime >= now - 5 * 1000,
      s"Unexpected results: $row")
    assert(row.getAs[Int]("count") === 1, s"Unexpected results: $row")
    query.stop()
  }

  private def testFromLatestOffsets(
      topic: String,
      addPartitions: Boolean,
      failOnDataLoss: Boolean,
      options: (String, String)*): Unit = {
    testUtils.createTopic(topic, partitions = 5)
    testUtils.sendMessages(topic, Array("-1"))
    require(testUtils.getLatestOffsets(Set(topic)).size === 5)

    val reader = spark
      .readStream
      .format("kafka")
      .option("startingOffsets", s"latest")
      .option("kafka.bootstrap.servers", testUtils.brokerAddress)
      .option("kafka.metadata.max.age.ms", "1")
      .option("failOnDataLoss", failOnDataLoss.toString)
    options.foreach { case (k, v) => reader.option(k, v) }
    val kafka = reader.load()
      .selectExpr("CAST(key AS STRING)", "CAST(value AS STRING)")
      .as[(String, String)]
    val mapped = kafka.map(kv => kv._2.toInt + 1)

    testStream(mapped)(
      makeSureGetOffsetCalled,
      AddKafkaData(Set(topic), 1, 2, 3),
      CheckAnswer(2, 3, 4),
      StopStream,
      StartStream(),
      CheckAnswer(2, 3, 4), // Should get the data back on recovery
      StopStream,
      AddKafkaData(Set(topic), 4, 5, 6), // Add data when stream is stopped
      StartStream(),
      CheckAnswer(2, 3, 4, 5, 6, 7), // Should get the added data
      AddKafkaData(Set(topic), 7, 8),
      CheckAnswer(2, 3, 4, 5, 6, 7, 8, 9),
      AssertOnQuery("Add partitions") { query: StreamExecution =>
        if (addPartitions) {
          testUtils.addPartitions(topic, 10)
        }
        true
      },
      AddKafkaData(Set(topic), 9, 10, 11, 12, 13, 14, 15, 16),
      CheckAnswer(2, 3, 4, 5, 6, 7, 8, 9, 10, 11, 12, 13, 14, 15, 16, 17)
    )
  }

  private def testFromEarliestOffsets(
      topic: String,
      addPartitions: Boolean,
      failOnDataLoss: Boolean,
      options: (String, String)*): Unit = {
    testUtils.createTopic(topic, partitions = 5)
    testUtils.sendMessages(topic, (1 to 3).map { _.toString }.toArray)
    require(testUtils.getLatestOffsets(Set(topic)).size === 5)

    val reader = spark.readStream
    reader
      .format(classOf[KafkaSourceProvider].getCanonicalName.stripSuffix("$"))
      .option("startingOffsets", s"earliest")
      .option("kafka.bootstrap.servers", testUtils.brokerAddress)
      .option("kafka.metadata.max.age.ms", "1")
      .option("failOnDataLoss", failOnDataLoss.toString)
    options.foreach { case (k, v) => reader.option(k, v) }
    val kafka = reader.load()
      .selectExpr("CAST(key AS STRING)", "CAST(value AS STRING)")
      .as[(String, String)]
    val mapped = kafka.map(kv => kv._2.toInt + 1)

    testStream(mapped)(
      AddKafkaData(Set(topic), 4, 5, 6), // Add data when stream is stopped
      CheckAnswer(2, 3, 4, 5, 6, 7),
      StopStream,
      StartStream(),
      CheckAnswer(2, 3, 4, 5, 6, 7),
      StopStream,
      AddKafkaData(Set(topic), 7, 8),
      StartStream(),
      CheckAnswer(2, 3, 4, 5, 6, 7, 8, 9),
      AssertOnQuery("Add partitions") { query: StreamExecution =>
        if (addPartitions) {
          testUtils.addPartitions(topic, 10)
        }
        true
      },
      AddKafkaData(Set(topic), 9, 10, 11, 12, 13, 14, 15, 16),
      CheckAnswer(2, 3, 4, 5, 6, 7, 8, 9, 10, 11, 12, 13, 14, 15, 16, 17)
    )
  }
}

object KafkaSourceSuite {
  @volatile var globalTestUtils: KafkaTestUtils = _
  val collectedData = new ConcurrentLinkedQueue[Any]()
}


class KafkaSourceStressSuite extends KafkaSourceTest {

  import testImplicits._

  val topicId = new AtomicInteger(1)

  @volatile var topics: Seq[String] = (1 to 5).map(_ => newStressTopic)

  def newStressTopic: String = s"stress${topicId.getAndIncrement()}"

  private def nextInt(start: Int, end: Int): Int = {
    start + Random.nextInt(start + end - 1)
  }

  test("stress test with multiple topics and partitions")  {
    topics.foreach { topic =>
      testUtils.createTopic(topic, partitions = nextInt(1, 6))
      testUtils.sendMessages(topic, (101 to 105).map { _.toString }.toArray)
    }

    // Create Kafka source that reads from latest offset
    val kafka =
      spark.readStream
        .format(classOf[KafkaSourceProvider].getCanonicalName.stripSuffix("$"))
        .option("kafka.bootstrap.servers", testUtils.brokerAddress)
        .option("kafka.metadata.max.age.ms", "1")
        .option("subscribePattern", "stress.*")
        .option("failOnDataLoss", "false")
        .load()
        .selectExpr("CAST(key AS STRING)", "CAST(value AS STRING)")
        .as[(String, String)]

    val mapped = kafka.map(kv => kv._2.toInt + 1)

    runStressTest(
      mapped,
      Seq(makeSureGetOffsetCalled),
      (d, running) => {
        Random.nextInt(5) match {
          case 0 => // Add a new topic
            topics = topics ++ Seq(newStressTopic)
            AddKafkaData(topics.toSet, d: _*)(message = s"Add topic $newStressTopic",
              topicAction = (topic, partition) => {
                if (partition.isEmpty) {
                  testUtils.createTopic(topic, partitions = nextInt(1, 6))
                }
              })
          case 1 if running =>
            // Only delete a topic when the query is running. Otherwise, we may lost data and
            // cannot check the correctness.
            val deletedTopic = topics(Random.nextInt(topics.size))
            if (deletedTopic != topics.head) {
              topics = topics.filterNot(_ == deletedTopic)
            }
            AddKafkaData(topics.toSet, d: _*)(message = s"Delete topic $deletedTopic",
              topicAction = (topic, partition) => {
                // Never remove the first topic to make sure we have at least one topic
                if (topic == deletedTopic && deletedTopic != topics.head) {
                  testUtils.deleteTopic(deletedTopic)
                }
              })
          case 2 => // Add new partitions
            AddKafkaData(topics.toSet, d: _*)(message = "Add partition",
              topicAction = (topic, partition) => {
                testUtils.addPartitions(topic, partition.get + nextInt(1, 6))
              })
          case _ => // Just add new data
            AddKafkaData(topics.toSet, d: _*)
        }
      },
      iterations = 50)
  }
}

class KafkaSourceStressForDontFailOnDataLossSuite extends StreamTest with SharedSQLContext {

  import testImplicits._

  private var testUtils: KafkaTestUtils = _

  private val topicId = new AtomicInteger(0)

  private def newTopic(): String = s"failOnDataLoss-${topicId.getAndIncrement()}"

  override def createSparkSession(): TestSparkSession = {
    // Set maxRetries to 3 to handle NPE from `poll` when deleting a topic
    new TestSparkSession(new SparkContext("local[2,3]", "test-sql-context", sparkConf))
  }

  override def beforeAll(): Unit = {
    super.beforeAll()
    testUtils = new KafkaTestUtils {
      override def brokerConfiguration: Properties = {
        val props = super.brokerConfiguration
        // Try to make Kafka clean up messages as fast as possible. However, there is a hard-code
        // 30 seconds delay (kafka.log.LogManager.InitialTaskDelayMs) so this test should run at
        // least 30 seconds.
        props.put("log.cleaner.backoff.ms", "100")
        props.put("log.segment.bytes", "40")
        props.put("log.retention.bytes", "40")
        props.put("log.retention.check.interval.ms", "100")
        props.put("delete.retention.ms", "10")
        props.put("log.flush.scheduler.interval.ms", "10")
        props
      }
    }
    testUtils.setup()
  }

  override def afterAll(): Unit = {
    if (testUtils != null) {
      testUtils.teardown()
      testUtils = null
      super.afterAll()
    }
  }

  test("stress test for failOnDataLoss=false") {
    val reader = spark
      .readStream
      .format("kafka")
      .option("kafka.bootstrap.servers", testUtils.brokerAddress)
      .option("kafka.metadata.max.age.ms", "1")
      .option("subscribePattern", "failOnDataLoss.*")
      .option("startingOffsets", "earliest")
      .option("failOnDataLoss", "false")
      .option("fetchOffset.retryIntervalMs", "3000")
    val kafka = reader.load()
      .selectExpr("CAST(key AS STRING)", "CAST(value AS STRING)")
      .as[(String, String)]
    val query = kafka.map(kv => kv._2.toInt).writeStream.foreach(new ForeachWriter[Int] {

      override def open(partitionId: Long, version: Long): Boolean = {
        true
      }

      override def process(value: Int): Unit = {
        // Slow down the processing speed so that messages may be aged out.
        Thread.sleep(Random.nextInt(500))
      }

      override def close(errorOrNull: Throwable): Unit = {
      }
    }).start()

    val testTime = 1.minutes
    val startTime = System.currentTimeMillis()
    // Track the current existing topics
    val topics = mutable.ArrayBuffer[String]()
    // Track topics that have been deleted
    val deletedTopics = mutable.Set[String]()
    while (System.currentTimeMillis() - testTime.toMillis < startTime) {
      Random.nextInt(10) match {
        case 0 => // Create a new topic
          val topic = newTopic()
          topics += topic
          // As pushing messages into Kafka updates Zookeeper asynchronously, there is a small
          // chance that a topic will be recreated after deletion due to the asynchronous update.
          // Hence, always overwrite to handle this race condition.
          testUtils.createTopic(topic, partitions = 1, overwrite = true)
          logInfo(s"Create topic $topic")
        case 1 if topics.nonEmpty => // Delete an existing topic
          val topic = topics.remove(Random.nextInt(topics.size))
          testUtils.deleteTopic(topic)
          logInfo(s"Delete topic $topic")
          deletedTopics += topic
        case 2 if deletedTopics.nonEmpty => // Recreate a topic that was deleted.
          val topic = deletedTopics.toSeq(Random.nextInt(deletedTopics.size))
          deletedTopics -= topic
          topics += topic
          // As pushing messages into Kafka updates Zookeeper asynchronously, there is a small
          // chance that a topic will be recreated after deletion due to the asynchronous update.
          // Hence, always overwrite to handle this race condition.
          testUtils.createTopic(topic, partitions = 1, overwrite = true)
          logInfo(s"Create topic $topic")
        case 3 =>
          Thread.sleep(1000)
        case _ => // Push random messages
          for (topic <- topics) {
            val size = Random.nextInt(10)
            for (_ <- 0 until size) {
              testUtils.sendMessages(topic, Array(Random.nextInt(10).toString))
            }
          }
      }
      // `failOnDataLoss` is `false`, we should not fail the query
      if (query.exception.nonEmpty) {
        throw query.exception.get
      }
    }

    query.stop()
    // `failOnDataLoss` is `false`, we should not fail the query
    if (query.exception.nonEmpty) {
      throw query.exception.get
    }
  }
}<|MERGE_RESOLUTION|>--- conflicted
+++ resolved
@@ -20,11 +20,7 @@
 import java.io._
 import java.nio.charset.StandardCharsets.UTF_8
 import java.nio.file.{Files, Paths}
-<<<<<<< HEAD
-import java.util.Properties
-=======
 import java.util.{Locale, Properties}
->>>>>>> 86cd3c08
 import java.util.concurrent.ConcurrentLinkedQueue
 import java.util.concurrent.atomic.AtomicInteger
 
@@ -43,13 +39,9 @@
 import org.apache.spark.sql.functions.{count, window}
 import org.apache.spark.sql.kafka010.KafkaSourceProvider._
 import org.apache.spark.sql.streaming.{ProcessingTime, StreamTest}
-<<<<<<< HEAD
-import org.apache.spark.sql.test.{SharedSQLContext, TestSparkSession}
-=======
 import org.apache.spark.sql.streaming.util.StreamManualClock
 import org.apache.spark.sql.test.{SharedSQLContext, TestSparkSession}
 import org.apache.spark.util.Utils
->>>>>>> 86cd3c08
 
 abstract class KafkaSourceTest extends StreamTest with SharedSQLContext {
 
@@ -172,20 +164,12 @@
       // Make sure Spark 2.1.0 will throw an exception when reading the new log
       intercept[java.lang.IllegalArgumentException] {
         // Simulate how Spark 2.1.0 reads the log
-<<<<<<< HEAD
-        val in = new FileInputStream(metadataPath.getAbsolutePath + "/0")
-        val length = in.read()
-        val bytes = new Array[Byte](length)
-        in.read(bytes)
-        KafkaSourceOffset(SerializedOffset(new String(bytes, UTF_8)))
-=======
         Utils.tryWithResource(new FileInputStream(metadataPath.getAbsolutePath + "/0")) { in =>
           val length = in.read()
           val bytes = new Array[Byte](length)
           in.read(bytes)
           KafkaSourceOffset(SerializedOffset(new String(bytes, UTF_8)))
         }
->>>>>>> 86cd3c08
       }
     }
   }
@@ -201,15 +185,6 @@
         "subscribe" -> topic
       )
 
-<<<<<<< HEAD
-      val from = Paths.get(
-        getClass.getResource("/kafka-source-initial-offset-version-2.1.0.bin").getPath)
-      val to = Paths.get(s"${metadataPath.getAbsolutePath}/0")
-      Files.copy(from, to)
-
-      val source = provider.createSource(spark.sqlContext, metadataPath.getAbsolutePath, None,
-        "", parameters)
-=======
       val from = new File(
         getClass.getResource("/kafka-source-initial-offset-version-2.1.0.bin").toURI).toPath
       val to = Paths.get(s"${metadataPath.getAbsolutePath}/0")
@@ -217,7 +192,6 @@
 
       val source = provider.createSource(
         spark.sqlContext, metadataPath.toURI.toString, None, "", parameters)
->>>>>>> 86cd3c08
       val deserializedOffset = source.getOffset.get
       val referenceOffset = KafkaSourceOffset((topic, 0, 0L), (topic, 1, 0L), (topic, 2, 0L))
       assert(referenceOffset == deserializedOffset)
