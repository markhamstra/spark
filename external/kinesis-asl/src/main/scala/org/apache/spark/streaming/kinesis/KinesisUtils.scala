/*
 * Licensed to the Apache Software Foundation (ASF) under one or more
 * contributor license agreements.  See the NOTICE file distributed with
 * this work for additional information regarding copyright ownership.
 * The ASF licenses this file to You under the Apache License, Version 2.0
 * (the "License"); you may not use this file except in compliance with
 * the License.  You may obtain a copy of the License at
 *
 *    http://www.apache.org/licenses/LICENSE-2.0
 *
 * Unless required by applicable law or agreed to in writing, software
 * distributed under the License is distributed on an "AS IS" BASIS,
 * WITHOUT WARRANTIES OR CONDITIONS OF ANY KIND, either express or implied.
 * See the License for the specific language governing permissions and
 * limitations under the License.
 */
package org.apache.spark.streaming.kinesis

import scala.reflect.ClassTag

import com.amazonaws.regions.RegionUtils
import com.amazonaws.services.kinesis.clientlibrary.lib.worker.InitialPositionInStream
import com.amazonaws.services.kinesis.model.Record

import org.apache.spark.api.java.function.{Function => JFunction}
import org.apache.spark.storage.StorageLevel
import org.apache.spark.streaming.{Duration, StreamingContext}
import org.apache.spark.streaming.api.java.{JavaReceiverInputDStream, JavaStreamingContext}
import org.apache.spark.streaming.dstream.ReceiverInputDStream

object KinesisUtils {
  /**
   * Create an input stream that pulls messages from a Kinesis stream.
   * This uses the Kinesis Client Library (KCL) to pull messages from Kinesis.
   *
   * @param ssc StreamingContext object
   * @param kinesisAppName  Kinesis application name used by the Kinesis Client Library
   *                        (KCL) to update DynamoDB
   * @param streamName   Kinesis stream name
   * @param endpointUrl  Url of Kinesis service (e.g., https://kinesis.us-east-1.amazonaws.com)
   * @param regionName   Name of region used by the Kinesis Client Library (KCL) to update
   *                     DynamoDB (lease coordination and checkpointing) and CloudWatch (metrics)
   * @param initialPositionInStream  In the absence of Kinesis checkpoint info, this is the
   *                                 worker's initial starting position in the stream.
   *                                 The values are either the beginning of the stream
   *                                 per Kinesis' limit of 24 hours
   *                                 (InitialPositionInStream.TRIM_HORIZON) or
   *                                 the tip of the stream (InitialPositionInStream.LATEST).
   * @param checkpointInterval  Checkpoint interval for Kinesis checkpointing.
   *                            See the Kinesis Spark Streaming documentation for more
   *                            details on the different types of checkpoints.
   * @param storageLevel Storage level to use for storing the received objects.
   *                     StorageLevel.MEMORY_AND_DISK_2 is recommended.
   * @param messageHandler A custom message handler that can generate a generic output from a
   *                       Kinesis `Record`, which contains both message data, and metadata.
   *
   * @note The AWS credentials will be discovered using the DefaultAWSCredentialsProviderChain
   * on the workers. See AWS documentation to understand how DefaultAWSCredentialsProviderChain
   * gets the AWS credentials.
   */
  @deprecated("Use KinesisInputDStream.builder instead", "2.2.0")
  def createStream[T: ClassTag](
      ssc: StreamingContext,
      kinesisAppName: String,
      streamName: String,
      endpointUrl: String,
      regionName: String,
      initialPositionInStream: InitialPositionInStream,
      checkpointInterval: Duration,
      storageLevel: StorageLevel,
      messageHandler: Record => T): ReceiverInputDStream[T] = {
    val cleanedHandler = ssc.sc.clean(messageHandler)
    // Setting scope to override receiver stream's scope of "receiver stream"
    ssc.withNamedScope("kinesis stream") {
      new KinesisInputDStream[T](ssc, streamName, endpointUrl, validateRegion(regionName),
        initialPositionInStream, kinesisAppName, checkpointInterval, storageLevel,
        cleanedHandler, DefaultCredentials, None, None)
    }
  }

  /**
   * Create an input stream that pulls messages from a Kinesis stream.
   * This uses the Kinesis Client Library (KCL) to pull messages from Kinesis.
   *
   * @param ssc StreamingContext object
   * @param kinesisAppName  Kinesis application name used by the Kinesis Client Library
   *                        (KCL) to update DynamoDB
   * @param streamName   Kinesis stream name
   * @param endpointUrl  Url of Kinesis service (e.g., https://kinesis.us-east-1.amazonaws.com)
   * @param regionName   Name of region used by the Kinesis Client Library (KCL) to update
   *                     DynamoDB (lease coordination and checkpointing) and CloudWatch (metrics)
   * @param initialPositionInStream  In the absence of Kinesis checkpoint info, this is the
   *                                 worker's initial starting position in the stream.
   *                                 The values are either the beginning of the stream
   *                                 per Kinesis' limit of 24 hours
   *                                 (InitialPositionInStream.TRIM_HORIZON) or
   *                                 the tip of the stream (InitialPositionInStream.LATEST).
   * @param checkpointInterval  Checkpoint interval for Kinesis checkpointing.
   *                            See the Kinesis Spark Streaming documentation for more
   *                            details on the different types of checkpoints.
   * @param storageLevel Storage level to use for storing the received objects.
   *                     StorageLevel.MEMORY_AND_DISK_2 is recommended.
   * @param messageHandler A custom message handler that can generate a generic output from a
   *                       Kinesis `Record`, which contains both message data, and metadata.
   * @param awsAccessKeyId  AWS AccessKeyId (if null, will use DefaultAWSCredentialsProviderChain)
   * @param awsSecretKey  AWS SecretKey (if null, will use DefaultAWSCredentialsProviderChain)
   *
   * @note The given AWS credentials will get saved in DStream checkpoints if checkpointing
   * is enabled. Make sure that your checkpoint directory is secure.
   */
  // scalastyle:off
  @deprecated("Use KinesisInputDStream.builder instead", "2.2.0")
  def createStream[T: ClassTag](
      ssc: StreamingContext,
      kinesisAppName: String,
      streamName: String,
      endpointUrl: String,
      regionName: String,
      initialPositionInStream: InitialPositionInStream,
      checkpointInterval: Duration,
      storageLevel: StorageLevel,
      messageHandler: Record => T,
      awsAccessKeyId: String,
      awsSecretKey: String): ReceiverInputDStream[T] = {
    // scalastyle:on
    val cleanedHandler = ssc.sc.clean(messageHandler)
    ssc.withNamedScope("kinesis stream") {
      val kinesisCredsProvider = BasicCredentials(
        awsAccessKeyId = awsAccessKeyId,
        awsSecretKey = awsSecretKey)
      new KinesisInputDStream[T](ssc, streamName, endpointUrl, validateRegion(regionName),
        initialPositionInStream, kinesisAppName, checkpointInterval, storageLevel,
        cleanedHandler, kinesisCredsProvider, None, None)
    }
  }

  /**
   * Create an input stream that pulls messages from a Kinesis stream.
   * This uses the Kinesis Client Library (KCL) to pull messages from Kinesis.
   *
<<<<<<< HEAD
=======
   * @param ssc StreamingContext object
   * @param kinesisAppName  Kinesis application name used by the Kinesis Client Library
   *                        (KCL) to update DynamoDB
   * @param streamName   Kinesis stream name
   * @param endpointUrl  Url of Kinesis service (e.g., https://kinesis.us-east-1.amazonaws.com)
   * @param regionName   Name of region used by the Kinesis Client Library (KCL) to update
   *                     DynamoDB (lease coordination and checkpointing) and CloudWatch (metrics)
   * @param initialPositionInStream  In the absence of Kinesis checkpoint info, this is the
   *                                 worker's initial starting position in the stream.
   *                                 The values are either the beginning of the stream
   *                                 per Kinesis' limit of 24 hours
   *                                 (InitialPositionInStream.TRIM_HORIZON) or
   *                                 the tip of the stream (InitialPositionInStream.LATEST).
   * @param checkpointInterval  Checkpoint interval for Kinesis checkpointing.
   *                            See the Kinesis Spark Streaming documentation for more
   *                            details on the different types of checkpoints.
   * @param storageLevel Storage level to use for storing the received objects.
   *                     StorageLevel.MEMORY_AND_DISK_2 is recommended.
   * @param messageHandler A custom message handler that can generate a generic output from a
   *                       Kinesis `Record`, which contains both message data, and metadata.
   * @param awsAccessKeyId  AWS AccessKeyId (if null, will use DefaultAWSCredentialsProviderChain)
   * @param awsSecretKey  AWS SecretKey (if null, will use DefaultAWSCredentialsProviderChain)
   * @param stsAssumeRoleArn ARN of IAM role to assume when using STS sessions to read from
   *                         Kinesis stream.
   * @param stsSessionName Name to uniquely identify STS sessions if multiple princples assume
   *                       the same role.
   * @param stsExternalId External ID that can be used to validate against the assumed IAM role's
   *                      trust policy.
   *
   * @note The given AWS credentials will get saved in DStream checkpoints if checkpointing
   * is enabled. Make sure that your checkpoint directory is secure.
   */
  // scalastyle:off
  @deprecated("Use KinesisInputDStream.builder instead", "2.2.0")
  def createStream[T: ClassTag](
      ssc: StreamingContext,
      kinesisAppName: String,
      streamName: String,
      endpointUrl: String,
      regionName: String,
      initialPositionInStream: InitialPositionInStream,
      checkpointInterval: Duration,
      storageLevel: StorageLevel,
      messageHandler: Record => T,
      awsAccessKeyId: String,
      awsSecretKey: String,
      stsAssumeRoleArn: String,
      stsSessionName: String,
      stsExternalId: String): ReceiverInputDStream[T] = {
    // scalastyle:on
    val cleanedHandler = ssc.sc.clean(messageHandler)
    ssc.withNamedScope("kinesis stream") {
      val kinesisCredsProvider = STSCredentials(
        stsRoleArn = stsAssumeRoleArn,
        stsSessionName = stsSessionName,
        stsExternalId = Option(stsExternalId),
        longLivedCreds = BasicCredentials(
          awsAccessKeyId = awsAccessKeyId,
          awsSecretKey = awsSecretKey))
      new KinesisInputDStream[T](ssc, streamName, endpointUrl, validateRegion(regionName),
        initialPositionInStream, kinesisAppName, checkpointInterval, storageLevel,
        cleanedHandler, kinesisCredsProvider, None, None)
    }
  }

  /**
   * Create an input stream that pulls messages from a Kinesis stream.
   * This uses the Kinesis Client Library (KCL) to pull messages from Kinesis.
   *
>>>>>>> 86cd3c08
   * @param ssc StreamingContext object
   * @param kinesisAppName  Kinesis application name used by the Kinesis Client Library
   *                        (KCL) to update DynamoDB
   * @param streamName   Kinesis stream name
   * @param endpointUrl  Url of Kinesis service (e.g., https://kinesis.us-east-1.amazonaws.com)
   * @param regionName   Name of region used by the Kinesis Client Library (KCL) to update
   *                     DynamoDB (lease coordination and checkpointing) and CloudWatch (metrics)
   * @param initialPositionInStream  In the absence of Kinesis checkpoint info, this is the
   *                                 worker's initial starting position in the stream.
   *                                 The values are either the beginning of the stream
   *                                 per Kinesis' limit of 24 hours
   *                                 (InitialPositionInStream.TRIM_HORIZON) or
   *                                 the tip of the stream (InitialPositionInStream.LATEST).
   * @param checkpointInterval  Checkpoint interval for Kinesis checkpointing.
   *                            See the Kinesis Spark Streaming documentation for more
   *                            details on the different types of checkpoints.
   * @param storageLevel Storage level to use for storing the received objects.
   *                     StorageLevel.MEMORY_AND_DISK_2 is recommended.
   *
   * @note The AWS credentials will be discovered using the DefaultAWSCredentialsProviderChain
   * on the workers. See AWS documentation to understand how DefaultAWSCredentialsProviderChain
   * gets the AWS credentials.
   */
  @deprecated("Use KinesisInputDStream.builder instead", "2.2.0")
  def createStream(
      ssc: StreamingContext,
      kinesisAppName: String,
      streamName: String,
      endpointUrl: String,
      regionName: String,
      initialPositionInStream: InitialPositionInStream,
      checkpointInterval: Duration,
      storageLevel: StorageLevel): ReceiverInputDStream[Array[Byte]] = {
    // Setting scope to override receiver stream's scope of "receiver stream"
    ssc.withNamedScope("kinesis stream") {
      new KinesisInputDStream[Array[Byte]](ssc, streamName, endpointUrl, validateRegion(regionName),
        initialPositionInStream, kinesisAppName, checkpointInterval, storageLevel,
        KinesisInputDStream.defaultMessageHandler, DefaultCredentials, None, None)
    }
  }

  /**
   * Create an input stream that pulls messages from a Kinesis stream.
   * This uses the Kinesis Client Library (KCL) to pull messages from Kinesis.
   *
   * @param ssc StreamingContext object
   * @param kinesisAppName  Kinesis application name used by the Kinesis Client Library
   *                        (KCL) to update DynamoDB
   * @param streamName   Kinesis stream name
   * @param endpointUrl  Url of Kinesis service (e.g., https://kinesis.us-east-1.amazonaws.com)
   * @param regionName   Name of region used by the Kinesis Client Library (KCL) to update
   *                     DynamoDB (lease coordination and checkpointing) and CloudWatch (metrics)
   * @param initialPositionInStream  In the absence of Kinesis checkpoint info, this is the
   *                                 worker's initial starting position in the stream.
   *                                 The values are either the beginning of the stream
   *                                 per Kinesis' limit of 24 hours
   *                                 (InitialPositionInStream.TRIM_HORIZON) or
   *                                 the tip of the stream (InitialPositionInStream.LATEST).
   * @param checkpointInterval  Checkpoint interval for Kinesis checkpointing.
   *                            See the Kinesis Spark Streaming documentation for more
   *                            details on the different types of checkpoints.
   * @param storageLevel Storage level to use for storing the received objects.
   *                     StorageLevel.MEMORY_AND_DISK_2 is recommended.
   * @param awsAccessKeyId  AWS AccessKeyId (if null, will use DefaultAWSCredentialsProviderChain)
   * @param awsSecretKey  AWS SecretKey (if null, will use DefaultAWSCredentialsProviderChain)
   *
   * @note The given AWS credentials will get saved in DStream checkpoints if checkpointing
   * is enabled. Make sure that your checkpoint directory is secure.
   */
  @deprecated("Use KinesisInputDStream.builder instead", "2.2.0")
  def createStream(
      ssc: StreamingContext,
      kinesisAppName: String,
      streamName: String,
      endpointUrl: String,
      regionName: String,
      initialPositionInStream: InitialPositionInStream,
      checkpointInterval: Duration,
      storageLevel: StorageLevel,
      awsAccessKeyId: String,
      awsSecretKey: String): ReceiverInputDStream[Array[Byte]] = {
    ssc.withNamedScope("kinesis stream") {
      val kinesisCredsProvider = BasicCredentials(
        awsAccessKeyId = awsAccessKeyId,
        awsSecretKey = awsSecretKey)
      new KinesisInputDStream[Array[Byte]](ssc, streamName, endpointUrl, validateRegion(regionName),
        initialPositionInStream, kinesisAppName, checkpointInterval, storageLevel,
        KinesisInputDStream.defaultMessageHandler, kinesisCredsProvider, None, None)
    }
  }

  /**
   * Create an input stream that pulls messages from a Kinesis stream.
   * This uses the Kinesis Client Library (KCL) to pull messages from Kinesis.
   *
   * @param jssc Java StreamingContext object
   * @param kinesisAppName  Kinesis application name used by the Kinesis Client Library
   *                        (KCL) to update DynamoDB
   * @param streamName   Kinesis stream name
   * @param endpointUrl  Url of Kinesis service (e.g., https://kinesis.us-east-1.amazonaws.com)
   * @param regionName   Name of region used by the Kinesis Client Library (KCL) to update
   *                     DynamoDB (lease coordination and checkpointing) and CloudWatch (metrics)
   * @param initialPositionInStream  In the absence of Kinesis checkpoint info, this is the
   *                                 worker's initial starting position in the stream.
   *                                 The values are either the beginning of the stream
   *                                 per Kinesis' limit of 24 hours
   *                                 (InitialPositionInStream.TRIM_HORIZON) or
   *                                 the tip of the stream (InitialPositionInStream.LATEST).
   * @param checkpointInterval  Checkpoint interval for Kinesis checkpointing.
   *                            See the Kinesis Spark Streaming documentation for more
   *                            details on the different types of checkpoints.
   * @param storageLevel Storage level to use for storing the received objects.
   *                     StorageLevel.MEMORY_AND_DISK_2 is recommended.
   * @param messageHandler A custom message handler that can generate a generic output from a
   *                       Kinesis `Record`, which contains both message data, and metadata.
   * @param recordClass Class of the records in DStream
   *
   * @note The AWS credentials will be discovered using the DefaultAWSCredentialsProviderChain
   * on the workers. See AWS documentation to understand how DefaultAWSCredentialsProviderChain
   * gets the AWS credentials.
   */
  @deprecated("Use KinesisInputDStream.builder instead", "2.2.0")
  def createStream[T](
      jssc: JavaStreamingContext,
      kinesisAppName: String,
      streamName: String,
      endpointUrl: String,
      regionName: String,
      initialPositionInStream: InitialPositionInStream,
      checkpointInterval: Duration,
      storageLevel: StorageLevel,
      messageHandler: JFunction[Record, T],
      recordClass: Class[T]): JavaReceiverInputDStream[T] = {
    implicit val recordCmt: ClassTag[T] = ClassTag(recordClass)
    val cleanedHandler = jssc.sparkContext.clean(messageHandler.call(_))
    createStream[T](jssc.ssc, kinesisAppName, streamName, endpointUrl, regionName,
      initialPositionInStream, checkpointInterval, storageLevel, cleanedHandler)
  }

  /**
   * Create an input stream that pulls messages from a Kinesis stream.
   * This uses the Kinesis Client Library (KCL) to pull messages from Kinesis.
   *
   * @param jssc Java StreamingContext object
   * @param kinesisAppName  Kinesis application name used by the Kinesis Client Library
   *                        (KCL) to update DynamoDB
   * @param streamName   Kinesis stream name
   * @param endpointUrl  Url of Kinesis service (e.g., https://kinesis.us-east-1.amazonaws.com)
   * @param regionName   Name of region used by the Kinesis Client Library (KCL) to update
   *                     DynamoDB (lease coordination and checkpointing) and CloudWatch (metrics)
   * @param initialPositionInStream  In the absence of Kinesis checkpoint info, this is the
   *                                 worker's initial starting position in the stream.
   *                                 The values are either the beginning of the stream
   *                                 per Kinesis' limit of 24 hours
   *                                 (InitialPositionInStream.TRIM_HORIZON) or
   *                                 the tip of the stream (InitialPositionInStream.LATEST).
   * @param checkpointInterval  Checkpoint interval for Kinesis checkpointing.
   *                            See the Kinesis Spark Streaming documentation for more
   *                            details on the different types of checkpoints.
   * @param storageLevel Storage level to use for storing the received objects.
   *                     StorageLevel.MEMORY_AND_DISK_2 is recommended.
   * @param messageHandler A custom message handler that can generate a generic output from a
   *                       Kinesis `Record`, which contains both message data, and metadata.
   * @param recordClass Class of the records in DStream
   * @param awsAccessKeyId  AWS AccessKeyId (if null, will use DefaultAWSCredentialsProviderChain)
   * @param awsSecretKey  AWS SecretKey (if null, will use DefaultAWSCredentialsProviderChain)
   *
   * @note The given AWS credentials will get saved in DStream checkpoints if checkpointing
   * is enabled. Make sure that your checkpoint directory is secure.
   */
  // scalastyle:off
  @deprecated("Use KinesisInputDStream.builder instead", "2.2.0")
  def createStream[T](
      jssc: JavaStreamingContext,
      kinesisAppName: String,
      streamName: String,
      endpointUrl: String,
      regionName: String,
      initialPositionInStream: InitialPositionInStream,
      checkpointInterval: Duration,
      storageLevel: StorageLevel,
      messageHandler: JFunction[Record, T],
      recordClass: Class[T],
      awsAccessKeyId: String,
      awsSecretKey: String): JavaReceiverInputDStream[T] = {
    // scalastyle:on
    implicit val recordCmt: ClassTag[T] = ClassTag(recordClass)
    val cleanedHandler = jssc.sparkContext.clean(messageHandler.call(_))
    createStream[T](jssc.ssc, kinesisAppName, streamName, endpointUrl, regionName,
      initialPositionInStream, checkpointInterval, storageLevel, cleanedHandler,
      awsAccessKeyId, awsSecretKey)
  }

  /**
   * Create an input stream that pulls messages from a Kinesis stream.
   * This uses the Kinesis Client Library (KCL) to pull messages from Kinesis.
   *
<<<<<<< HEAD
=======
   * @param jssc Java StreamingContext object
   * @param kinesisAppName  Kinesis application name used by the Kinesis Client Library
   *                        (KCL) to update DynamoDB
   * @param streamName   Kinesis stream name
   * @param endpointUrl  Url of Kinesis service (e.g., https://kinesis.us-east-1.amazonaws.com)
   * @param regionName   Name of region used by the Kinesis Client Library (KCL) to update
   *                     DynamoDB (lease coordination and checkpointing) and CloudWatch (metrics)
   * @param initialPositionInStream  In the absence of Kinesis checkpoint info, this is the
   *                                 worker's initial starting position in the stream.
   *                                 The values are either the beginning of the stream
   *                                 per Kinesis' limit of 24 hours
   *                                 (InitialPositionInStream.TRIM_HORIZON) or
   *                                 the tip of the stream (InitialPositionInStream.LATEST).
   * @param checkpointInterval  Checkpoint interval for Kinesis checkpointing.
   *                            See the Kinesis Spark Streaming documentation for more
   *                            details on the different types of checkpoints.
   * @param storageLevel Storage level to use for storing the received objects.
   *                     StorageLevel.MEMORY_AND_DISK_2 is recommended.
   * @param messageHandler A custom message handler that can generate a generic output from a
   *                       Kinesis `Record`, which contains both message data, and metadata.
   * @param recordClass Class of the records in DStream
   * @param awsAccessKeyId  AWS AccessKeyId (if null, will use DefaultAWSCredentialsProviderChain)
   * @param awsSecretKey  AWS SecretKey (if null, will use DefaultAWSCredentialsProviderChain)
   * @param stsAssumeRoleArn ARN of IAM role to assume when using STS sessions to read from
   *                         Kinesis stream.
   * @param stsSessionName Name to uniquely identify STS sessions if multiple princples assume
   *                       the same role.
   * @param stsExternalId External ID that can be used to validate against the assumed IAM role's
   *                      trust policy.
   *
   * @note The given AWS credentials will get saved in DStream checkpoints if checkpointing
   * is enabled. Make sure that your checkpoint directory is secure.
   */
  // scalastyle:off
  @deprecated("Use KinesisInputDStream.builder instead", "2.2.0")
  def createStream[T](
      jssc: JavaStreamingContext,
      kinesisAppName: String,
      streamName: String,
      endpointUrl: String,
      regionName: String,
      initialPositionInStream: InitialPositionInStream,
      checkpointInterval: Duration,
      storageLevel: StorageLevel,
      messageHandler: JFunction[Record, T],
      recordClass: Class[T],
      awsAccessKeyId: String,
      awsSecretKey: String,
      stsAssumeRoleArn: String,
      stsSessionName: String,
      stsExternalId: String): JavaReceiverInputDStream[T] = {
    // scalastyle:on
    implicit val recordCmt: ClassTag[T] = ClassTag(recordClass)
    val cleanedHandler = jssc.sparkContext.clean(messageHandler.call(_))
    createStream[T](jssc.ssc, kinesisAppName, streamName, endpointUrl, regionName,
      initialPositionInStream, checkpointInterval, storageLevel, cleanedHandler,
      awsAccessKeyId, awsSecretKey, stsAssumeRoleArn, stsSessionName, stsExternalId)
  }

  /**
   * Create an input stream that pulls messages from a Kinesis stream.
   * This uses the Kinesis Client Library (KCL) to pull messages from Kinesis.
   *
>>>>>>> 86cd3c08
   * @param jssc Java StreamingContext object
   * @param kinesisAppName  Kinesis application name used by the Kinesis Client Library
   *                        (KCL) to update DynamoDB
   * @param streamName   Kinesis stream name
   * @param endpointUrl  Url of Kinesis service (e.g., https://kinesis.us-east-1.amazonaws.com)
   * @param regionName   Name of region used by the Kinesis Client Library (KCL) to update
   *                     DynamoDB (lease coordination and checkpointing) and CloudWatch (metrics)
   * @param initialPositionInStream  In the absence of Kinesis checkpoint info, this is the
   *                                 worker's initial starting position in the stream.
   *                                 The values are either the beginning of the stream
   *                                 per Kinesis' limit of 24 hours
   *                                 (InitialPositionInStream.TRIM_HORIZON) or
   *                                 the tip of the stream (InitialPositionInStream.LATEST).
   * @param checkpointInterval  Checkpoint interval for Kinesis checkpointing.
   *                            See the Kinesis Spark Streaming documentation for more
   *                            details on the different types of checkpoints.
   * @param storageLevel Storage level to use for storing the received objects.
   *                     StorageLevel.MEMORY_AND_DISK_2 is recommended.
   *
   * @note The AWS credentials will be discovered using the DefaultAWSCredentialsProviderChain
   * on the workers. See AWS documentation to understand how DefaultAWSCredentialsProviderChain
   * gets the AWS credentials.
   */
  @deprecated("Use KinesisInputDStream.builder instead", "2.2.0")
  def createStream(
      jssc: JavaStreamingContext,
      kinesisAppName: String,
      streamName: String,
      endpointUrl: String,
      regionName: String,
      initialPositionInStream: InitialPositionInStream,
      checkpointInterval: Duration,
      storageLevel: StorageLevel
    ): JavaReceiverInputDStream[Array[Byte]] = {
    createStream[Array[Byte]](jssc.ssc, kinesisAppName, streamName, endpointUrl, regionName,
      initialPositionInStream, checkpointInterval, storageLevel,
      KinesisInputDStream.defaultMessageHandler(_))
  }

  /**
   * Create an input stream that pulls messages from a Kinesis stream.
   * This uses the Kinesis Client Library (KCL) to pull messages from Kinesis.
   *
   * @param jssc Java StreamingContext object
   * @param kinesisAppName  Kinesis application name used by the Kinesis Client Library
   *                        (KCL) to update DynamoDB
   * @param streamName   Kinesis stream name
   * @param endpointUrl  Url of Kinesis service (e.g., https://kinesis.us-east-1.amazonaws.com)
   * @param regionName   Name of region used by the Kinesis Client Library (KCL) to update
   *                     DynamoDB (lease coordination and checkpointing) and CloudWatch (metrics)
   * @param initialPositionInStream  In the absence of Kinesis checkpoint info, this is the
   *                                 worker's initial starting position in the stream.
   *                                 The values are either the beginning of the stream
   *                                 per Kinesis' limit of 24 hours
   *                                 (InitialPositionInStream.TRIM_HORIZON) or
   *                                 the tip of the stream (InitialPositionInStream.LATEST).
   * @param checkpointInterval  Checkpoint interval for Kinesis checkpointing.
   *                            See the Kinesis Spark Streaming documentation for more
   *                            details on the different types of checkpoints.
   * @param storageLevel Storage level to use for storing the received objects.
   *                     StorageLevel.MEMORY_AND_DISK_2 is recommended.
   * @param awsAccessKeyId  AWS AccessKeyId (if null, will use DefaultAWSCredentialsProviderChain)
   * @param awsSecretKey  AWS SecretKey (if null, will use DefaultAWSCredentialsProviderChain)
   *
   * @note The given AWS credentials will get saved in DStream checkpoints if checkpointing
   * is enabled. Make sure that your checkpoint directory is secure.
   */
  @deprecated("Use KinesisInputDStream.builder instead", "2.2.0")
  def createStream(
      jssc: JavaStreamingContext,
      kinesisAppName: String,
      streamName: String,
      endpointUrl: String,
      regionName: String,
      initialPositionInStream: InitialPositionInStream,
      checkpointInterval: Duration,
      storageLevel: StorageLevel,
      awsAccessKeyId: String,
      awsSecretKey: String): JavaReceiverInputDStream[Array[Byte]] = {
    createStream[Array[Byte]](jssc.ssc, kinesisAppName, streamName, endpointUrl, regionName,
      initialPositionInStream, checkpointInterval, storageLevel,
      KinesisInputDStream.defaultMessageHandler(_), awsAccessKeyId, awsSecretKey)
  }

  private def validateRegion(regionName: String): String = {
    Option(RegionUtils.getRegion(regionName)).map { _.getName }.getOrElse {
      throw new IllegalArgumentException(s"Region name '$regionName' is not valid")
    }
  }
}

/**
 * This is a helper class that wraps the methods in KinesisUtils into more Python-friendly class and
 * function so that it can be easily instantiated and called from Python's KinesisUtils.
 */
private class KinesisUtilsPythonHelper {

  def getInitialPositionInStream(initialPositionInStream: Int): InitialPositionInStream = {
    initialPositionInStream match {
      case 0 => InitialPositionInStream.LATEST
      case 1 => InitialPositionInStream.TRIM_HORIZON
      case _ => throw new IllegalArgumentException(
        "Illegal InitialPositionInStream. Please use " +
          "InitialPositionInStream.LATEST or InitialPositionInStream.TRIM_HORIZON")
    }
  }

  // scalastyle:off
  def createStream(
      jssc: JavaStreamingContext,
      kinesisAppName: String,
      streamName: String,
      endpointUrl: String,
      regionName: String,
      initialPositionInStream: Int,
      checkpointInterval: Duration,
      storageLevel: StorageLevel,
      awsAccessKeyId: String,
      awsSecretKey: String,
      stsAssumeRoleArn: String,
      stsSessionName: String,
      stsExternalId: String): JavaReceiverInputDStream[Array[Byte]] = {
    // scalastyle:on
    if (!(stsAssumeRoleArn != null && stsSessionName != null && stsExternalId != null)
        && !(stsAssumeRoleArn == null && stsSessionName == null && stsExternalId == null)) {
      throw new IllegalArgumentException("stsAssumeRoleArn, stsSessionName, and stsExtenalId " +
        "must all be defined or all be null")
    }

    if (stsAssumeRoleArn != null && stsSessionName != null && stsExternalId != null) {
      validateAwsCreds(awsAccessKeyId, awsSecretKey)
      KinesisUtils.createStream(jssc.ssc, kinesisAppName, streamName, endpointUrl, regionName,
        getInitialPositionInStream(initialPositionInStream), checkpointInterval, storageLevel,
        KinesisInputDStream.defaultMessageHandler(_), awsAccessKeyId, awsSecretKey,
        stsAssumeRoleArn, stsSessionName, stsExternalId)
    } else {
      validateAwsCreds(awsAccessKeyId, awsSecretKey)
      if (awsAccessKeyId == null && awsSecretKey == null) {
        KinesisUtils.createStream(jssc, kinesisAppName, streamName, endpointUrl, regionName,
          getInitialPositionInStream(initialPositionInStream), checkpointInterval, storageLevel)
      } else {
        KinesisUtils.createStream(jssc, kinesisAppName, streamName, endpointUrl, regionName,
          getInitialPositionInStream(initialPositionInStream), checkpointInterval, storageLevel,
          awsAccessKeyId, awsSecretKey)
      }
    }
  }

  // Throw IllegalArgumentException unless both values are null or neither are.
  private def validateAwsCreds(awsAccessKeyId: String, awsSecretKey: String) {
    if (awsAccessKeyId == null && awsSecretKey != null) {
      throw new IllegalArgumentException("awsSecretKey is set but awsAccessKeyId is null")
    }
    if (awsAccessKeyId != null && awsSecretKey == null) {
      throw new IllegalArgumentException("awsAccessKeyId is set but awsSecretKey is null")
    }
  }
}<|MERGE_RESOLUTION|>--- conflicted
+++ resolved
@@ -138,8 +138,6 @@
    * Create an input stream that pulls messages from a Kinesis stream.
    * This uses the Kinesis Client Library (KCL) to pull messages from Kinesis.
    *
-<<<<<<< HEAD
-=======
    * @param ssc StreamingContext object
    * @param kinesisAppName  Kinesis application name used by the Kinesis Client Library
    *                        (KCL) to update DynamoDB
@@ -209,7 +207,6 @@
    * Create an input stream that pulls messages from a Kinesis stream.
    * This uses the Kinesis Client Library (KCL) to pull messages from Kinesis.
    *
->>>>>>> 86cd3c08
    * @param ssc StreamingContext object
    * @param kinesisAppName  Kinesis application name used by the Kinesis Client Library
    *                        (KCL) to update DynamoDB
@@ -407,8 +404,6 @@
    * Create an input stream that pulls messages from a Kinesis stream.
    * This uses the Kinesis Client Library (KCL) to pull messages from Kinesis.
    *
-<<<<<<< HEAD
-=======
    * @param jssc Java StreamingContext object
    * @param kinesisAppName  Kinesis application name used by the Kinesis Client Library
    *                        (KCL) to update DynamoDB
@@ -472,7 +467,6 @@
    * Create an input stream that pulls messages from a Kinesis stream.
    * This uses the Kinesis Client Library (KCL) to pull messages from Kinesis.
    *
->>>>>>> 86cd3c08
    * @param jssc Java StreamingContext object
    * @param kinesisAppName  Kinesis application name used by the Kinesis Client Library
    *                        (KCL) to update DynamoDB
