<?xml version="1.0" encoding="UTF-8"?>
<!--
  ~ Licensed to the Apache Software Foundation (ASF) under one or more
  ~ contributor license agreements.  See the NOTICE file distributed with
  ~ this work for additional information regarding copyright ownership.
  ~ The ASF licenses this file to You under the Apache License, Version 2.0
  ~ (the "License"); you may not use this file except in compliance with
  ~ the License.  You may obtain a copy of the License at
  ~
  ~    http://www.apache.org/licenses/LICENSE-2.0
  ~
  ~ Unless required by applicable law or agreed to in writing, software
  ~ distributed under the License is distributed on an "AS IS" BASIS,
  ~ WITHOUT WARRANTIES OR CONDITIONS OF ANY KIND, either express or implied.
  ~ See the License for the specific language governing permissions and
  ~ limitations under the License.
  -->

<project xmlns="http://maven.apache.org/POM/4.0.0" xmlns:xsi="http://www.w3.org/2001/XMLSchema-instance" xsi:schemaLocation="http://maven.apache.org/POM/4.0.0 http://maven.apache.org/xsd/maven-4.0.0.xsd">
  <modelVersion>4.0.0</modelVersion>
  <parent>
    <groupId>org.apache.spark</groupId>
    <artifactId>spark-parent_2.10</artifactId>
<<<<<<< HEAD
    <version>1.3.0-csd-1-SNAPSHOT</version>
=======
    <version>1.3.2-SNAPSHOT</version>
>>>>>>> 1cde04f2
    <relativePath>../../pom.xml</relativePath>
  </parent>

  <groupId>org.apache.spark</groupId>
  <artifactId>spark-streaming-kafka_2.10</artifactId>
  <properties>
    <sbt.project.name>streaming-kafka</sbt.project.name>
  </properties>
  <packaging>jar</packaging>
  <name>Spark Project External Kafka</name>
  <url>http://spark.apache.org/</url>

  <dependencies>
    <dependency>
      <groupId>org.apache.spark</groupId>
      <artifactId>spark-streaming_${scala.binary.version}</artifactId>
      <version>${project.version}</version>
      <scope>provided</scope>
    </dependency>
    <dependency>
      <groupId>org.apache.kafka</groupId>
      <artifactId>kafka_${scala.binary.version}</artifactId>
      <version>0.8.1.1</version>
      <exclusions>
        <exclusion>
          <groupId>com.sun.jmx</groupId>
          <artifactId>jmxri</artifactId>
        </exclusion>
        <exclusion>
          <groupId>com.sun.jdmk</groupId>
          <artifactId>jmxtools</artifactId>
        </exclusion>
        <exclusion>
          <groupId>net.sf.jopt-simple</groupId>
          <artifactId>jopt-simple</artifactId>
        </exclusion>
        <exclusion>
          <groupId>org.slf4j</groupId>
          <artifactId>slf4j-simple</artifactId>
        </exclusion>
        <exclusion>
          <groupId>org.apache.zookeeper</groupId>
          <artifactId>zookeeper</artifactId>
        </exclusion>
      </exclusions>
    </dependency>
    <dependency>
      <groupId>net.sf.jopt-simple</groupId>
      <artifactId>jopt-simple</artifactId>
      <version>3.2</version>
      <scope>test</scope>
    </dependency>
    <dependency>
      <groupId>org.scalacheck</groupId>
      <artifactId>scalacheck_${scala.binary.version}</artifactId>
      <scope>test</scope>
    </dependency>
    <dependency>
      <groupId>junit</groupId>
      <artifactId>junit</artifactId>
      <scope>test</scope>
    </dependency>
    <dependency>
      <groupId>com.novocode</groupId>
      <artifactId>junit-interface</artifactId>
      <scope>test</scope>
    </dependency>
  </dependencies>
  <build>
    <outputDirectory>target/scala-${scala.binary.version}/classes</outputDirectory>
    <testOutputDirectory>target/scala-${scala.binary.version}/test-classes</testOutputDirectory>
  </build>
</project><|MERGE_RESOLUTION|>--- conflicted
+++ resolved
@@ -21,11 +21,7 @@
   <parent>
     <groupId>org.apache.spark</groupId>
     <artifactId>spark-parent_2.10</artifactId>
-<<<<<<< HEAD
-    <version>1.3.0-csd-1-SNAPSHOT</version>
-=======
-    <version>1.3.2-SNAPSHOT</version>
->>>>>>> 1cde04f2
+    <version>1.3.1-csd-1-SNAPSHOT</version>
     <relativePath>../../pom.xml</relativePath>
   </parent>
 
