<?xml version="1.0" encoding="UTF-8"?>
<!--
  ~ Licensed to the Apache Software Foundation (ASF) under one or more
  ~ contributor license agreements.  See the NOTICE file distributed with
  ~ this work for additional information regarding copyright ownership.
  ~ The ASF licenses this file to You under the Apache License, Version 2.0
  ~ (the "License"); you may not use this file except in compliance with
  ~ the License.  You may obtain a copy of the License at
  ~
  ~    http://www.apache.org/licenses/LICENSE-2.0
  ~
  ~ Unless required by applicable law or agreed to in writing, software
  ~ distributed under the License is distributed on an "AS IS" BASIS,
  ~ WITHOUT WARRANTIES OR CONDITIONS OF ANY KIND, either express or implied.
  ~ See the License for the specific language governing permissions and
  ~ limitations under the License.
  -->

<project xmlns="http://maven.apache.org/POM/4.0.0" xmlns:xsi="http://www.w3.org/2001/XMLSchema-instance" xsi:schemaLocation="http://maven.apache.org/POM/4.0.0 http://maven.apache.org/xsd/maven-4.0.0.xsd">
  <modelVersion>4.0.0</modelVersion>
  <parent>
    <groupId>org.apache.spark</groupId>
    <artifactId>spark-parent</artifactId>
<<<<<<< HEAD
    <version>0.8.1-csd-2-SNAPSHOT</version>
=======
    <version>0.9.0-incubating-SNAPSHOT</version>
>>>>>>> 2fd781d3
    <relativePath>../pom.xml</relativePath>
  </parent>

  <groupId>org.apache.spark</groupId>
<<<<<<< HEAD
  <artifactId>spark-examples_2.9.3</artifactId>
=======
  <artifactId>spark-examples_2.10</artifactId>
>>>>>>> 2fd781d3
  <packaging>jar</packaging>
  <name>Spark Project Examples</name>
  <url>http://spark.incubator.apache.org/</url>

  <repositories>
<<<<<<< HEAD
    <!-- A repository in the local filesystem for the Kafka JAR, which we modified for Scala 2.9 -->
    <repository>
      <id>lib</id>
      <url>file://${project.basedir}/lib</url>
    </repository>
  </repositories>

=======
    <repository>
      <id>apache-repo</id>
      <name>Apache Repository</name>
      <url>https://repository.apache.org/content/repositories/releases</url>
      <releases>
        <enabled>true</enabled>
      </releases>
      <snapshots>
        <enabled>false</enabled>
      </snapshots>
    </repository>
  </repositories>


>>>>>>> 2fd781d3
  <dependencies>
    <dependency>
      <groupId>${akka.group}</groupId>
      <artifactId>akka-actor</artifactId>
    </dependency>
    <dependency>
      <groupId>${akka.group}</groupId>
      <artifactId>akka-remote</artifactId>
    </dependency>
    <dependency>
      <groupId>${akka.group}</groupId>
      <artifactId>akka-slf4j</artifactId>
    </dependency>
    <dependency>
      <groupId>${akka.group}</groupId>
      <artifactId>akka-zeromq</artifactId>
    </dependency>
  
    <dependency>
      <groupId>org.apache.spark</groupId>
<<<<<<< HEAD
      <artifactId>spark-core_2.9.3</artifactId>
=======
      <artifactId>spark-core_2.10</artifactId>
>>>>>>> 2fd781d3
      <version>${project.version}</version>
      <scope>provided</scope>
    </dependency>
    <dependency>
      <groupId>org.apache.spark</groupId>
<<<<<<< HEAD
      <artifactId>spark-streaming_2.9.3</artifactId>
=======
      <artifactId>spark-streaming_2.10</artifactId>
>>>>>>> 2fd781d3
      <version>${project.version}</version>
      <scope>provided</scope>
    </dependency>
    <dependency>
      <groupId>org.apache.spark</groupId>
<<<<<<< HEAD
      <artifactId>spark-mllib_2.9.3</artifactId>
=======
      <artifactId>spark-mllib_2.10</artifactId>
>>>>>>> 2fd781d3
      <version>${project.version}</version>
      <scope>provided</scope>
    </dependency>
    <dependency>
      <groupId>org.apache.spark</groupId>
<<<<<<< HEAD
      <artifactId>spark-bagel_2.9.3</artifactId>
=======
      <artifactId>spark-bagel_2.10</artifactId>
>>>>>>> 2fd781d3
      <version>${project.version}</version>
      <scope>provided</scope>
    </dependency>
    <dependency>
      <groupId>org.apache.hbase</groupId>
      <artifactId>hbase</artifactId>
      <version>0.94.6</version>
      <exclusions>
        <exclusion>
          <groupId>asm</groupId>
          <artifactId>asm</artifactId>
        </exclusion>
        <exclusion>
          <groupId>org.jboss.netty</groupId>
          <artifactId>netty</artifactId>
        </exclusion>
      </exclusions>
    </dependency>
    <dependency>
<<<<<<< HEAD
      <groupId>org.apache.kafka</groupId>
      <artifactId>kafka</artifactId>
      <version>0.7.2-spark</version>  <!-- Comes from our in-project repository -->
      <scope>provided</scope>
=======
      <groupId>com.sksamuel.kafka</groupId>
      <artifactId>kafka_2.10</artifactId>
      <version>0.8.0-beta1</version>
      <exclusions>
        <exclusion>
          <groupId>com.sun.jmx</groupId>
          <artifactId>jmxri</artifactId>
        </exclusion>
        <exclusion>
          <groupId>com.sun.jdmk</groupId>
          <artifactId>jmxtools</artifactId>
        </exclusion>
      </exclusions>
>>>>>>> 2fd781d3
    </dependency>
    <dependency>
      <groupId>org.eclipse.jetty</groupId>
      <artifactId>jetty-server</artifactId>
    </dependency>
    <dependency>
      <groupId>com.twitter</groupId>
      <artifactId>algebird-core_2.10</artifactId>
      <version>0.1.11</version>
    </dependency>
    <dependency>
      <groupId>org.scalatest</groupId>
<<<<<<< HEAD
      <artifactId>scalatest_2.9.3</artifactId>
=======
      <artifactId>scalatest_2.10</artifactId>
>>>>>>> 2fd781d3
      <scope>test</scope>
    </dependency>
    <dependency>
      <groupId>org.scalacheck</groupId>
<<<<<<< HEAD
      <artifactId>scalacheck_2.9.3</artifactId>
=======
      <artifactId>scalacheck_2.10</artifactId>
>>>>>>> 2fd781d3
      <scope>test</scope>
    </dependency>
    <dependency>
      <groupId>org.apache.cassandra</groupId>
      <artifactId>cassandra-all</artifactId>
      <version>1.2.6</version>
      <exclusions>
        <exclusion>
          <groupId>com.google.guava</groupId>
          <artifactId>guava</artifactId>
        </exclusion>
        <exclusion>
          <groupId>com.googlecode.concurrentlinkedhashmap</groupId>
          <artifactId>concurrentlinkedhashmap-lru</artifactId>
        </exclusion>
        <exclusion>
          <groupId>com.ning</groupId>
          <artifactId>compress-lzf</artifactId>
        </exclusion>
        <exclusion>
          <groupId>io.netty</groupId>
          <artifactId>netty</artifactId>
        </exclusion>
        <exclusion>
          <groupId>jline</groupId>
          <artifactId>jline</artifactId>
        </exclusion>
        <exclusion>
          <groupId>log4j</groupId>
          <artifactId>log4j</artifactId>
        </exclusion>
        <exclusion>
          <groupId>org.apache.cassandra.deps</groupId>
          <artifactId>avro</artifactId>
        </exclusion>
        <exclusion>
          <groupId>org.sonatype.sisu.inject</groupId>
          <artifactId>*</artifactId>
        </exclusion>
        <exclusion>
          <groupId>org.xerial.snappy</groupId>
          <artifactId>*</artifactId>
        </exclusion>
      </exclusions>
    </dependency>
  </dependencies>

  <build>
    <outputDirectory>target/scala-2.10/classes</outputDirectory>
    <testOutputDirectory>target/scala-2.10/test-classes</testOutputDirectory>
    <plugins>
      <plugin>
        <groupId>org.apache.maven.plugins</groupId>
        <artifactId>maven-shade-plugin</artifactId>
        <configuration>
          <shadedArtifactAttached>false</shadedArtifactAttached>
          <outputFile>${project.build.directory}/scala-${scala.version}/${project.artifactId}-assembly-${project.version}.jar</outputFile>
          <artifactSet>
            <includes>
              <include>*:*</include>
            </includes>
          </artifactSet>
          <filters>
            <filter>
              <artifact>*:*</artifact>
              <excludes>
                <exclude>META-INF/*.SF</exclude>
                <exclude>META-INF/*.DSA</exclude>
                <exclude>META-INF/*.RSA</exclude>
              </excludes>
            </filter>
          </filters>
        </configuration>
        <executions>
          <execution>
            <phase>package</phase>
            <goals>
              <goal>shade</goal>
            </goals>
            <configuration>
              <transformers>
                <transformer implementation="org.apache.maven.plugins.shade.resource.ServicesResourceTransformer" />
                <transformer implementation="org.apache.maven.plugins.shade.resource.AppendingTransformer">
                  <resource>reference.conf</resource>
                </transformer>
              </transformers>
            </configuration>
          </execution>
        </executions>
      </plugin>
    </plugins>
  </build>
</project><|MERGE_RESOLUTION|>--- conflicted
+++ resolved
@@ -21,34 +21,17 @@
   <parent>
     <groupId>org.apache.spark</groupId>
     <artifactId>spark-parent</artifactId>
-<<<<<<< HEAD
-    <version>0.8.1-csd-2-SNAPSHOT</version>
-=======
-    <version>0.9.0-incubating-SNAPSHOT</version>
->>>>>>> 2fd781d3
+    <version>0.9.0-candidate-csd-1-SNAPSHOT</version>
     <relativePath>../pom.xml</relativePath>
   </parent>
 
   <groupId>org.apache.spark</groupId>
-<<<<<<< HEAD
-  <artifactId>spark-examples_2.9.3</artifactId>
-=======
   <artifactId>spark-examples_2.10</artifactId>
->>>>>>> 2fd781d3
   <packaging>jar</packaging>
   <name>Spark Project Examples</name>
   <url>http://spark.incubator.apache.org/</url>
 
   <repositories>
-<<<<<<< HEAD
-    <!-- A repository in the local filesystem for the Kafka JAR, which we modified for Scala 2.9 -->
-    <repository>
-      <id>lib</id>
-      <url>file://${project.basedir}/lib</url>
-    </repository>
-  </repositories>
-
-=======
     <repository>
       <id>apache-repo</id>
       <name>Apache Repository</name>
@@ -62,8 +45,6 @@
     </repository>
   </repositories>
 
-
->>>>>>> 2fd781d3
   <dependencies>
     <dependency>
       <groupId>${akka.group}</groupId>
@@ -84,41 +65,25 @@
   
     <dependency>
       <groupId>org.apache.spark</groupId>
-<<<<<<< HEAD
-      <artifactId>spark-core_2.9.3</artifactId>
-=======
       <artifactId>spark-core_2.10</artifactId>
->>>>>>> 2fd781d3
-      <version>${project.version}</version>
-      <scope>provided</scope>
-    </dependency>
-    <dependency>
-      <groupId>org.apache.spark</groupId>
-<<<<<<< HEAD
-      <artifactId>spark-streaming_2.9.3</artifactId>
-=======
+      <version>${project.version}</version>
+      <scope>provided</scope>
+    </dependency>
+    <dependency>
+      <groupId>org.apache.spark</groupId>
       <artifactId>spark-streaming_2.10</artifactId>
->>>>>>> 2fd781d3
-      <version>${project.version}</version>
-      <scope>provided</scope>
-    </dependency>
-    <dependency>
-      <groupId>org.apache.spark</groupId>
-<<<<<<< HEAD
-      <artifactId>spark-mllib_2.9.3</artifactId>
-=======
+      <version>${project.version}</version>
+      <scope>provided</scope>
+    </dependency>
+    <dependency>
+      <groupId>org.apache.spark</groupId>
       <artifactId>spark-mllib_2.10</artifactId>
->>>>>>> 2fd781d3
-      <version>${project.version}</version>
-      <scope>provided</scope>
-    </dependency>
-    <dependency>
-      <groupId>org.apache.spark</groupId>
-<<<<<<< HEAD
-      <artifactId>spark-bagel_2.9.3</artifactId>
-=======
+      <version>${project.version}</version>
+      <scope>provided</scope>
+    </dependency>
+    <dependency>
+      <groupId>org.apache.spark</groupId>
       <artifactId>spark-bagel_2.10</artifactId>
->>>>>>> 2fd781d3
       <version>${project.version}</version>
       <scope>provided</scope>
     </dependency>
@@ -138,12 +103,6 @@
       </exclusions>
     </dependency>
     <dependency>
-<<<<<<< HEAD
-      <groupId>org.apache.kafka</groupId>
-      <artifactId>kafka</artifactId>
-      <version>0.7.2-spark</version>  <!-- Comes from our in-project repository -->
-      <scope>provided</scope>
-=======
       <groupId>com.sksamuel.kafka</groupId>
       <artifactId>kafka_2.10</artifactId>
       <version>0.8.0-beta1</version>
@@ -157,7 +116,6 @@
           <artifactId>jmxtools</artifactId>
         </exclusion>
       </exclusions>
->>>>>>> 2fd781d3
     </dependency>
     <dependency>
       <groupId>org.eclipse.jetty</groupId>
@@ -170,20 +128,12 @@
     </dependency>
     <dependency>
       <groupId>org.scalatest</groupId>
-<<<<<<< HEAD
-      <artifactId>scalatest_2.9.3</artifactId>
-=======
       <artifactId>scalatest_2.10</artifactId>
->>>>>>> 2fd781d3
       <scope>test</scope>
     </dependency>
     <dependency>
       <groupId>org.scalacheck</groupId>
-<<<<<<< HEAD
-      <artifactId>scalacheck_2.9.3</artifactId>
-=======
       <artifactId>scalacheck_2.10</artifactId>
->>>>>>> 2fd781d3
       <scope>test</scope>
     </dependency>
     <dependency>
