--- conflicted
+++ resolved
@@ -131,159 +131,4 @@
       </plugin>
     </plugins>
   </build>
-<<<<<<< HEAD
-
-  <profiles>
-    <profile>
-      <id>hadoop1</id>
-
-      <dependencies>
-        <dependency>
-          <groupId>org.spark-project</groupId>
-          <artifactId>spark-core</artifactId>
-          <version>${project.version}</version>
-          <classifier>hadoop1</classifier>
-        </dependency>
-        <dependency>
-          <groupId>org.spark-project</groupId>
-          <artifactId>spark-streaming</artifactId>
-          <version>${project.version}</version>
-          <classifier>hadoop1</classifier>
-        </dependency>
-        <dependency>
-          <groupId>org.spark-project</groupId>
-          <artifactId>spark-mllib</artifactId>
-          <version>${project.version}</version>
-          <classifier>hadoop1</classifier>
-        </dependency>
-        <dependency>
-          <groupId>org.apache.hadoop</groupId>
-          <artifactId>hadoop-core</artifactId>
-          <scope>provided</scope>
-        </dependency>
-        <dependency>
-          <groupId>org.apache.hbase</groupId>
-          <artifactId>hbase</artifactId>
-          <version>0.94.6</version>
-        </dependency>
-      </dependencies>
-      <build>
-        <plugins>
-          <plugin>
-            <groupId>org.apache.maven.plugins</groupId>
-            <artifactId>maven-jar-plugin</artifactId>
-            <configuration>
-              <classifier>hadoop1</classifier>
-            </configuration>
-          </plugin>
-        </plugins>
-      </build>
-    </profile>
-    <profile>
-      <id>hadoop2</id>
-
-      <dependencies>
-        <dependency>
-          <groupId>org.spark-project</groupId>
-          <artifactId>spark-core</artifactId>
-          <version>${project.version}</version>
-          <classifier>hadoop2</classifier>
-        </dependency>
-        <dependency>
-          <groupId>org.spark-project</groupId>
-          <artifactId>spark-streaming</artifactId>
-          <version>${project.version}</version>
-          <classifier>hadoop2</classifier>
-        </dependency>
-        <dependency>
-          <groupId>org.spark-project</groupId>
-          <artifactId>spark-mllib</artifactId>
-          <version>${project.version}</version>
-          <classifier>hadoop2</classifier>
-        </dependency>
-        <dependency>
-          <groupId>org.apache.hadoop</groupId>
-          <artifactId>hadoop-core</artifactId>
-          <scope>provided</scope>
-        </dependency>
-        <dependency>
-          <groupId>org.apache.hadoop</groupId>
-          <artifactId>hadoop-client</artifactId>
-          <scope>provided</scope>
-        </dependency>
-        <dependency>
-          <groupId>org.apache.hbase</groupId>
-          <artifactId>hbase</artifactId>
-          <version>0.94.6</version>
-        </dependency>
-      </dependencies>
-      <build>
-        <plugins>
-          <plugin>
-            <groupId>org.apache.maven.plugins</groupId>
-            <artifactId>maven-jar-plugin</artifactId>
-            <configuration>
-              <classifier>hadoop2</classifier>
-            </configuration>
-          </plugin>
-        </plugins>
-      </build>
-    </profile>
-    <profile>
-      <id>hadoop2-yarn</id>
-      <dependencies>
-        <dependency>
-          <groupId>org.spark-project</groupId>
-          <artifactId>spark-core</artifactId>
-          <version>${project.version}</version>
-          <classifier>hadoop2-yarn</classifier>
-        </dependency>
-        <dependency>
-          <groupId>org.spark-project</groupId>
-          <artifactId>spark-streaming</artifactId>
-          <version>${project.version}</version>
-          <classifier>hadoop2-yarn</classifier>
-        </dependency>
-        <dependency>
-          <groupId>org.spark-project</groupId>
-          <artifactId>spark-mllib</artifactId>
-          <version>${project.version}</version>
-          <classifier>hadoop2-yarn</classifier>
-        </dependency>
-        <dependency>
-          <groupId>org.apache.hadoop</groupId>
-          <artifactId>hadoop-client</artifactId>
-          <scope>provided</scope>
-        </dependency>
-        <dependency>
-          <groupId>org.apache.hadoop</groupId>
-          <artifactId>hadoop-yarn-api</artifactId>
-          <scope>provided</scope>
-        </dependency>
-        <dependency>
-          <groupId>org.apache.hadoop</groupId>
-          <artifactId>hadoop-yarn-common</artifactId>
-          <scope>provided</scope>
-        </dependency>
-        <dependency>
-          <groupId>org.apache.hbase</groupId>
-          <artifactId>hbase</artifactId>
-          <version>0.94.6</version>
-        </dependency>
-      </dependencies>
-      <build>
-        <plugins>
-          <plugin>
-            <groupId>org.apache.maven.plugins</groupId>
-            <artifactId>maven-jar-plugin</artifactId>
-            <configuration>
-              <classifier>hadoop2-yarn</classifier>
-            </configuration>
-          </plugin>
-        </plugins>
-      </build>
-    </profile>
-  </profiles>
-=======
->>>>>>> aa2b89d9
 </project>