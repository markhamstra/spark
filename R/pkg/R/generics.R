#
# Licensed to the Apache Software Foundation (ASF) under one or more
# contributor license agreements.  See the NOTICE file distributed with
# this work for additional information regarding copyright ownership.
# The ASF licenses this file to You under the Apache License, Version 2.0
# (the "License"); you may not use this file except in compliance with
# the License.  You may obtain a copy of the License at
#
#    http://www.apache.org/licenses/LICENSE-2.0
#
# Unless required by applicable law or agreed to in writing, software
# distributed under the License is distributed on an "AS IS" BASIS,
# WITHOUT WARRANTIES OR CONDITIONS OF ANY KIND, either express or implied.
# See the License for the specific language governing permissions and
# limitations under the License.
#

############ RDD Actions and Transformations ############

# @rdname aggregateRDD
# @seealso reduce
# @export
setGeneric("aggregateRDD",
           function(x, zeroValue, seqOp, combOp) { standardGeneric("aggregateRDD") })

setGeneric("cacheRDD", function(x) { standardGeneric("cacheRDD") })

# @rdname coalesce
# @seealso repartition
# @export
setGeneric("coalesceRDD", function(x, numPartitions, ...) { standardGeneric("coalesceRDD") })

# @rdname checkpoint-methods
# @export
setGeneric("checkpointRDD", function(x) { standardGeneric("checkpointRDD") })

setGeneric("collectRDD", function(x, ...) { standardGeneric("collectRDD") })

# @rdname collect-methods
# @export
setGeneric("collectAsMap", function(x) { standardGeneric("collectAsMap") })

# @rdname collect-methods
# @export
setGeneric("collectPartition",
           function(x, partitionId) {
             standardGeneric("collectPartition")
           })

setGeneric("countRDD", function(x) { standardGeneric("countRDD") })

setGeneric("lengthRDD", function(x) { standardGeneric("lengthRDD") })

# @rdname countByValue
# @export
setGeneric("countByValue", function(x) { standardGeneric("countByValue") })

# @rdname crosstab
# @export
setGeneric("crosstab", function(x, col1, col2) { standardGeneric("crosstab") })

# @rdname freqItems
# @export
setGeneric("freqItems", function(x, cols, support = 0.01) { standardGeneric("freqItems") })

# @rdname approxQuantile
# @export
setGeneric("approxQuantile",
           function(x, cols, probabilities, relativeError) {
             standardGeneric("approxQuantile")
           })

setGeneric("distinctRDD", function(x, numPartitions = 1) { standardGeneric("distinctRDD") })

# @rdname filterRDD
# @export
setGeneric("filterRDD", function(x, f) { standardGeneric("filterRDD") })

setGeneric("firstRDD", function(x, ...) { standardGeneric("firstRDD") })

# @rdname flatMap
# @export
setGeneric("flatMap", function(X, FUN) { standardGeneric("flatMap") })

# @rdname fold
# @seealso reduce
# @export
setGeneric("fold", function(x, zeroValue, op) { standardGeneric("fold") })

setGeneric("foreach", function(x, func) { standardGeneric("foreach") })

setGeneric("foreachPartition", function(x, func) { standardGeneric("foreachPartition") })

# The jrdd accessor function.
setGeneric("getJRDD", function(rdd, ...) { standardGeneric("getJRDD") })

# @rdname glom
# @export
setGeneric("glom", function(x) { standardGeneric("glom") })

# @rdname histogram
# @export
setGeneric("histogram", function(df, col, nbins=10) { standardGeneric("histogram") })

setGeneric("joinRDD", function(x, y, ...) { standardGeneric("joinRDD") })

# @rdname keyBy
# @export
setGeneric("keyBy", function(x, func) { standardGeneric("keyBy") })

setGeneric("lapplyPartition", function(X, FUN) { standardGeneric("lapplyPartition") })

setGeneric("lapplyPartitionsWithIndex",
           function(X, FUN) {
             standardGeneric("lapplyPartitionsWithIndex")
           })

setGeneric("map", function(X, FUN) { standardGeneric("map") })

setGeneric("mapPartitions", function(X, FUN) { standardGeneric("mapPartitions") })

setGeneric("mapPartitionsWithIndex",
           function(X, FUN) { standardGeneric("mapPartitionsWithIndex") })

# @rdname maximum
# @export
setGeneric("maximum", function(x) { standardGeneric("maximum") })

# @rdname minimum
# @export
setGeneric("minimum", function(x) { standardGeneric("minimum") })

# @rdname sumRDD
# @export
setGeneric("sumRDD", function(x) { standardGeneric("sumRDD") })

# @rdname name
# @export
setGeneric("name", function(x) { standardGeneric("name") })

# @rdname getNumPartitionsRDD
# @export
setGeneric("getNumPartitionsRDD", function(x) { standardGeneric("getNumPartitionsRDD") })

# @rdname getNumPartitions
# @export
setGeneric("numPartitions", function(x) { standardGeneric("numPartitions") })

setGeneric("persistRDD", function(x, newLevel) { standardGeneric("persistRDD") })

# @rdname pipeRDD
# @export
setGeneric("pipeRDD", function(x, command, env = list()) { standardGeneric("pipeRDD")})

# @rdname pivot
# @export
setGeneric("pivot", function(x, colname, values = list()) { standardGeneric("pivot") })

# @rdname reduce
# @export
setGeneric("reduce", function(x, func) { standardGeneric("reduce") })

setGeneric("repartitionRDD", function(x, ...) { standardGeneric("repartitionRDD") })

# @rdname sampleRDD
# @export
setGeneric("sampleRDD",
           function(x, withReplacement, fraction, seed) {
             standardGeneric("sampleRDD")
           })

# @rdname saveAsObjectFile
# @seealso objectFile
# @export
setGeneric("saveAsObjectFile", function(x, path) { standardGeneric("saveAsObjectFile") })

# @rdname saveAsTextFile
# @export
setGeneric("saveAsTextFile", function(x, path) { standardGeneric("saveAsTextFile") })

# @rdname setName
# @export
setGeneric("setName", function(x, name) { standardGeneric("setName") })

setGeneric("showRDD", function(object, ...) { standardGeneric("showRDD") })

# @rdname sortBy
# @export
setGeneric("sortBy",
           function(x, func, ascending = TRUE, numPartitions = 1) {
             standardGeneric("sortBy")
           })

setGeneric("takeRDD", function(x, num) { standardGeneric("takeRDD") })

# @rdname takeOrdered
# @export
setGeneric("takeOrdered", function(x, num) { standardGeneric("takeOrdered") })

# @rdname takeSample
# @export
setGeneric("takeSample",
           function(x, withReplacement, num, seed) {
             standardGeneric("takeSample")
           })

# @rdname top
# @export
setGeneric("top", function(x, num) { standardGeneric("top") })

# @rdname unionRDD
# @export
setGeneric("unionRDD", function(x, y) { standardGeneric("unionRDD") })

setGeneric("unpersistRDD", function(x, ...) { standardGeneric("unpersistRDD") })

# @rdname zipRDD
# @export
setGeneric("zipRDD", function(x, other) { standardGeneric("zipRDD") })

# @rdname zipRDD
# @export
setGeneric("zipPartitions", function(..., func) { standardGeneric("zipPartitions") },
           signature = "...")

# @rdname zipWithIndex
# @seealso zipWithUniqueId
# @export
setGeneric("zipWithIndex", function(x) { standardGeneric("zipWithIndex") })

# @rdname zipWithUniqueId
# @seealso zipWithIndex
# @export
setGeneric("zipWithUniqueId", function(x) { standardGeneric("zipWithUniqueId") })


############ Binary Functions #############

# @rdname cartesian
# @export
setGeneric("cartesian", function(x, other) { standardGeneric("cartesian") })

# @rdname countByKey
# @export
setGeneric("countByKey", function(x) { standardGeneric("countByKey") })

# @rdname flatMapValues
# @export
setGeneric("flatMapValues", function(X, FUN) { standardGeneric("flatMapValues") })

# @rdname intersection
# @export
setGeneric("intersection",
           function(x, other, numPartitions = 1) {
             standardGeneric("intersection")
           })

# @rdname keys
# @export
setGeneric("keys", function(x) { standardGeneric("keys") })

# @rdname lookup
# @export
setGeneric("lookup", function(x, key) { standardGeneric("lookup") })

# @rdname mapValues
# @export
setGeneric("mapValues", function(X, FUN) { standardGeneric("mapValues") })

# @rdname sampleByKey
# @export
setGeneric("sampleByKey",
           function(x, withReplacement, fractions, seed) {
             standardGeneric("sampleByKey")
           })

# @rdname values
# @export
setGeneric("values", function(x) { standardGeneric("values") })


############ Shuffle Functions ############

# @rdname aggregateByKey
# @seealso foldByKey, combineByKey
# @export
setGeneric("aggregateByKey",
           function(x, zeroValue, seqOp, combOp, numPartitions) {
             standardGeneric("aggregateByKey")
           })

# @rdname cogroup
# @export
setGeneric("cogroup",
           function(..., numPartitions) {
             standardGeneric("cogroup")
           },
           signature = "...")

# @rdname combineByKey
# @seealso groupByKey, reduceByKey
# @export
setGeneric("combineByKey",
           function(x, createCombiner, mergeValue, mergeCombiners, numPartitions) {
             standardGeneric("combineByKey")
           })

# @rdname foldByKey
# @seealso aggregateByKey, combineByKey
# @export
setGeneric("foldByKey",
           function(x, zeroValue, func, numPartitions) {
             standardGeneric("foldByKey")
           })

# @rdname join-methods
# @export
setGeneric("fullOuterJoin", function(x, y, numPartitions) { standardGeneric("fullOuterJoin") })

# @rdname groupByKey
# @seealso reduceByKey
# @export
setGeneric("groupByKey", function(x, numPartitions) { standardGeneric("groupByKey") })

# @rdname join-methods
# @export
setGeneric("join", function(x, y, ...) { standardGeneric("join") })

# @rdname join-methods
# @export
setGeneric("leftOuterJoin", function(x, y, numPartitions) { standardGeneric("leftOuterJoin") })

setGeneric("partitionByRDD", function(x, ...) { standardGeneric("partitionByRDD") })

# @rdname reduceByKey
# @seealso groupByKey
# @export
setGeneric("reduceByKey", function(x, combineFunc, numPartitions) { standardGeneric("reduceByKey")})

# @rdname reduceByKeyLocally
# @seealso reduceByKey
# @export
setGeneric("reduceByKeyLocally",
           function(x, combineFunc) {
             standardGeneric("reduceByKeyLocally")
           })

# @rdname join-methods
# @export
setGeneric("rightOuterJoin", function(x, y, numPartitions) { standardGeneric("rightOuterJoin") })

# @rdname sortByKey
# @export
setGeneric("sortByKey",
           function(x, ascending = TRUE, numPartitions = 1) {
             standardGeneric("sortByKey")
           })

# @rdname subtract
# @export
setGeneric("subtract",
           function(x, other, numPartitions = 1) {
             standardGeneric("subtract")
           })

# @rdname subtractByKey
# @export
setGeneric("subtractByKey",
           function(x, other, numPartitions = 1) {
             standardGeneric("subtractByKey")
           })


################### Broadcast Variable Methods #################

# @rdname broadcast
# @export
setGeneric("value", function(bcast) { standardGeneric("value") })


####################  SparkDataFrame Methods ########################

#' @param x a SparkDataFrame or GroupedData.
#' @param ... further arguments to be passed to or from other methods.
#' @return A SparkDataFrame.
#' @rdname summarize
#' @export
setGeneric("agg", function (x, ...) { standardGeneric("agg") })

#' @rdname arrange
#' @export
setGeneric("arrange", function(x, col, ...) { standardGeneric("arrange") })

#' @rdname as.data.frame
#' @export
setGeneric("as.data.frame",
           function(x, row.names = NULL, optional = FALSE, ...) {
             standardGeneric("as.data.frame")
           })

#' @rdname attach
#' @export
setGeneric("attach")

#' @rdname cache
#' @export
setGeneric("cache", function(x) { standardGeneric("cache") })

<<<<<<< HEAD
=======
#' @rdname checkpoint
#' @export
setGeneric("checkpoint", function(x, eager = TRUE) { standardGeneric("checkpoint") })

>>>>>>> 86cd3c08
#' @rdname coalesce
#' @param x a Column or a SparkDataFrame.
#' @param ... additional argument(s). If \code{x} is a Column, additional Columns can be optionally
#'        provided.
#' @export
setGeneric("coalesce", function(x, ...) { standardGeneric("coalesce") })

#' @rdname collect
#' @export
setGeneric("collect", function(x, ...) { standardGeneric("collect") })

#' @param do.NULL currently not used.
#' @param prefix currently not used.
#' @rdname columns
#' @export
setGeneric("colnames", function(x, do.NULL = TRUE, prefix = "col") { standardGeneric("colnames") })

#' @rdname columns
#' @export
setGeneric("colnames<-", function(x, value) { standardGeneric("colnames<-") })

#' @rdname coltypes
#' @export
setGeneric("coltypes", function(x) { standardGeneric("coltypes") })

#' @rdname coltypes
#' @export
setGeneric("coltypes<-", function(x, value) { standardGeneric("coltypes<-") })

#' @rdname columns
#' @export
setGeneric("columns", function(x) {standardGeneric("columns") })

#' @param x a GroupedData or Column.
#' @rdname count
#' @export
setGeneric("count", function(x) { standardGeneric("count") })

#' @rdname cov
#' @param x a Column or a SparkDataFrame.
#' @param ... additional argument(s). If \code{x} is a Column, a Column
#'        should be provided. If \code{x} is a SparkDataFrame, two column names should
#'        be provided.
#' @export
setGeneric("cov", function(x, ...) {standardGeneric("cov") })

#' @rdname corr
#' @param x a Column or a SparkDataFrame.
#' @param ... additional argument(s). If \code{x} is a Column, a Column
#'        should be provided. If \code{x} is a SparkDataFrame, two column names should
#'        be provided.
#' @export
setGeneric("corr", function(x, ...) {standardGeneric("corr") })

#' @rdname cov
#' @export
setGeneric("covar_samp", function(col1, col2) {standardGeneric("covar_samp") })

#' @rdname covar_pop
#' @export
setGeneric("covar_pop", function(col1, col2) {standardGeneric("covar_pop") })

#' @rdname createOrReplaceTempView
#' @export
setGeneric("createOrReplaceTempView",
           function(x, viewName) {
             standardGeneric("createOrReplaceTempView")
           })

# @rdname crossJoin
# @export
setGeneric("crossJoin", function(x, y) { standardGeneric("crossJoin") })

#' @rdname dapply
#' @export
setGeneric("dapply", function(x, func, schema) { standardGeneric("dapply") })

#' @rdname dapplyCollect
#' @export
setGeneric("dapplyCollect", function(x, func) { standardGeneric("dapplyCollect") })

#' @param x a SparkDataFrame or GroupedData.
#' @param ... additional argument(s) passed to the method.
#' @rdname gapply
#' @export
setGeneric("gapply", function(x, ...) { standardGeneric("gapply") })

#' @param x a SparkDataFrame or GroupedData.
#' @param ... additional argument(s) passed to the method.
#' @rdname gapplyCollect
#' @export
setGeneric("gapplyCollect", function(x, ...) { standardGeneric("gapplyCollect") })

# @rdname getNumPartitions
# @export
setGeneric("getNumPartitions", function(x) { standardGeneric("getNumPartitions") })

#' @rdname summary
#' @export
setGeneric("describe", function(x, col, ...) { standardGeneric("describe") })

#' @rdname distinct
#' @export
setGeneric("distinct", function(x) { standardGeneric("distinct") })

#' @rdname drop
#' @export
setGeneric("drop", function(x, ...) { standardGeneric("drop") })

#' @rdname dropDuplicates
#' @export
setGeneric("dropDuplicates", function(x, ...) { standardGeneric("dropDuplicates") })

#' @rdname nafunctions
#' @export
setGeneric("dropna",
           function(x, how = c("any", "all"), minNonNulls = NULL, cols = NULL) {
             standardGeneric("dropna")
           })

#' @rdname nafunctions
#' @export
setGeneric("na.omit",
           function(object, ...) {
             standardGeneric("na.omit")
           })

#' @rdname dtypes
#' @export
setGeneric("dtypes", function(x) { standardGeneric("dtypes") })

#' @rdname explain
#' @export
#' @param x a SparkDataFrame or a StreamingQuery.
#' @param extended Logical. If extended is FALSE, prints only the physical plan.
#' @param ... further arguments to be passed to or from other methods.
setGeneric("explain", function(x, ...) { standardGeneric("explain") })

#' @rdname except
#' @export
setGeneric("except", function(x, y) { standardGeneric("except") })

#' @rdname nafunctions
#' @export
setGeneric("fillna", function(x, value, cols = NULL) { standardGeneric("fillna") })

#' @rdname filter
#' @export
setGeneric("filter", function(x, condition) { standardGeneric("filter") })

#' @rdname first
#' @export
setGeneric("first", function(x, ...) { standardGeneric("first") })

#' @rdname groupBy
#' @export
setGeneric("group_by", function(x, ...) { standardGeneric("group_by") })

#' @rdname groupBy
#' @export
setGeneric("groupBy", function(x, ...) { standardGeneric("groupBy") })

#' @rdname hint
#' @export
setGeneric("hint", function(x, name, ...) { standardGeneric("hint") })

#' @rdname insertInto
#' @export
setGeneric("insertInto", function(x, tableName, ...) { standardGeneric("insertInto") })

#' @rdname intersect
#' @export
setGeneric("intersect", function(x, y) { standardGeneric("intersect") })

#' @rdname isLocal
#' @export
setGeneric("isLocal", function(x) { standardGeneric("isLocal") })

#' @rdname isStreaming
#' @export
setGeneric("isStreaming", function(x) { standardGeneric("isStreaming") })

#' @rdname limit
#' @export
setGeneric("limit", function(x, num) {standardGeneric("limit") })

#' @rdname merge
#' @export
setGeneric("merge")

#' @rdname mutate
#' @export
setGeneric("mutate", function(.data, ...) {standardGeneric("mutate") })

#' @rdname orderBy
#' @export
setGeneric("orderBy", function(x, col, ...) { standardGeneric("orderBy") })

#' @rdname persist
#' @export
setGeneric("persist", function(x, newLevel) { standardGeneric("persist") })

#' @rdname printSchema
#' @export
setGeneric("printSchema", function(x) { standardGeneric("printSchema") })

#' @rdname registerTempTable-deprecated
#' @export
setGeneric("registerTempTable", function(x, tableName) { standardGeneric("registerTempTable") })

#' @rdname rename
#' @export
setGeneric("rename", function(x, ...) { standardGeneric("rename") })

#' @rdname repartition
#' @export
setGeneric("repartition", function(x, ...) { standardGeneric("repartition") })

#' @rdname sample
#' @export
setGeneric("sample",
           function(x, withReplacement, fraction, seed) {
             standardGeneric("sample")
           })

#' @rdname sample
#' @export
setGeneric("sample_frac",
           function(x, withReplacement, fraction, seed) { standardGeneric("sample_frac") })

#' @rdname sampleBy
#' @export
setGeneric("sampleBy", function(x, col, fractions, seed) { standardGeneric("sampleBy") })

#' @rdname saveAsTable
#' @export
setGeneric("saveAsTable", function(df, tableName, source = NULL, mode = "error", ...) {
  standardGeneric("saveAsTable")
})

#' @export
setGeneric("str")

#' @rdname take
#' @export
setGeneric("take", function(x, num) { standardGeneric("take") })

#' @rdname mutate
#' @export
setGeneric("transform", function(`_data`, ...) {standardGeneric("transform") })

#' @rdname write.df
#' @export
setGeneric("write.df", function(df, path = NULL, source = NULL, mode = "error", ...) {
  standardGeneric("write.df")
})

#' @rdname write.df
#' @export
setGeneric("saveDF", function(df, path, source = NULL, mode = "error", ...) {
  standardGeneric("saveDF")
})

#' @rdname write.jdbc
#' @export
setGeneric("write.jdbc", function(x, url, tableName, mode = "error", ...) {
  standardGeneric("write.jdbc")
})

#' @rdname write.json
#' @export
setGeneric("write.json", function(x, path, ...) { standardGeneric("write.json") })

#' @rdname write.orc
#' @export
setGeneric("write.orc", function(x, path, ...) { standardGeneric("write.orc") })

#' @rdname write.parquet
#' @export
setGeneric("write.parquet", function(x, path, ...) {
  standardGeneric("write.parquet")
})

#' @rdname write.parquet
#' @export
setGeneric("saveAsParquetFile", function(x, path) { standardGeneric("saveAsParquetFile") })

#' @rdname write.stream
#' @export
setGeneric("write.stream", function(df, source = NULL, outputMode = NULL, ...) {
  standardGeneric("write.stream")
})

#' @rdname write.text
#' @export
setGeneric("write.text", function(x, path, ...) { standardGeneric("write.text") })

#' @rdname schema
#' @export
setGeneric("schema", function(x) { standardGeneric("schema") })

#' @rdname select
#' @export
setGeneric("select", function(x, col, ...) { standardGeneric("select") } )

#' @rdname selectExpr
#' @export
setGeneric("selectExpr", function(x, expr, ...) { standardGeneric("selectExpr") })

#' @rdname showDF
#' @export
setGeneric("showDF", function(x, ...) { standardGeneric("showDF") })

# @rdname storageLevel
# @export
setGeneric("storageLevel", function(x) { standardGeneric("storageLevel") })

#' @rdname subset
#' @export
setGeneric("subset", function(x, ...) { standardGeneric("subset") })

#' @rdname summarize
#' @export
setGeneric("summarize", function(x, ...) { standardGeneric("summarize") })

#' @rdname summary
#' @export
setGeneric("summary", function(object, ...) { standardGeneric("summary") })

setGeneric("toJSON", function(x) { standardGeneric("toJSON") })

setGeneric("toRDD", function(x) { standardGeneric("toRDD") })

#' @rdname union
#' @export
setGeneric("union", function(x, y) { standardGeneric("union") })

#' @rdname union
#' @export
setGeneric("unionAll", function(x, y) { standardGeneric("unionAll") })

#' @rdname unpersist
#' @export
setGeneric("unpersist", function(x, ...) { standardGeneric("unpersist") })

#' @rdname filter
#' @export
setGeneric("where", function(x, condition) { standardGeneric("where") })

#' @rdname with
#' @export
setGeneric("with")

#' @rdname withColumn
#' @export
setGeneric("withColumn", function(x, colName, col) { standardGeneric("withColumn") })

#' @rdname rename
#' @export
setGeneric("withColumnRenamed",
           function(x, existingCol, newCol) { standardGeneric("withColumnRenamed") })

#' @rdname write.df
#' @export
setGeneric("write.df", function(df, path = NULL, ...) { standardGeneric("write.df") })

#' @rdname randomSplit
#' @export
setGeneric("randomSplit", function(x, weights, seed) { standardGeneric("randomSplit") })

###################### Column Methods ##########################

#' @rdname columnfunctions
#' @export
setGeneric("asc", function(x) { standardGeneric("asc") })

#' @rdname between
#' @export
setGeneric("between", function(x, bounds) { standardGeneric("between") })

#' @rdname cast
#' @export
setGeneric("cast", function(x, dataType) { standardGeneric("cast") })

#' @rdname columnfunctions
#' @param x a Column object.
#' @param ... additional argument(s).
#' @export
setGeneric("contains", function(x, ...) { standardGeneric("contains") })

#' @rdname columnfunctions
#' @export
setGeneric("desc", function(x) { standardGeneric("desc") })

#' @rdname endsWith
#' @export
setGeneric("endsWith", function(x, suffix) { standardGeneric("endsWith") })

#' @rdname columnfunctions
#' @export
setGeneric("getField", function(x, ...) { standardGeneric("getField") })

#' @rdname columnfunctions
#' @export
setGeneric("getItem", function(x, ...) { standardGeneric("getItem") })

#' @rdname columnfunctions
#' @export
setGeneric("isNaN", function(x) { standardGeneric("isNaN") })

#' @rdname columnfunctions
#' @export
setGeneric("isNull", function(x) { standardGeneric("isNull") })

#' @rdname columnfunctions
#' @export
setGeneric("isNotNull", function(x) { standardGeneric("isNotNull") })

#' @rdname columnfunctions
#' @export
setGeneric("like", function(x, ...) { standardGeneric("like") })

#' @rdname columnfunctions
#' @export
setGeneric("rlike", function(x, ...) { standardGeneric("rlike") })

#' @rdname startsWith
#' @export
setGeneric("startsWith", function(x, prefix) { standardGeneric("startsWith") })

#' @rdname when
#' @export
setGeneric("when", function(condition, value) { standardGeneric("when") })

#' @rdname otherwise
#' @export
setGeneric("otherwise", function(x, value) { standardGeneric("otherwise") })

#' @rdname over
#' @export
setGeneric("over", function(x, window) { standardGeneric("over") })

###################### WindowSpec Methods ##########################

#' @rdname partitionBy
#' @export
setGeneric("partitionBy", function(x, ...) { standardGeneric("partitionBy") })

#' @rdname rowsBetween
#' @export
setGeneric("rowsBetween", function(x, start, end) { standardGeneric("rowsBetween") })

#' @rdname rangeBetween
#' @export
setGeneric("rangeBetween", function(x, start, end) { standardGeneric("rangeBetween") })

#' @rdname windowPartitionBy
#' @export
setGeneric("windowPartitionBy", function(col, ...) { standardGeneric("windowPartitionBy") })

#' @rdname windowOrderBy
#' @export
setGeneric("windowOrderBy", function(col, ...) { standardGeneric("windowOrderBy") })

###################### Expression Function Methods ##########################

#' @rdname add_months
#' @export
setGeneric("add_months", function(y, x) { standardGeneric("add_months") })

#' @rdname approxCountDistinct
#' @export
setGeneric("approxCountDistinct", function(x, ...) { standardGeneric("approxCountDistinct") })

#' @rdname array_contains
#' @export
setGeneric("array_contains", function(x, value) { standardGeneric("array_contains") })

#' @rdname ascii
#' @export
setGeneric("ascii", function(x) { standardGeneric("ascii") })

#' @param x Column to compute on or a GroupedData object.
#' @param ... additional argument(s) when \code{x} is a GroupedData object.
#' @rdname avg
#' @export
setGeneric("avg", function(x, ...) { standardGeneric("avg") })

#' @rdname base64
#' @export
setGeneric("base64", function(x) { standardGeneric("base64") })

#' @rdname bin
#' @export
setGeneric("bin", function(x) { standardGeneric("bin") })

#' @rdname bitwiseNOT
#' @export
setGeneric("bitwiseNOT", function(x) { standardGeneric("bitwiseNOT") })

#' @rdname bround
#' @export
setGeneric("bround", function(x, ...) { standardGeneric("bround") })

#' @rdname cbrt
#' @export
setGeneric("cbrt", function(x) { standardGeneric("cbrt") })

#' @rdname ceil
#' @export
setGeneric("ceil", function(x) { standardGeneric("ceil") })

#' @rdname column
#' @export
setGeneric("column", function(x) { standardGeneric("column") })

#' @rdname concat
#' @export
setGeneric("concat", function(x, ...) { standardGeneric("concat") })

#' @rdname concat_ws
#' @export
setGeneric("concat_ws", function(sep, x, ...) { standardGeneric("concat_ws") })

#' @rdname conv
#' @export
setGeneric("conv", function(x, fromBase, toBase) { standardGeneric("conv") })

#' @rdname countDistinct
#' @export
setGeneric("countDistinct", function(x, ...) { standardGeneric("countDistinct") })

#' @rdname crc32
#' @export
setGeneric("crc32", function(x) { standardGeneric("crc32") })

#' @rdname hash
#' @export
setGeneric("hash", function(x, ...) { standardGeneric("hash") })

#' @param x empty. Should be used with no argument.
#' @rdname cume_dist
#' @export
setGeneric("cume_dist", function(x = "missing") { standardGeneric("cume_dist") })

#' @rdname datediff
#' @export
setGeneric("datediff", function(y, x) { standardGeneric("datediff") })

#' @rdname date_add
#' @export
setGeneric("date_add", function(y, x) { standardGeneric("date_add") })

#' @rdname date_format
#' @export
setGeneric("date_format", function(y, x) { standardGeneric("date_format") })

#' @rdname date_sub
#' @export
setGeneric("date_sub", function(y, x) { standardGeneric("date_sub") })

#' @rdname dayofmonth
#' @export
setGeneric("dayofmonth", function(x) { standardGeneric("dayofmonth") })

#' @rdname dayofyear
#' @export
setGeneric("dayofyear", function(x) { standardGeneric("dayofyear") })

#' @rdname decode
#' @export
setGeneric("decode", function(x, charset) { standardGeneric("decode") })

#' @param x empty. Should be used with no argument.
#' @rdname dense_rank
#' @export
setGeneric("dense_rank", function(x = "missing") { standardGeneric("dense_rank") })

#' @rdname encode
#' @export
setGeneric("encode", function(x, charset) { standardGeneric("encode") })

#' @rdname explode
#' @export
setGeneric("explode", function(x) { standardGeneric("explode") })

#' @rdname expr
#' @export
setGeneric("expr", function(x) { standardGeneric("expr") })

#' @rdname from_utc_timestamp
#' @export
setGeneric("from_utc_timestamp", function(y, x) { standardGeneric("from_utc_timestamp") })

#' @rdname format_number
#' @export
setGeneric("format_number", function(y, x) { standardGeneric("format_number") })

#' @rdname format_string
#' @export
setGeneric("format_string", function(format, x, ...) { standardGeneric("format_string") })

#' @rdname from_json
#' @export
setGeneric("from_json", function(x, schema, ...) { standardGeneric("from_json") })

#' @rdname from_unixtime
#' @export
setGeneric("from_unixtime", function(x, ...) { standardGeneric("from_unixtime") })

#' @rdname greatest
#' @export
setGeneric("greatest", function(x, ...) { standardGeneric("greatest") })

#' @rdname hex
#' @export
setGeneric("hex", function(x) { standardGeneric("hex") })

#' @rdname hour
#' @export
setGeneric("hour", function(x) { standardGeneric("hour") })

#' @rdname hypot
#' @export
setGeneric("hypot", function(y, x) { standardGeneric("hypot") })

#' @rdname initcap
#' @export
setGeneric("initcap", function(x) { standardGeneric("initcap") })

#' @rdname instr
#' @export
setGeneric("instr", function(y, x) { standardGeneric("instr") })

#' @rdname is.nan
#' @export
setGeneric("isnan", function(x) { standardGeneric("isnan") })

#' @rdname kurtosis
#' @export
setGeneric("kurtosis", function(x) { standardGeneric("kurtosis") })

#' @rdname lag
#' @export
setGeneric("lag", function(x, ...) { standardGeneric("lag") })

#' @rdname last
#' @export
setGeneric("last", function(x, ...) { standardGeneric("last") })

#' @rdname last_day
#' @export
setGeneric("last_day", function(x) { standardGeneric("last_day") })

#' @rdname lead
#' @export
setGeneric("lead", function(x, offset, defaultValue = NULL) { standardGeneric("lead") })

#' @rdname least
#' @export
setGeneric("least", function(x, ...) { standardGeneric("least") })

#' @rdname levenshtein
#' @export
setGeneric("levenshtein", function(y, x) { standardGeneric("levenshtein") })

#' @rdname lit
#' @export
setGeneric("lit", function(x) { standardGeneric("lit") })

#' @rdname locate
#' @export
setGeneric("locate", function(substr, str, ...) { standardGeneric("locate") })

#' @rdname lower
#' @export
setGeneric("lower", function(x) { standardGeneric("lower") })

#' @rdname lpad
#' @export
setGeneric("lpad", function(x, len, pad) { standardGeneric("lpad") })

#' @rdname ltrim
#' @export
setGeneric("ltrim", function(x) { standardGeneric("ltrim") })

#' @rdname md5
#' @export
setGeneric("md5", function(x) { standardGeneric("md5") })

#' @rdname minute
#' @export
setGeneric("minute", function(x) { standardGeneric("minute") })

#' @param x empty. Should be used with no argument.
#' @rdname monotonically_increasing_id
#' @export
setGeneric("monotonically_increasing_id",
           function(x = "missing") { standardGeneric("monotonically_increasing_id") })

#' @rdname month
#' @export
setGeneric("month", function(x) { standardGeneric("month") })

#' @rdname months_between
#' @export
setGeneric("months_between", function(y, x) { standardGeneric("months_between") })

#' @rdname count
#' @export
setGeneric("n", function(x) { standardGeneric("n") })

#' @rdname nanvl
#' @export
setGeneric("nanvl", function(y, x) { standardGeneric("nanvl") })

#' @rdname negate
#' @export
setGeneric("negate", function(x) { standardGeneric("negate") })

#' @rdname next_day
#' @export
setGeneric("next_day", function(y, x) { standardGeneric("next_day") })

#' @rdname ntile
#' @export
setGeneric("ntile", function(x) { standardGeneric("ntile") })

#' @rdname countDistinct
#' @export
setGeneric("n_distinct", function(x, ...) { standardGeneric("n_distinct") })

#' @param x empty. Should be used with no argument.
#' @rdname percent_rank
#' @export
setGeneric("percent_rank", function(x = "missing") { standardGeneric("percent_rank") })

#' @rdname pmod
#' @export
setGeneric("pmod", function(y, x) { standardGeneric("pmod") })

#' @rdname posexplode
#' @export
setGeneric("posexplode", function(x) { standardGeneric("posexplode") })

#' @rdname quarter
#' @export
setGeneric("quarter", function(x) { standardGeneric("quarter") })

#' @rdname rand
#' @export
setGeneric("rand", function(seed) { standardGeneric("rand") })

#' @rdname randn
#' @export
setGeneric("randn", function(seed) { standardGeneric("randn") })

#' @rdname rank
#' @export
setGeneric("rank", function(x, ...) { standardGeneric("rank") })

#' @rdname regexp_extract
#' @export
setGeneric("regexp_extract", function(x, pattern, idx) { standardGeneric("regexp_extract") })

#' @rdname regexp_replace
#' @export
setGeneric("regexp_replace",
           function(x, pattern, replacement) { standardGeneric("regexp_replace") })

#' @rdname reverse
#' @export
setGeneric("reverse", function(x) { standardGeneric("reverse") })

#' @rdname rint
#' @export
setGeneric("rint", function(x) { standardGeneric("rint") })

#' @param x empty. Should be used with no argument.
#' @rdname row_number
#' @export
setGeneric("row_number", function(x = "missing") { standardGeneric("row_number") })

#' @rdname rpad
#' @export
setGeneric("rpad", function(x, len, pad) { standardGeneric("rpad") })

#' @rdname rtrim
#' @export
setGeneric("rtrim", function(x) { standardGeneric("rtrim") })

#' @rdname sd
#' @export
setGeneric("sd", function(x, na.rm = FALSE) { standardGeneric("sd") })

#' @rdname second
#' @export
setGeneric("second", function(x) { standardGeneric("second") })

#' @rdname sha1
#' @export
setGeneric("sha1", function(x) { standardGeneric("sha1") })

#' @rdname sha2
#' @export
setGeneric("sha2", function(y, x) { standardGeneric("sha2") })

#' @rdname shiftLeft
#' @export
setGeneric("shiftLeft", function(y, x) { standardGeneric("shiftLeft") })

#' @rdname shiftRight
#' @export
setGeneric("shiftRight", function(y, x) { standardGeneric("shiftRight") })

#' @rdname shiftRightUnsigned
#' @export
setGeneric("shiftRightUnsigned", function(y, x) { standardGeneric("shiftRightUnsigned") })

#' @rdname sign
#' @export
setGeneric("signum", function(x) { standardGeneric("signum") })

#' @rdname size
#' @export
setGeneric("size", function(x) { standardGeneric("size") })

#' @rdname skewness
#' @export
setGeneric("skewness", function(x) { standardGeneric("skewness") })

#' @rdname sort_array
#' @export
setGeneric("sort_array", function(x, asc = TRUE) { standardGeneric("sort_array") })

#' @rdname soundex
#' @export
setGeneric("soundex", function(x) { standardGeneric("soundex") })

#' @param x empty. Should be used with no argument.
#' @rdname spark_partition_id
#' @export
setGeneric("spark_partition_id", function(x = "missing") { standardGeneric("spark_partition_id") })

#' @rdname sd
#' @export
setGeneric("stddev", function(x) { standardGeneric("stddev") })

#' @rdname stddev_pop
#' @export
setGeneric("stddev_pop", function(x) { standardGeneric("stddev_pop") })

#' @rdname stddev_samp
#' @export
setGeneric("stddev_samp", function(x) { standardGeneric("stddev_samp") })

#' @rdname struct
#' @export
setGeneric("struct", function(x, ...) { standardGeneric("struct") })

#' @rdname substring_index
#' @export
setGeneric("substring_index", function(x, delim, count) { standardGeneric("substring_index") })

#' @rdname sumDistinct
#' @export
setGeneric("sumDistinct", function(x) { standardGeneric("sumDistinct") })

#' @rdname toDegrees
#' @export
setGeneric("toDegrees", function(x) { standardGeneric("toDegrees") })

#' @rdname toRadians
#' @export
setGeneric("toRadians", function(x) { standardGeneric("toRadians") })

#' @rdname to_date
#' @export
setGeneric("to_date", function(x, format) { standardGeneric("to_date") })

#' @rdname to_json
#' @export
setGeneric("to_json", function(x, ...) { standardGeneric("to_json") })

#' @rdname to_timestamp
#' @export
setGeneric("to_timestamp", function(x, format) { standardGeneric("to_timestamp") })

#' @rdname to_utc_timestamp
#' @export
setGeneric("to_utc_timestamp", function(y, x) { standardGeneric("to_utc_timestamp") })

#' @rdname translate
#' @export
setGeneric("translate", function(x, matchingString, replaceString) { standardGeneric("translate") })

#' @rdname trim
#' @export
setGeneric("trim", function(x) { standardGeneric("trim") })

#' @rdname unbase64
#' @export
setGeneric("unbase64", function(x) { standardGeneric("unbase64") })

#' @rdname unhex
#' @export
setGeneric("unhex", function(x) { standardGeneric("unhex") })

#' @rdname unix_timestamp
#' @export
setGeneric("unix_timestamp", function(x, format) { standardGeneric("unix_timestamp") })

#' @rdname upper
#' @export
setGeneric("upper", function(x) { standardGeneric("upper") })

#' @rdname var
#' @export
setGeneric("var", function(x, y = NULL, na.rm = FALSE, use) { standardGeneric("var") })

#' @rdname var
#' @export
setGeneric("variance", function(x) { standardGeneric("variance") })

#' @rdname var_pop
#' @export
setGeneric("var_pop", function(x) { standardGeneric("var_pop") })

#' @rdname var_samp
#' @export
setGeneric("var_samp", function(x) { standardGeneric("var_samp") })

#' @rdname weekofyear
#' @export
setGeneric("weekofyear", function(x) { standardGeneric("weekofyear") })

#' @rdname window
#' @export
setGeneric("window", function(x, ...) { standardGeneric("window") })

#' @rdname year
#' @export
setGeneric("year", function(x) { standardGeneric("year") })

###################### Spark.ML Methods ##########################

#' @rdname fitted
#' @export
setGeneric("fitted")

#' @param x,y For \code{glm}: logical values indicating whether the response vector
#'          and model matrix used in the fitting process should be returned as
#'          components of the returned value.
#' @inheritParams stats::glm
#' @rdname glm
#' @export
setGeneric("glm")

#' @param object a fitted ML model object.
#' @param ... additional argument(s) passed to the method.
#' @rdname predict
#' @export
setGeneric("predict", function(object, ...) { standardGeneric("predict") })

#' @rdname rbind
#' @export
setGeneric("rbind", signature = "...")

#' @rdname spark.als
#' @export
setGeneric("spark.als", function(data, ...) { standardGeneric("spark.als") })

#' @rdname spark.bisectingKmeans
#' @export
setGeneric("spark.bisectingKmeans",
           function(data, formula, ...) { standardGeneric("spark.bisectingKmeans") })

#' @rdname spark.gaussianMixture
#' @export
setGeneric("spark.gaussianMixture",
           function(data, formula, ...) { standardGeneric("spark.gaussianMixture") })

#' @rdname spark.gbt
#' @export
setGeneric("spark.gbt", function(data, formula, ...) { standardGeneric("spark.gbt") })

#' @rdname spark.glm
#' @export
setGeneric("spark.glm", function(data, formula, ...) { standardGeneric("spark.glm") })

#' @rdname spark.isoreg
#' @export
setGeneric("spark.isoreg", function(data, formula, ...) { standardGeneric("spark.isoreg") })

#' @rdname spark.kmeans
#' @export
setGeneric("spark.kmeans", function(data, formula, ...) { standardGeneric("spark.kmeans") })

#' @rdname spark.kstest
#' @export
setGeneric("spark.kstest", function(data, ...) { standardGeneric("spark.kstest") })

#' @rdname spark.lda
#' @export
setGeneric("spark.lda", function(data, ...) { standardGeneric("spark.lda") })

#' @rdname spark.logit
#' @export
setGeneric("spark.logit", function(data, formula, ...) { standardGeneric("spark.logit") })

#' @rdname spark.mlp
#' @export
setGeneric("spark.mlp", function(data, formula, ...) { standardGeneric("spark.mlp") })

#' @rdname spark.naiveBayes
#' @export
setGeneric("spark.naiveBayes", function(data, formula, ...) { standardGeneric("spark.naiveBayes") })

#' @rdname spark.randomForest
#' @export
setGeneric("spark.randomForest",
           function(data, formula, ...) { standardGeneric("spark.randomForest") })

#' @rdname spark.survreg
#' @export
setGeneric("spark.survreg", function(data, formula, ...) { standardGeneric("spark.survreg") })

#' @rdname spark.svmLinear
#' @export
setGeneric("spark.svmLinear", function(data, formula, ...) { standardGeneric("spark.svmLinear") })

#' @rdname spark.lda
#' @export
setGeneric("spark.posterior", function(object, newData) { standardGeneric("spark.posterior") })

#' @rdname spark.lda
#' @export
setGeneric("spark.perplexity", function(object, data) { standardGeneric("spark.perplexity") })

#' @rdname spark.fpGrowth
#' @export
setGeneric("spark.fpGrowth", function(data, ...) { standardGeneric("spark.fpGrowth") })

#' @rdname spark.fpGrowth
#' @export
setGeneric("spark.freqItemsets", function(object) { standardGeneric("spark.freqItemsets") })

#' @rdname spark.fpGrowth
#' @export
setGeneric("spark.associationRules", function(object) { standardGeneric("spark.associationRules") })

#' @param object a fitted ML model object.
#' @param path the directory where the model is saved.
#' @param ... additional argument(s) passed to the method.
#' @rdname write.ml
#' @export
setGeneric("write.ml", function(object, path, ...) { standardGeneric("write.ml") })


###################### Streaming Methods ##########################

#' @rdname awaitTermination
#' @export
setGeneric("awaitTermination", function(x, timeout = NULL) { standardGeneric("awaitTermination") })

#' @rdname isActive
#' @export
setGeneric("isActive", function(x) { standardGeneric("isActive") })

#' @rdname lastProgress
#' @export
setGeneric("lastProgress", function(x) { standardGeneric("lastProgress") })

#' @rdname queryName
#' @export
setGeneric("queryName", function(x) { standardGeneric("queryName") })

#' @rdname status
#' @export
setGeneric("status", function(x) { standardGeneric("status") })

#' @rdname stopQuery
#' @export
setGeneric("stopQuery", function(x) { standardGeneric("stopQuery") })<|MERGE_RESOLUTION|>--- conflicted
+++ resolved
@@ -406,13 +406,10 @@
 #' @export
 setGeneric("cache", function(x) { standardGeneric("cache") })
 
-<<<<<<< HEAD
-=======
 #' @rdname checkpoint
 #' @export
 setGeneric("checkpoint", function(x, eager = TRUE) { standardGeneric("checkpoint") })
 
->>>>>>> 86cd3c08
 #' @rdname coalesce
 #' @param x a Column or a SparkDataFrame.
 #' @param ... additional argument(s). If \code{x} is a Column, additional Columns can be optionally
