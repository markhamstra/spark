--- conflicted
+++ resolved
@@ -196,11 +196,7 @@
 
     # Don't use readString() so that we can provide a useful
     # error message if the R and Java versions are mismatched.
-<<<<<<< HEAD
-    authSecretLen = readInt(f)
-=======
     authSecretLen <- readInt(f)
->>>>>>> a8537a5a
     if (length(authSecretLen) == 0 || authSecretLen == 0) {
       stop("Unexpected EOF in JVM connection data. Mismatched versions?")
     }
