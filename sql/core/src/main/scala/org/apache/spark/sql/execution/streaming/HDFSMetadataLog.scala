--- conflicted
+++ resolved
@@ -62,34 +62,8 @@
   val metadataPath = new Path(path)
   protected val fileManager = createFileManager()
 
-  runUninterruptiblyIfLocal {
-    if (!fileManager.exists(metadataPath)) {
-      fileManager.mkdirs(metadataPath)
-    }
-  }
-
-  private def runUninterruptiblyIfLocal[T](body: => T): T = {
-    if (fileManager.isLocalFileSystem && Thread.currentThread.isInstanceOf[UninterruptibleThread]) {
-      // When using a local file system, some file system APIs like "create" or "mkdirs" must be
-      // called in [[org.apache.spark.util.UninterruptibleThread]] so that interrupts can be
-      // disabled.
-      //
-      // This is because there is a potential dead-lock in Hadoop "Shell.runCommand" before
-      // 2.5.0 (HADOOP-10622). If the thread running "Shell.runCommand" is interrupted, then
-      // the thread can get deadlocked. In our case, file system APIs like "create" or "mkdirs"
-      // will call "Shell.runCommand" to set the file permission if using the local file system,
-      // and can get deadlocked if the stream execution thread is stopped by interrupt.
-      //
-      // Hence, we use "runUninterruptibly" here to disable interrupts here. (SPARK-14131)
-      Thread.currentThread.asInstanceOf[UninterruptibleThread].runUninterruptibly {
-        body
-      }
-    } else {
-      // For a distributed file system, such as HDFS or S3, if the network is broken, write
-      // operations may just hang until timeout. We should enable interrupts to allow stopping
-      // the query fast.
-      body
-    }
+  if (!fileManager.exists(metadataPath)) {
+    fileManager.mkdirs(metadataPath)
   }
 
   /**
@@ -135,13 +109,7 @@
     require(metadata != null, "'null' metadata cannot written to a metadata log")
     get(batchId).map(_ => false).getOrElse {
       // Only write metadata when the batch has not yet been written
-<<<<<<< HEAD
-      runUninterruptiblyIfLocal {
-        writeBatch(batchId, metadata)
-      }
-=======
       writeBatch(batchId, metadata)
->>>>>>> 86cd3c08
       true
     }
   }
@@ -196,33 +164,13 @@
       val crcPath = new Path(tempPath.getParent(), s".${tempPath.getName()}.crc")
       if (fileManager.exists(crcPath)) fileManager.delete(crcPath)
     } catch {
-<<<<<<< HEAD
-      case e: IOException if isFileAlreadyExistsException(e) =>
-=======
       case e: FileAlreadyExistsException =>
->>>>>>> 86cd3c08
         // If "rename" fails, it means some other "HDFSMetadataLog" has committed the batch.
         // So throw an exception to tell the user this is not a valid behavior.
         throw new ConcurrentModificationException(
           s"Multiple HDFSMetadataLog are using $path", e)
     } finally {
       fileManager.delete(tempPath)
-    }
-  }
-
-  /**
-   * @return the deserialized metadata in a batch file, or None if file not exist.
-   * @throws IllegalArgumentException when path does not point to a batch file.
-   */
-  def get(batchFile: Path): Option[T] = {
-    if (fileManager.exists(batchFile)) {
-      if (isBatchFile(batchFile)) {
-        get(pathToBatchId(batchFile))
-      } else {
-        throw new IllegalArgumentException(s"File ${batchFile} is not a batch file!")
-      }
-    } else {
-      None
     }
   }
 
@@ -388,9 +336,6 @@
 
     /** Recursively delete a path if it exists. Should not throw exception if file doesn't exist. */
     def delete(path: Path): Unit
-
-    /** Whether the file systme is a local FS. */
-    def isLocalFileSystem: Boolean
   }
 
   /**
@@ -434,13 +379,6 @@
         case e: FileNotFoundException =>
         // ignore if file has already been deleted
       }
-    }
-
-    override def isLocalFileSystem: Boolean = fc.getDefaultFileSystem match {
-      case _: local.LocalFs | _: local.RawLocalFs =>
-        // LocalFs = RawLocalFs + ChecksumFs
-        true
-      case _ => false
     }
   }
 
@@ -498,12 +436,5 @@
           // ignore if file has already been deleted
       }
     }
-
-    override def isLocalFileSystem: Boolean = fs match {
-      case _: LocalFileSystem | _: RawLocalFileSystem =>
-        // LocalFileSystem = RawLocalFileSystem + ChecksumFileSystem
-        true
-      case _ => false
-    }
   }
 }