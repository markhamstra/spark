--- conflicted
+++ resolved
@@ -19,11 +19,7 @@
 
 import java.util.UUID
 
-<<<<<<< HEAD
-import org.apache.spark.annotation.{Experimental, InterfaceStability}
-=======
 import org.apache.spark.annotation.InterfaceStability
->>>>>>> 86cd3c08
 import org.apache.spark.sql.SparkSession
 
 /**
@@ -31,10 +27,6 @@
  * All these methods are thread-safe.
  * @since 2.0.0
  */
-<<<<<<< HEAD
-@Experimental
-=======
->>>>>>> 86cd3c08
 @InterfaceStability.Evolving
 trait StreamingQuery {
 
