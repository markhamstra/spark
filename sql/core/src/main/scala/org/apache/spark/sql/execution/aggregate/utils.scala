--- conflicted
+++ resolved
@@ -39,19 +39,10 @@
     }
 
     SortBasedAggregate(
-<<<<<<< HEAD
-      requiredChildDistributionExpressions = Some(groupingAttributes),
-      groupingExpressions = groupingAttributes,
+      requiredChildDistributionExpressions = Some(groupingExpressions),
+      groupingExpressions = groupingExpressions,
       aggregateExpressions = completeAggregateExpressions,
       aggregateAttributes = completeAggregateAttributes,
-=======
-      requiredChildDistributionExpressions = Some(groupingExpressions),
-      groupingExpressions = groupingExpressions,
-      nonCompleteAggregateExpressions = Nil,
-      nonCompleteAggregateAttributes = Nil,
-      completeAggregateExpressions = completeAggregateExpressions,
-      completeAggregateAttributes = completeAggregateAttributes,
->>>>>>> 3c92333e
       initialInputBufferOffset = 0,
       resultExpressions = resultExpressions,
       child = child
