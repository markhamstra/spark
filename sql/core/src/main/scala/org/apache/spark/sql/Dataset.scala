/*
 * Licensed to the Apache Software Foundation (ASF) under one or more
 * contributor license agreements.  See the NOTICE file distributed with
 * this work for additional information regarding copyright ownership.
 * The ASF licenses this file to You under the Apache License, Version 2.0
 * (the "License"); you may not use this file except in compliance with
 * the License.  You may obtain a copy of the License at
 *
 *    http://www.apache.org/licenses/LICENSE-2.0
 *
 * Unless required by applicable law or agreed to in writing, software
 * distributed under the License is distributed on an "AS IS" BASIS,
 * WITHOUT WARRANTIES OR CONDITIONS OF ANY KIND, either express or implied.
 * See the License for the specific language governing permissions and
 * limitations under the License.
 */

package org.apache.spark.sql

import java.io.CharArrayWriter
import java.sql.{Date, Timestamp}

import scala.collection.JavaConverters._
import scala.language.implicitConversions
import scala.reflect.runtime.universe.TypeTag
import scala.util.control.NonFatal

import org.apache.commons.lang3.StringUtils

import org.apache.spark.annotation.{DeveloperApi, Experimental, InterfaceStability}
import org.apache.spark.api.java.JavaRDD
import org.apache.spark.api.java.function._
import org.apache.spark.api.python.{PythonRDD, SerDeUtil}
import org.apache.spark.broadcast.Broadcast
import org.apache.spark.rdd.RDD
import org.apache.spark.sql.catalyst._
import org.apache.spark.sql.catalyst.analysis._
import org.apache.spark.sql.catalyst.catalog.CatalogRelation
import org.apache.spark.sql.catalyst.encoders._
import org.apache.spark.sql.catalyst.expressions._
import org.apache.spark.sql.catalyst.expressions.aggregate._
import org.apache.spark.sql.catalyst.json.{JacksonGenerator, JSONOptions}
import org.apache.spark.sql.catalyst.optimizer.CombineUnions
import org.apache.spark.sql.catalyst.parser.ParseException
import org.apache.spark.sql.catalyst.plans._
import org.apache.spark.sql.catalyst.plans.logical._
import org.apache.spark.sql.catalyst.plans.physical.{Partitioning, PartitioningCollection}
import org.apache.spark.sql.catalyst.util.{usePrettyExpression, DateTimeUtils}
import org.apache.spark.sql.execution._
import org.apache.spark.sql.execution.command._
import org.apache.spark.sql.execution.datasources.LogicalRelation
import org.apache.spark.sql.execution.python.EvaluatePython
import org.apache.spark.sql.streaming.DataStreamWriter
import org.apache.spark.sql.types._
import org.apache.spark.storage.StorageLevel
import org.apache.spark.unsafe.types.CalendarInterval
import org.apache.spark.util.Utils

private[sql] object Dataset {
  def apply[T: Encoder](sparkSession: SparkSession, logicalPlan: LogicalPlan): Dataset[T] = {
    new Dataset(sparkSession, logicalPlan, implicitly[Encoder[T]])
  }

  def ofRows(sparkSession: SparkSession, logicalPlan: LogicalPlan): DataFrame = {
    val qe = sparkSession.sessionState.executePlan(logicalPlan)
    qe.assertAnalyzed()
    new Dataset[Row](sparkSession, qe, RowEncoder(qe.analyzed.schema))
  }
}

/**
 * A Dataset is a strongly typed collection of domain-specific objects that can be transformed
 * in parallel using functional or relational operations. Each Dataset also has an untyped view
 * called a `DataFrame`, which is a Dataset of [[Row]].
 *
 * Operations available on Datasets are divided into transformations and actions. Transformations
 * are the ones that produce new Datasets, and actions are the ones that trigger computation and
 * return results. Example transformations include map, filter, select, and aggregate (`groupBy`).
 * Example actions count, show, or writing data out to file systems.
 *
 * Datasets are "lazy", i.e. computations are only triggered when an action is invoked. Internally,
 * a Dataset represents a logical plan that describes the computation required to produce the data.
 * When an action is invoked, Spark's query optimizer optimizes the logical plan and generates a
 * physical plan for efficient execution in a parallel and distributed manner. To explore the
 * logical plan as well as optimized physical plan, use the `explain` function.
 *
 * To efficiently support domain-specific objects, an [[Encoder]] is required. The encoder maps
 * the domain specific type `T` to Spark's internal type system. For example, given a class `Person`
 * with two fields, `name` (string) and `age` (int), an encoder is used to tell Spark to generate
 * code at runtime to serialize the `Person` object into a binary structure. This binary structure
 * often has much lower memory footprint as well as are optimized for efficiency in data processing
 * (e.g. in a columnar format). To understand the internal binary representation for data, use the
 * `schema` function.
 *
 * There are typically two ways to create a Dataset. The most common way is by pointing Spark
 * to some files on storage systems, using the `read` function available on a `SparkSession`.
 * {{{
 *   val people = spark.read.parquet("...").as[Person]  // Scala
 *   Dataset<Person> people = spark.read().parquet("...").as(Encoders.bean(Person.class)); // Java
 * }}}
 *
 * Datasets can also be created through transformations available on existing Datasets. For example,
 * the following creates a new Dataset by applying a filter on the existing one:
 * {{{
 *   val names = people.map(_.name)  // in Scala; names is a Dataset[String]
 *   Dataset<String> names = people.map((Person p) -> p.name, Encoders.STRING));
 * }}}
 *
 * Dataset operations can also be untyped, through various domain-specific-language (DSL)
 * functions defined in: Dataset (this class), [[Column]], and [[functions]]. These operations
 * are very similar to the operations available in the data frame abstraction in R or Python.
 *
 * To select a column from the Dataset, use `apply` method in Scala and `col` in Java.
 * {{{
 *   val ageCol = people("age")  // in Scala
 *   Column ageCol = people.col("age"); // in Java
 * }}}
 *
 * Note that the [[Column]] type can also be manipulated through its various functions.
 * {{{
 *   // The following creates a new column that increases everybody's age by 10.
 *   people("age") + 10  // in Scala
 *   people.col("age").plus(10);  // in Java
 * }}}
 *
 * A more concrete example in Scala:
 * {{{
 *   // To create Dataset[Row] using SparkSession
 *   val people = spark.read.parquet("...")
 *   val department = spark.read.parquet("...")
 *
 *   people.filter("age > 30")
 *     .join(department, people("deptId") === department("id"))
 *     .groupBy(department("name"), people("gender"))
 *     .agg(avg(people("salary")), max(people("age")))
 * }}}
 *
 * and in Java:
 * {{{
 *   // To create Dataset<Row> using SparkSession
 *   Dataset<Row> people = spark.read().parquet("...");
 *   Dataset<Row> department = spark.read().parquet("...");
 *
 *   people.filter(people.col("age").gt(30))
 *     .join(department, people.col("deptId").equalTo(department.col("id")))
 *     .groupBy(department.col("name"), people.col("gender"))
 *     .agg(avg(people.col("salary")), max(people.col("age")));
 * }}}
 *
 * @groupname basic Basic Dataset functions
 * @groupname action Actions
 * @groupname untypedrel Untyped transformations
 * @groupname typedrel Typed transformations
 *
 * @since 1.6.0
 */
@InterfaceStability.Stable
class Dataset[T] private[sql](
    @transient val sparkSession: SparkSession,
    @DeveloperApi @InterfaceStability.Unstable @transient val queryExecution: QueryExecution,
    encoder: Encoder[T])
  extends Serializable {

  queryExecution.assertAnalyzed()

  // Note for Spark contributors: if adding or updating any action in `Dataset`, please make sure
  // you wrap it with `withNewExecutionId` if this actions doesn't call other action.

  def this(sparkSession: SparkSession, logicalPlan: LogicalPlan, encoder: Encoder[T]) = {
    this(sparkSession, sparkSession.sessionState.executePlan(logicalPlan), encoder)
  }

  def this(sqlContext: SQLContext, logicalPlan: LogicalPlan, encoder: Encoder[T]) = {
    this(sqlContext.sparkSession, logicalPlan, encoder)
  }

  @transient private[sql] val logicalPlan: LogicalPlan = {
    // For various commands (like DDL) and queries with side effects, we force query execution
    // to happen right away to let these side effects take place eagerly.
    queryExecution.analyzed match {
      case c: Command =>
        LocalRelation(c.output, queryExecution.executedPlan.executeCollect())
      case u @ Union(children) if children.forall(_.isInstanceOf[Command]) =>
        LocalRelation(u.output, queryExecution.executedPlan.executeCollect())
      case _ =>
        queryExecution.analyzed
    }
  }

  /**
   * Currently [[ExpressionEncoder]] is the only implementation of [[Encoder]], here we turn the
   * passed in encoder to [[ExpressionEncoder]] explicitly, and mark it implicit so that we can use
   * it when constructing new Dataset objects that have the same object type (that will be
   * possibly resolved to a different schema).
   */
  private[sql] implicit val exprEnc: ExpressionEncoder[T] = encoderFor(encoder)

  /**
   * Encoder is used mostly as a container of serde expressions in Dataset.  We build logical
   * plans by these serde expressions and execute it within the query framework.  However, for
   * performance reasons we may want to use encoder as a function to deserialize internal rows to
   * custom objects, e.g. collect.  Here we resolve and bind the encoder so that we can call its
   * `fromRow` method later.
   */
  private val boundEnc =
    exprEnc.resolveAndBind(logicalPlan.output, sparkSession.sessionState.analyzer)

  private implicit def classTag = exprEnc.clsTag

  // sqlContext must be val because a stable identifier is expected when you import implicits
  @transient lazy val sqlContext: SQLContext = sparkSession.sqlContext

  private[sql] def resolve(colName: String): NamedExpression = {
    queryExecution.analyzed.resolveQuoted(colName, sparkSession.sessionState.analyzer.resolver)
      .getOrElse {
        throw new AnalysisException(
          s"""Cannot resolve column name "$colName" among (${schema.fieldNames.mkString(", ")})""")
      }
  }

  private[sql] def numericColumns: Seq[Expression] = {
    schema.fields.filter(_.dataType.isInstanceOf[NumericType]).map { n =>
      queryExecution.analyzed.resolveQuoted(n.name, sparkSession.sessionState.analyzer.resolver).get
    }
  }

  private def aggregatableColumns: Seq[Expression] = {
    schema.fields
      .filter(f => f.dataType.isInstanceOf[NumericType] || f.dataType.isInstanceOf[StringType])
      .map { n =>
        queryExecution.analyzed.resolveQuoted(n.name, sparkSession.sessionState.analyzer.resolver)
          .get
      }
  }

  /**
   * Compose the string representing rows for output
   *
   * @param _numRows Number of rows to show
   * @param truncate If set to more than 0, truncates strings to `truncate` characters and
   *                   all cells will be aligned right.
   */
  private[sql] def showString(_numRows: Int, truncate: Int = 20): String = {
    val numRows = _numRows.max(0)
    val takeResult = toDF().take(numRows + 1)
    val hasMoreData = takeResult.length > numRows
    val data = takeResult.take(numRows)

    lazy val timeZone =
      DateTimeUtils.getTimeZone(sparkSession.sessionState.conf.sessionLocalTimeZone)

    // For array values, replace Seq and Array with square brackets
    // For cells that are beyond `truncate` characters, replace it with the
    // first `truncate-3` and "..."
    val rows: Seq[Seq[String]] = schema.fieldNames.toSeq +: data.map { row =>
      row.toSeq.map { cell =>
        val str = cell match {
          case null => "null"
          case binary: Array[Byte] => binary.map("%02X".format(_)).mkString("[", " ", "]")
          case array: Array[_] => array.mkString("[", ", ", "]")
          case seq: Seq[_] => seq.mkString("[", ", ", "]")
          case d: Date =>
            DateTimeUtils.dateToString(DateTimeUtils.fromJavaDate(d))
          case ts: Timestamp =>
            DateTimeUtils.timestampToString(DateTimeUtils.fromJavaTimestamp(ts), timeZone)
          case _ => cell.toString
        }
        if (truncate > 0 && str.length > truncate) {
          // do not show ellipses for strings shorter than 4 characters.
          if (truncate < 4) str.substring(0, truncate)
          else str.substring(0, truncate - 3) + "..."
        } else {
          str
        }
      }: Seq[String]
    }

    val sb = new StringBuilder
    val numCols = schema.fieldNames.length

    // Initialise the width of each column to a minimum value of '3'
    val colWidths = Array.fill(numCols)(3)

    // Compute the width of each column
    for (row <- rows) {
      for ((cell, i) <- row.zipWithIndex) {
        colWidths(i) = math.max(colWidths(i), cell.length)
      }
    }

    // Create SeparateLine
    val sep: String = colWidths.map("-" * _).addString(sb, "+", "+", "+\n").toString()

    // column names
    rows.head.zipWithIndex.map { case (cell, i) =>
      if (truncate > 0) {
        StringUtils.leftPad(cell, colWidths(i))
      } else {
        StringUtils.rightPad(cell, colWidths(i))
      }
    }.addString(sb, "|", "|", "|\n")

    sb.append(sep)

    // data
    rows.tail.map {
      _.zipWithIndex.map { case (cell, i) =>
        if (truncate > 0) {
          StringUtils.leftPad(cell.toString, colWidths(i))
        } else {
          StringUtils.rightPad(cell.toString, colWidths(i))
        }
      }.addString(sb, "|", "|", "|\n")
    }

    sb.append(sep)

    // For Data that has more than "numRows" records
    if (hasMoreData) {
      val rowsString = if (numRows == 1) "row" else "rows"
      sb.append(s"only showing top $numRows $rowsString\n")
    }

    sb.toString()
  }

  override def toString: String = {
    try {
      val builder = new StringBuilder
      val fields = schema.take(2).map {
        case f => s"${f.name}: ${f.dataType.simpleString(2)}"
      }
      builder.append("[")
      builder.append(fields.mkString(", "))
      if (schema.length > 2) {
        if (schema.length - fields.size == 1) {
          builder.append(" ... 1 more field")
        } else {
          builder.append(" ... " + (schema.length - 2) + " more fields")
        }
      }
      builder.append("]").toString()
    } catch {
      case NonFatal(e) =>
        s"Invalid tree; ${e.getMessage}:\n$queryExecution"
    }
  }

  /**
   * Converts this strongly typed collection of data to generic Dataframe. In contrast to the
   * strongly typed objects that Dataset operations work on, a Dataframe returns generic [[Row]]
   * objects that allow fields to be accessed by ordinal or name.
   *
   * @group basic
   * @since 1.6.0
   */
  // This is declared with parentheses to prevent the Scala compiler from treating
  // `ds.toDF("1")` as invoking this toDF and then apply on the returned DataFrame.
  def toDF(): DataFrame = new Dataset[Row](sparkSession, queryExecution, RowEncoder(schema))

  /**
   * :: Experimental ::
   * Returns a new Dataset where each record has been mapped on to the specified type. The
   * method used to map columns depend on the type of `U`:
   *  - When `U` is a class, fields for the class will be mapped to columns of the same name
   *    (case sensitivity is determined by `spark.sql.caseSensitive`).
   *  - When `U` is a tuple, the columns will be mapped by ordinal (i.e. the first column will
   *    be assigned to `_1`).
   *  - When `U` is a primitive type (i.e. String, Int, etc), then the first column of the
   *    `DataFrame` will be used.
   *
   * If the schema of the Dataset does not match the desired `U` type, you can use `select`
   * along with `alias` or `as` to rearrange or rename as required.
   *
   * @group basic
   * @since 1.6.0
   */
  @Experimental
  @InterfaceStability.Evolving
  def as[U : Encoder]: Dataset[U] = Dataset[U](sparkSession, logicalPlan)

  /**
   * Converts this strongly typed collection of data to generic `DataFrame` with columns renamed.
   * This can be quite convenient in conversion from an RDD of tuples into a `DataFrame` with
   * meaningful names. For example:
   * {{{
   *   val rdd: RDD[(Int, String)] = ...
   *   rdd.toDF()  // this implicit conversion creates a DataFrame with column name `_1` and `_2`
   *   rdd.toDF("id", "name")  // this creates a DataFrame with column name "id" and "name"
   * }}}
   *
   * @group basic
   * @since 2.0.0
   */
  @scala.annotation.varargs
  def toDF(colNames: String*): DataFrame = {
    require(schema.size == colNames.size,
      "The number of columns doesn't match.\n" +
        s"Old column names (${schema.size}): " + schema.fields.map(_.name).mkString(", ") + "\n" +
        s"New column names (${colNames.size}): " + colNames.mkString(", "))

    val newCols = logicalPlan.output.zip(colNames).map { case (oldAttribute, newName) =>
      Column(oldAttribute).as(newName)
    }
    select(newCols : _*)
  }

  /**
   * Returns the schema of this Dataset.
   *
   * @group basic
   * @since 1.6.0
   */
  def schema: StructType = queryExecution.analyzed.schema

  /**
   * Prints the schema to the console in a nice tree format.
   *
   * @group basic
   * @since 1.6.0
   */
  // scalastyle:off println
  def printSchema(): Unit = println(schema.treeString)
  // scalastyle:on println

  /**
   * Prints the plans (logical and physical) to the console for debugging purposes.
   *
   * @group basic
   * @since 1.6.0
   */
  def explain(extended: Boolean): Unit = {
    val explain = ExplainCommand(queryExecution.logical, extended = extended)
    sparkSession.sessionState.executePlan(explain).executedPlan.executeCollect().foreach {
      // scalastyle:off println
      r => println(r.getString(0))
      // scalastyle:on println
    }
  }

  /**
   * Prints the physical plan to the console for debugging purposes.
   *
   * @group basic
   * @since 1.6.0
   */
  def explain(): Unit = explain(extended = false)

  /**
   * Returns all column names and their data types as an array.
   *
   * @group basic
   * @since 1.6.0
   */
  def dtypes: Array[(String, String)] = schema.fields.map { field =>
    (field.name, field.dataType.toString)
  }

  /**
   * Returns all column names as an array.
   *
   * @group basic
   * @since 1.6.0
   */
  def columns: Array[String] = schema.fields.map(_.name)

  /**
   * Returns true if the `collect` and `take` methods can be run locally
   * (without any Spark executors).
   *
   * @group basic
   * @since 1.6.0
   */
  def isLocal: Boolean = logicalPlan.isInstanceOf[LocalRelation]

  /**
   * Returns true if this Dataset contains one or more sources that continuously
   * return data as it arrives. A Dataset that reads data from a streaming source
   * must be executed as a `StreamingQuery` using the `start()` method in
   * `DataStreamWriter`. Methods that return a single answer, e.g. `count()` or
   * `collect()`, will throw an [[AnalysisException]] when there is a streaming
   * source present.
   *
   * @group streaming
   * @since 2.0.0
   */
  @InterfaceStability.Evolving
  def isStreaming: Boolean = logicalPlan.isStreaming

  /**
   * Eagerly checkpoint a Dataset and return the new Dataset. Checkpointing can be used to truncate
   * the logical plan of this Dataset, which is especially useful in iterative algorithms where the
   * plan may grow exponentially. It will be saved to files inside the checkpoint
   * directory set with `SparkContext#setCheckpointDir`.
   *
   * @group basic
   * @since 2.1.0
   */
  @Experimental
  @InterfaceStability.Evolving
  def checkpoint(): Dataset[T] = checkpoint(eager = true)

  /**
   * Returns a checkpointed version of this Dataset. Checkpointing can be used to truncate the
   * logical plan of this Dataset, which is especially useful in iterative algorithms where the
   * plan may grow exponentially. It will be saved to files inside the checkpoint
   * directory set with `SparkContext#setCheckpointDir`.
   *
   * @group basic
   * @since 2.1.0
   */
  @Experimental
  @InterfaceStability.Evolving
  def checkpoint(eager: Boolean): Dataset[T] = {
    val internalRdd = queryExecution.toRdd.map(_.copy())
    internalRdd.checkpoint()

    if (eager) {
      internalRdd.count()
    }

    val physicalPlan = queryExecution.executedPlan

    // Takes the first leaf partitioning whenever we see a `PartitioningCollection`. Otherwise the
    // size of `PartitioningCollection` may grow exponentially for queries involving deep inner
    // joins.
    def firstLeafPartitioning(partitioning: Partitioning): Partitioning = {
      partitioning match {
        case p: PartitioningCollection => firstLeafPartitioning(p.partitionings.head)
        case p => p
      }
    }

    val outputPartitioning = firstLeafPartitioning(physicalPlan.outputPartitioning)

    Dataset.ofRows(
      sparkSession,
      LogicalRDD(
        logicalPlan.output,
        internalRdd,
        outputPartitioning,
        physicalPlan.outputOrdering
      )(sparkSession)).as[T]
  }

  /**
<<<<<<< HEAD
   * :: Experimental ::
=======
>>>>>>> 86cd3c08
   * Defines an event time watermark for this [[Dataset]]. A watermark tracks a point in time
   * before which we assume no more late data is going to arrive.
   *
   * Spark will use this watermark for several purposes:
   *  - To know when a given time window aggregation can be finalized and thus can be emitted when
   *    using output modes that do not allow updates.
<<<<<<< HEAD
   *  - To minimize the amount of state that we need to keep for on-going aggregations.
=======
   *  - To minimize the amount of state that we need to keep for on-going aggregations,
   *    `mapGroupsWithState` and `dropDuplicates` operators.
>>>>>>> 86cd3c08
   *
   *  The current watermark is computed by looking at the `MAX(eventTime)` seen across
   *  all of the partitions in the query minus a user specified `delayThreshold`.  Due to the cost
   *  of coordinating this value across partitions, the actual watermark used is only guaranteed
   *  to be at least `delayThreshold` behind the actual event time.  In some cases we may still
   *  process records that arrive more than `delayThreshold` late.
   *
   * @param eventTime the name of the column that contains the event time of the row.
   * @param delayThreshold the minimum delay to wait to data to arrive late, relative to the latest
   *                       record that has been processed in the form of an interval
   *                       (e.g. "1 minute" or "5 hours"). NOTE: This should not be negative.
   *
   * @group streaming
   * @since 2.1.0
   */
<<<<<<< HEAD
  @Experimental
=======
>>>>>>> 86cd3c08
  @InterfaceStability.Evolving
  // We only accept an existing column name, not a derived column here as a watermark that is
  // defined on a derived column cannot referenced elsewhere in the plan.
  def withWatermark(eventTime: String, delayThreshold: String): Dataset[T] = withTypedPlan {
    val parsedDelay =
      Option(CalendarInterval.fromString("interval " + delayThreshold))
        .getOrElse(throw new AnalysisException(s"Unable to parse time delay '$delayThreshold'"))
    require(parsedDelay.milliseconds >= 0 && parsedDelay.months >= 0,
      s"delay threshold ($delayThreshold) should not be negative.")
<<<<<<< HEAD
    EventTimeWatermark(UnresolvedAttribute(eventTime), parsedDelay, logicalPlan)
=======
    EliminateEventTimeWatermark(
      EventTimeWatermark(UnresolvedAttribute(eventTime), parsedDelay, logicalPlan))
>>>>>>> 86cd3c08
  }

  /**
   * Displays the Dataset in a tabular form. Strings more than 20 characters will be truncated,
   * and all cells will be aligned right. For example:
   * {{{
   *   year  month AVG('Adj Close) MAX('Adj Close)
   *   1980  12    0.503218        0.595103
   *   1981  01    0.523289        0.570307
   *   1982  02    0.436504        0.475256
   *   1983  03    0.410516        0.442194
   *   1984  04    0.450090        0.483521
   * }}}
   *
   * @param numRows Number of rows to show
   *
   * @group action
   * @since 1.6.0
   */
  def show(numRows: Int): Unit = show(numRows, truncate = true)

  /**
   * Displays the top 20 rows of Dataset in a tabular form. Strings more than 20 characters
   * will be truncated, and all cells will be aligned right.
   *
   * @group action
   * @since 1.6.0
   */
  def show(): Unit = show(20)

  /**
   * Displays the top 20 rows of Dataset in a tabular form.
   *
   * @param truncate Whether truncate long strings. If true, strings more than 20 characters will
   *                 be truncated and all cells will be aligned right
   *
   * @group action
   * @since 1.6.0
   */
  def show(truncate: Boolean): Unit = show(20, truncate)

  /**
   * Displays the Dataset in a tabular form. For example:
   * {{{
   *   year  month AVG('Adj Close) MAX('Adj Close)
   *   1980  12    0.503218        0.595103
   *   1981  01    0.523289        0.570307
   *   1982  02    0.436504        0.475256
   *   1983  03    0.410516        0.442194
   *   1984  04    0.450090        0.483521
   * }}}
   * @param numRows Number of rows to show
   * @param truncate Whether truncate long strings. If true, strings more than 20 characters will
   *              be truncated and all cells will be aligned right
   *
   * @group action
   * @since 1.6.0
   */
  // scalastyle:off println
  def show(numRows: Int, truncate: Boolean): Unit = if (truncate) {
    println(showString(numRows, truncate = 20))
  } else {
    println(showString(numRows, truncate = 0))
  }
  // scalastyle:on println

  /**
   * Displays the Dataset in a tabular form. For example:
   * {{{
   *   year  month AVG('Adj Close) MAX('Adj Close)
   *   1980  12    0.503218        0.595103
   *   1981  01    0.523289        0.570307
   *   1982  02    0.436504        0.475256
   *   1983  03    0.410516        0.442194
   *   1984  04    0.450090        0.483521
   * }}}
   *
   * @param numRows Number of rows to show
   * @param truncate If set to more than 0, truncates strings to `truncate` characters and
   *                    all cells will be aligned right.
   * @group action
   * @since 1.6.0
   */
  // scalastyle:off println
  def show(numRows: Int, truncate: Int): Unit = println(showString(numRows, truncate))
  // scalastyle:on println

  /**
   * Returns a [[DataFrameNaFunctions]] for working with missing data.
   * {{{
   *   // Dropping rows containing any null values.
   *   ds.na.drop()
   * }}}
   *
   * @group untypedrel
   * @since 1.6.0
   */
  def na: DataFrameNaFunctions = new DataFrameNaFunctions(toDF())

  /**
   * Returns a [[DataFrameStatFunctions]] for working statistic functions support.
   * {{{
   *   // Finding frequent items in column with name 'a'.
   *   ds.stat.freqItems(Seq("a"))
   * }}}
   *
   * @group untypedrel
   * @since 1.6.0
   */
  def stat: DataFrameStatFunctions = new DataFrameStatFunctions(toDF())

  /**
   * Join with another `DataFrame`.
   *
   * Behaves as an INNER JOIN and requires a subsequent join predicate.
   *
   * @param right Right side of the join operation.
   *
   * @group untypedrel
   * @since 2.0.0
   */
  def join(right: Dataset[_]): DataFrame = withPlan {
    Join(logicalPlan, right.logicalPlan, joinType = Inner, None)
  }

  /**
   * Inner equi-join with another `DataFrame` using the given column.
   *
   * Different from other join functions, the join column will only appear once in the output,
   * i.e. similar to SQL's `JOIN USING` syntax.
   *
   * {{{
   *   // Joining df1 and df2 using the column "user_id"
   *   df1.join(df2, "user_id")
   * }}}
   *
   * @param right Right side of the join operation.
   * @param usingColumn Name of the column to join on. This column must exist on both sides.
   *
   * @note If you perform a self-join using this function without aliasing the input
   * `DataFrame`s, you will NOT be able to reference any columns after the join, since
   * there is no way to disambiguate which side of the join you would like to reference.
   *
   * @group untypedrel
   * @since 2.0.0
   */
  def join(right: Dataset[_], usingColumn: String): DataFrame = {
    join(right, Seq(usingColumn))
  }

  /**
   * Inner equi-join with another `DataFrame` using the given columns.
   *
   * Different from other join functions, the join columns will only appear once in the output,
   * i.e. similar to SQL's `JOIN USING` syntax.
   *
   * {{{
   *   // Joining df1 and df2 using the columns "user_id" and "user_name"
   *   df1.join(df2, Seq("user_id", "user_name"))
   * }}}
   *
   * @param right Right side of the join operation.
   * @param usingColumns Names of the columns to join on. This columns must exist on both sides.
   *
   * @note If you perform a self-join using this function without aliasing the input
   * `DataFrame`s, you will NOT be able to reference any columns after the join, since
   * there is no way to disambiguate which side of the join you would like to reference.
   *
   * @group untypedrel
   * @since 2.0.0
   */
  def join(right: Dataset[_], usingColumns: Seq[String]): DataFrame = {
    join(right, usingColumns, "inner")
  }

  /**
   * Equi-join with another `DataFrame` using the given columns. A cross join with a predicate
   * is specified as an inner join. If you would explicitly like to perform a cross join use the
   * `crossJoin` method.
   *
   * Different from other join functions, the join columns will only appear once in the output,
   * i.e. similar to SQL's `JOIN USING` syntax.
   *
   * @param right Right side of the join operation.
   * @param usingColumns Names of the columns to join on. This columns must exist on both sides.
   * @param joinType Type of join to perform. Default `inner`. Must be one of:
   *                 `inner`, `cross`, `outer`, `full`, `full_outer`, `left`, `left_outer`,
   *                 `right`, `right_outer`, `left_semi`, `left_anti`.
   *
   * @note If you perform a self-join using this function without aliasing the input
   * `DataFrame`s, you will NOT be able to reference any columns after the join, since
   * there is no way to disambiguate which side of the join you would like to reference.
   *
   * @group untypedrel
   * @since 2.0.0
   */
  def join(right: Dataset[_], usingColumns: Seq[String], joinType: String): DataFrame = {
    // Analyze the self join. The assumption is that the analyzer will disambiguate left vs right
    // by creating a new instance for one of the branch.
    val joined = sparkSession.sessionState.executePlan(
      Join(logicalPlan, right.logicalPlan, joinType = JoinType(joinType), None))
      .analyzed.asInstanceOf[Join]

    withPlan {
      Join(
        joined.left,
        joined.right,
        UsingJoin(JoinType(joinType), usingColumns),
        None)
    }
  }

  /**
   * Inner join with another `DataFrame`, using the given join expression.
   *
   * {{{
   *   // The following two are equivalent:
   *   df1.join(df2, $"df1Key" === $"df2Key")
   *   df1.join(df2).where($"df1Key" === $"df2Key")
   * }}}
   *
   * @group untypedrel
   * @since 2.0.0
   */
  def join(right: Dataset[_], joinExprs: Column): DataFrame = join(right, joinExprs, "inner")

  /**
   * Join with another `DataFrame`, using the given join expression. The following performs
   * a full outer join between `df1` and `df2`.
   *
   * {{{
   *   // Scala:
   *   import org.apache.spark.sql.functions._
   *   df1.join(df2, $"df1Key" === $"df2Key", "outer")
   *
   *   // Java:
   *   import static org.apache.spark.sql.functions.*;
   *   df1.join(df2, col("df1Key").equalTo(col("df2Key")), "outer");
   * }}}
   *
   * @param right Right side of the join.
   * @param joinExprs Join expression.
   * @param joinType Type of join to perform. Default `inner`. Must be one of:
   *                 `inner`, `cross`, `outer`, `full`, `full_outer`, `left`, `left_outer`,
   *                 `right`, `right_outer`, `left_semi`, `left_anti`.
   *
   * @group untypedrel
   * @since 2.0.0
   */
  def join(right: Dataset[_], joinExprs: Column, joinType: String): DataFrame = {
    // Note that in this function, we introduce a hack in the case of self-join to automatically
    // resolve ambiguous join conditions into ones that might make sense [SPARK-6231].
    // Consider this case: df.join(df, df("key") === df("key"))
    // Since df("key") === df("key") is a trivially true condition, this actually becomes a
    // cartesian join. However, most likely users expect to perform a self join using "key".
    // With that assumption, this hack turns the trivially true condition into equality on join
    // keys that are resolved to both sides.

    // Trigger analysis so in the case of self-join, the analyzer will clone the plan.
    // After the cloning, left and right side will have distinct expression ids.
    val plan = withPlan(
      Join(logicalPlan, right.logicalPlan, JoinType(joinType), Some(joinExprs.expr)))
      .queryExecution.analyzed.asInstanceOf[Join]

    // If auto self join alias is disabled, return the plan.
    if (!sparkSession.sessionState.conf.dataFrameSelfJoinAutoResolveAmbiguity) {
      return withPlan(plan)
    }

    // If left/right have no output set intersection, return the plan.
    val lanalyzed = withPlan(this.logicalPlan).queryExecution.analyzed
    val ranalyzed = withPlan(right.logicalPlan).queryExecution.analyzed
    if (lanalyzed.outputSet.intersect(ranalyzed.outputSet).isEmpty) {
      return withPlan(plan)
    }

    // Otherwise, find the trivially true predicates and automatically resolves them to both sides.
    // By the time we get here, since we have already run analysis, all attributes should've been
    // resolved and become AttributeReference.
    val cond = plan.condition.map { _.transform {
      case catalyst.expressions.EqualTo(a: AttributeReference, b: AttributeReference)
          if a.sameRef(b) =>
        catalyst.expressions.EqualTo(
          withPlan(plan.left).resolve(a.name),
          withPlan(plan.right).resolve(b.name))
    }}

    withPlan {
      plan.copy(condition = cond)
    }
  }

  /**
   * Explicit cartesian join with another `DataFrame`.
   *
   * @param right Right side of the join operation.
   *
   * @note Cartesian joins are very expensive without an extra filter that can be pushed down.
   *
   * @group untypedrel
   * @since 2.1.0
   */
  def crossJoin(right: Dataset[_]): DataFrame = withPlan {
    Join(logicalPlan, right.logicalPlan, joinType = Cross, None)
  }

  /**
   * :: Experimental ::
   * Joins this Dataset returning a `Tuple2` for each pair where `condition` evaluates to
   * true.
   *
   * This is similar to the relation `join` function with one important difference in the
   * result schema. Since `joinWith` preserves objects present on either side of the join, the
   * result schema is similarly nested into a tuple under the column names `_1` and `_2`.
   *
   * This type of join can be useful both for preserving type-safety with the original object
   * types as well as working with relational data where either side of the join has column
   * names in common.
   *
   * @param other Right side of the join.
   * @param condition Join expression.
   * @param joinType Type of join to perform. Default `inner`. Must be one of:
   *                 `inner`, `cross`, `outer`, `full`, `full_outer`, `left`, `left_outer`,
   *                 `right`, `right_outer`, `left_semi`, `left_anti`.
   *
   * @group typedrel
   * @since 1.6.0
   */
  @Experimental
  @InterfaceStability.Evolving
  def joinWith[U](other: Dataset[U], condition: Column, joinType: String): Dataset[(T, U)] = {
    // Creates a Join node and resolve it first, to get join condition resolved, self-join resolved,
    // etc.
    val joined = sparkSession.sessionState.executePlan(
      Join(
        this.logicalPlan,
        other.logicalPlan,
        JoinType(joinType),
        Some(condition.expr))).analyzed.asInstanceOf[Join]

    // For both join side, combine all outputs into a single column and alias it with "_1" or "_2",
    // to match the schema for the encoder of the join result.
    // Note that we do this before joining them, to enable the join operator to return null for one
    // side, in cases like outer-join.
    val left = {
      val combined = if (this.exprEnc.flat) {
        assert(joined.left.output.length == 1)
        Alias(joined.left.output.head, "_1")()
      } else {
        Alias(CreateStruct(joined.left.output), "_1")()
      }
      Project(combined :: Nil, joined.left)
    }

    val right = {
      val combined = if (other.exprEnc.flat) {
        assert(joined.right.output.length == 1)
        Alias(joined.right.output.head, "_2")()
      } else {
        Alias(CreateStruct(joined.right.output), "_2")()
      }
      Project(combined :: Nil, joined.right)
    }

    // Rewrites the join condition to make the attribute point to correct column/field, after we
    // combine the outputs of each join side.
    val conditionExpr = joined.condition.get transformUp {
      case a: Attribute if joined.left.outputSet.contains(a) =>
        if (this.exprEnc.flat) {
          left.output.head
        } else {
          val index = joined.left.output.indexWhere(_.exprId == a.exprId)
          GetStructField(left.output.head, index)
        }
      case a: Attribute if joined.right.outputSet.contains(a) =>
        if (other.exprEnc.flat) {
          right.output.head
        } else {
          val index = joined.right.output.indexWhere(_.exprId == a.exprId)
          GetStructField(right.output.head, index)
        }
    }

    implicit val tuple2Encoder: Encoder[(T, U)] =
      ExpressionEncoder.tuple(this.exprEnc, other.exprEnc)

    withTypedPlan(Join(left, right, joined.joinType, Some(conditionExpr)))
  }

  /**
   * :: Experimental ::
   * Using inner equi-join to join this Dataset returning a `Tuple2` for each pair
   * where `condition` evaluates to true.
   *
   * @param other Right side of the join.
   * @param condition Join expression.
   *
   * @group typedrel
   * @since 1.6.0
   */
  @Experimental
  @InterfaceStability.Evolving
  def joinWith[U](other: Dataset[U], condition: Column): Dataset[(T, U)] = {
    joinWith(other, condition, "inner")
  }

  /**
   * Returns a new Dataset with each partition sorted by the given expressions.
   *
   * This is the same operation as "SORT BY" in SQL (Hive QL).
   *
   * @group typedrel
   * @since 2.0.0
   */
  @scala.annotation.varargs
  def sortWithinPartitions(sortCol: String, sortCols: String*): Dataset[T] = {
    sortWithinPartitions((sortCol +: sortCols).map(Column(_)) : _*)
  }

  /**
   * Returns a new Dataset with each partition sorted by the given expressions.
   *
   * This is the same operation as "SORT BY" in SQL (Hive QL).
   *
   * @group typedrel
   * @since 2.0.0
   */
  @scala.annotation.varargs
  def sortWithinPartitions(sortExprs: Column*): Dataset[T] = {
    sortInternal(global = false, sortExprs)
  }

  /**
   * Returns a new Dataset sorted by the specified column, all in ascending order.
   * {{{
   *   // The following 3 are equivalent
   *   ds.sort("sortcol")
   *   ds.sort($"sortcol")
   *   ds.sort($"sortcol".asc)
   * }}}
   *
   * @group typedrel
   * @since 2.0.0
   */
  @scala.annotation.varargs
  def sort(sortCol: String, sortCols: String*): Dataset[T] = {
    sort((sortCol +: sortCols).map(apply) : _*)
  }

  /**
   * Returns a new Dataset sorted by the given expressions. For example:
   * {{{
   *   ds.sort($"col1", $"col2".desc)
   * }}}
   *
   * @group typedrel
   * @since 2.0.0
   */
  @scala.annotation.varargs
  def sort(sortExprs: Column*): Dataset[T] = {
    sortInternal(global = true, sortExprs)
  }

  /**
   * Returns a new Dataset sorted by the given expressions.
   * This is an alias of the `sort` function.
   *
   * @group typedrel
   * @since 2.0.0
   */
  @scala.annotation.varargs
  def orderBy(sortCol: String, sortCols: String*): Dataset[T] = sort(sortCol, sortCols : _*)

  /**
   * Returns a new Dataset sorted by the given expressions.
   * This is an alias of the `sort` function.
   *
   * @group typedrel
   * @since 2.0.0
   */
  @scala.annotation.varargs
  def orderBy(sortExprs: Column*): Dataset[T] = sort(sortExprs : _*)

  /**
   * Selects column based on the column name and return it as a [[Column]].
   *
   * @note The column name can also reference to a nested column like `a.b`.
   *
   * @group untypedrel
   * @since 2.0.0
   */
  def apply(colName: String): Column = col(colName)

  /**
   * Specifies some hint on the current Dataset. As an example, the following code specifies
   * that one of the plan can be broadcasted:
   *
   * {{{
   *   df1.join(df2.hint("broadcast"))
   * }}}
   *
   * @group basic
   * @since 2.2.0
   */
  @scala.annotation.varargs
  def hint(name: String, parameters: Any*): Dataset[T] = withTypedPlan {
    UnresolvedHint(name, parameters, logicalPlan)
  }

  /**
   * Selects column based on the column name and return it as a [[Column]].
   *
   * @note The column name can also reference to a nested column like `a.b`.
   *
   * @group untypedrel
   * @since 2.0.0
   */
  def col(colName: String): Column = colName match {
    case "*" =>
      Column(ResolvedStar(queryExecution.analyzed.output))
    case _ =>
      val expr = resolve(colName)
      Column(expr)
  }

  /**
   * Returns a new Dataset with an alias set.
   *
   * @group typedrel
   * @since 1.6.0
   */
  def as(alias: String): Dataset[T] = withTypedPlan {
    SubqueryAlias(alias, logicalPlan)
  }

  /**
   * (Scala-specific) Returns a new Dataset with an alias set.
   *
   * @group typedrel
   * @since 2.0.0
   */
  def as(alias: Symbol): Dataset[T] = as(alias.name)

  /**
   * Returns a new Dataset with an alias set. Same as `as`.
   *
   * @group typedrel
   * @since 2.0.0
   */
  def alias(alias: String): Dataset[T] = as(alias)

  /**
   * (Scala-specific) Returns a new Dataset with an alias set. Same as `as`.
   *
   * @group typedrel
   * @since 2.0.0
   */
  def alias(alias: Symbol): Dataset[T] = as(alias)

  /**
   * Selects a set of column based expressions.
   * {{{
   *   ds.select($"colA", $"colB" + 1)
   * }}}
   *
   * @group untypedrel
   * @since 2.0.0
   */
  @scala.annotation.varargs
  def select(cols: Column*): DataFrame = withPlan {
    Project(cols.map(_.named), logicalPlan)
  }

  /**
   * Selects a set of columns. This is a variant of `select` that can only select
   * existing columns using column names (i.e. cannot construct expressions).
   *
   * {{{
   *   // The following two are equivalent:
   *   ds.select("colA", "colB")
   *   ds.select($"colA", $"colB")
   * }}}
   *
   * @group untypedrel
   * @since 2.0.0
   */
  @scala.annotation.varargs
  def select(col: String, cols: String*): DataFrame = select((col +: cols).map(Column(_)) : _*)

  /**
   * Selects a set of SQL expressions. This is a variant of `select` that accepts
   * SQL expressions.
   *
   * {{{
   *   // The following are equivalent:
   *   ds.selectExpr("colA", "colB as newName", "abs(colC)")
   *   ds.select(expr("colA"), expr("colB as newName"), expr("abs(colC)"))
   * }}}
   *
   * @group untypedrel
   * @since 2.0.0
   */
  @scala.annotation.varargs
  def selectExpr(exprs: String*): DataFrame = {
    select(exprs.map { expr =>
      Column(sparkSession.sessionState.sqlParser.parseExpression(expr))
    }: _*)
  }

  /**
   * :: Experimental ::
   * Returns a new Dataset by computing the given [[Column]] expression for each element.
   *
   * {{{
   *   val ds = Seq(1, 2, 3).toDS()
   *   val newDS = ds.select(expr("value + 1").as[Int])
   * }}}
   *
   * @group typedrel
   * @since 1.6.0
   */
  @Experimental
  @InterfaceStability.Evolving
  def select[U1](c1: TypedColumn[T, U1]): Dataset[U1] = {
    implicit val encoder = c1.encoder
    val project = Project(c1.withInputType(exprEnc, logicalPlan.output).named :: Nil,
      logicalPlan)

    if (encoder.flat) {
      new Dataset[U1](sparkSession, project, encoder)
    } else {
      // Flattens inner fields of U1
      new Dataset[Tuple1[U1]](sparkSession, project, ExpressionEncoder.tuple(encoder)).map(_._1)
    }
  }

  /**
   * Internal helper function for building typed selects that return tuples. For simplicity and
   * code reuse, we do this without the help of the type system and then use helper functions
   * that cast appropriately for the user facing interface.
   */
  protected def selectUntyped(columns: TypedColumn[_, _]*): Dataset[_] = {
    val encoders = columns.map(_.encoder)
    val namedColumns =
      columns.map(_.withInputType(exprEnc, logicalPlan.output).named)
    val execution = new QueryExecution(sparkSession, Project(namedColumns, logicalPlan))
    new Dataset(sparkSession, execution, ExpressionEncoder.tuple(encoders))
  }

  /**
   * :: Experimental ::
   * Returns a new Dataset by computing the given [[Column]] expressions for each element.
   *
   * @group typedrel
   * @since 1.6.0
   */
  @Experimental
  @InterfaceStability.Evolving
  def select[U1, U2](c1: TypedColumn[T, U1], c2: TypedColumn[T, U2]): Dataset[(U1, U2)] =
    selectUntyped(c1, c2).asInstanceOf[Dataset[(U1, U2)]]

  /**
   * :: Experimental ::
   * Returns a new Dataset by computing the given [[Column]] expressions for each element.
   *
   * @group typedrel
   * @since 1.6.0
   */
  @Experimental
  @InterfaceStability.Evolving
  def select[U1, U2, U3](
      c1: TypedColumn[T, U1],
      c2: TypedColumn[T, U2],
      c3: TypedColumn[T, U3]): Dataset[(U1, U2, U3)] =
    selectUntyped(c1, c2, c3).asInstanceOf[Dataset[(U1, U2, U3)]]

  /**
   * :: Experimental ::
   * Returns a new Dataset by computing the given [[Column]] expressions for each element.
   *
   * @group typedrel
   * @since 1.6.0
   */
  @Experimental
  @InterfaceStability.Evolving
  def select[U1, U2, U3, U4](
      c1: TypedColumn[T, U1],
      c2: TypedColumn[T, U2],
      c3: TypedColumn[T, U3],
      c4: TypedColumn[T, U4]): Dataset[(U1, U2, U3, U4)] =
    selectUntyped(c1, c2, c3, c4).asInstanceOf[Dataset[(U1, U2, U3, U4)]]

  /**
   * :: Experimental ::
   * Returns a new Dataset by computing the given [[Column]] expressions for each element.
   *
   * @group typedrel
   * @since 1.6.0
   */
  @Experimental
  @InterfaceStability.Evolving
  def select[U1, U2, U3, U4, U5](
      c1: TypedColumn[T, U1],
      c2: TypedColumn[T, U2],
      c3: TypedColumn[T, U3],
      c4: TypedColumn[T, U4],
      c5: TypedColumn[T, U5]): Dataset[(U1, U2, U3, U4, U5)] =
    selectUntyped(c1, c2, c3, c4, c5).asInstanceOf[Dataset[(U1, U2, U3, U4, U5)]]

  /**
   * Filters rows using the given condition.
   * {{{
   *   // The following are equivalent:
   *   peopleDs.filter($"age" > 15)
   *   peopleDs.where($"age" > 15)
   * }}}
   *
   * @group typedrel
   * @since 1.6.0
   */
  def filter(condition: Column): Dataset[T] = withTypedPlan {
    Filter(condition.expr, logicalPlan)
  }

  /**
   * Filters rows using the given SQL expression.
   * {{{
   *   peopleDs.filter("age > 15")
   * }}}
   *
   * @group typedrel
   * @since 1.6.0
   */
  def filter(conditionExpr: String): Dataset[T] = {
    filter(Column(sparkSession.sessionState.sqlParser.parseExpression(conditionExpr)))
  }

  /**
   * Filters rows using the given condition. This is an alias for `filter`.
   * {{{
   *   // The following are equivalent:
   *   peopleDs.filter($"age" > 15)
   *   peopleDs.where($"age" > 15)
   * }}}
   *
   * @group typedrel
   * @since 1.6.0
   */
  def where(condition: Column): Dataset[T] = filter(condition)

  /**
   * Filters rows using the given SQL expression.
   * {{{
   *   peopleDs.where("age > 15")
   * }}}
   *
   * @group typedrel
   * @since 1.6.0
   */
  def where(conditionExpr: String): Dataset[T] = {
    filter(Column(sparkSession.sessionState.sqlParser.parseExpression(conditionExpr)))
  }

  /**
   * Groups the Dataset using the specified columns, so we can run aggregation on them. See
   * [[RelationalGroupedDataset]] for all the available aggregate functions.
   *
   * {{{
   *   // Compute the average for all numeric columns grouped by department.
   *   ds.groupBy($"department").avg()
   *
   *   // Compute the max age and average salary, grouped by department and gender.
   *   ds.groupBy($"department", $"gender").agg(Map(
   *     "salary" -> "avg",
   *     "age" -> "max"
   *   ))
   * }}}
   *
   * @group untypedrel
   * @since 2.0.0
   */
  @scala.annotation.varargs
  def groupBy(cols: Column*): RelationalGroupedDataset = {
    RelationalGroupedDataset(toDF(), cols.map(_.expr), RelationalGroupedDataset.GroupByType)
  }

  /**
   * Create a multi-dimensional rollup for the current Dataset using the specified columns,
   * so we can run aggregation on them.
   * See [[RelationalGroupedDataset]] for all the available aggregate functions.
   *
   * {{{
   *   // Compute the average for all numeric columns rolluped by department and group.
   *   ds.rollup($"department", $"group").avg()
   *
   *   // Compute the max age and average salary, rolluped by department and gender.
   *   ds.rollup($"department", $"gender").agg(Map(
   *     "salary" -> "avg",
   *     "age" -> "max"
   *   ))
   * }}}
   *
   * @group untypedrel
   * @since 2.0.0
   */
  @scala.annotation.varargs
  def rollup(cols: Column*): RelationalGroupedDataset = {
    RelationalGroupedDataset(toDF(), cols.map(_.expr), RelationalGroupedDataset.RollupType)
  }

  /**
   * Create a multi-dimensional cube for the current Dataset using the specified columns,
   * so we can run aggregation on them.
   * See [[RelationalGroupedDataset]] for all the available aggregate functions.
   *
   * {{{
   *   // Compute the average for all numeric columns cubed by department and group.
   *   ds.cube($"department", $"group").avg()
   *
   *   // Compute the max age and average salary, cubed by department and gender.
   *   ds.cube($"department", $"gender").agg(Map(
   *     "salary" -> "avg",
   *     "age" -> "max"
   *   ))
   * }}}
   *
   * @group untypedrel
   * @since 2.0.0
   */
  @scala.annotation.varargs
  def cube(cols: Column*): RelationalGroupedDataset = {
    RelationalGroupedDataset(toDF(), cols.map(_.expr), RelationalGroupedDataset.CubeType)
  }

  /**
   * Groups the Dataset using the specified columns, so that we can run aggregation on them.
   * See [[RelationalGroupedDataset]] for all the available aggregate functions.
   *
   * This is a variant of groupBy that can only group by existing columns using column names
   * (i.e. cannot construct expressions).
   *
   * {{{
   *   // Compute the average for all numeric columns grouped by department.
   *   ds.groupBy("department").avg()
   *
   *   // Compute the max age and average salary, grouped by department and gender.
   *   ds.groupBy($"department", $"gender").agg(Map(
   *     "salary" -> "avg",
   *     "age" -> "max"
   *   ))
   * }}}
   * @group untypedrel
   * @since 2.0.0
   */
  @scala.annotation.varargs
  def groupBy(col1: String, cols: String*): RelationalGroupedDataset = {
    val colNames: Seq[String] = col1 +: cols
    RelationalGroupedDataset(
      toDF(), colNames.map(colName => resolve(colName)), RelationalGroupedDataset.GroupByType)
  }

  /**
   * :: Experimental ::
   * (Scala-specific)
   * Reduces the elements of this Dataset using the specified binary function. The given `func`
   * must be commutative and associative or the result may be non-deterministic.
   *
   * @group action
   * @since 1.6.0
   */
  @Experimental
  @InterfaceStability.Evolving
  def reduce(func: (T, T) => T): T = rdd.reduce(func)

  /**
   * :: Experimental ::
   * (Java-specific)
   * Reduces the elements of this Dataset using the specified binary function. The given `func`
   * must be commutative and associative or the result may be non-deterministic.
   *
   * @group action
   * @since 1.6.0
   */
  @Experimental
  @InterfaceStability.Evolving
  def reduce(func: ReduceFunction[T]): T = reduce(func.call(_, _))

  /**
   * :: Experimental ::
   * (Scala-specific)
   * Returns a [[KeyValueGroupedDataset]] where the data is grouped by the given key `func`.
   *
   * @group typedrel
   * @since 2.0.0
   */
  @Experimental
  @InterfaceStability.Evolving
  def groupByKey[K: Encoder](func: T => K): KeyValueGroupedDataset[K, T] = {
    val inputPlan = logicalPlan
    val withGroupingKey = AppendColumns(func, inputPlan)
    val executed = sparkSession.sessionState.executePlan(withGroupingKey)

    new KeyValueGroupedDataset(
      encoderFor[K],
      encoderFor[T],
      executed,
      inputPlan.output,
      withGroupingKey.newColumns)
  }

  /**
   * :: Experimental ::
   * (Java-specific)
   * Returns a [[KeyValueGroupedDataset]] where the data is grouped by the given key `func`.
   *
   * @group typedrel
   * @since 2.0.0
   */
  @Experimental
  @InterfaceStability.Evolving
  def groupByKey[K](func: MapFunction[T, K], encoder: Encoder[K]): KeyValueGroupedDataset[K, T] =
    groupByKey(func.call(_))(encoder)

  /**
   * Create a multi-dimensional rollup for the current Dataset using the specified columns,
   * so we can run aggregation on them.
   * See [[RelationalGroupedDataset]] for all the available aggregate functions.
   *
   * This is a variant of rollup that can only group by existing columns using column names
   * (i.e. cannot construct expressions).
   *
   * {{{
   *   // Compute the average for all numeric columns rolluped by department and group.
   *   ds.rollup("department", "group").avg()
   *
   *   // Compute the max age and average salary, rolluped by department and gender.
   *   ds.rollup($"department", $"gender").agg(Map(
   *     "salary" -> "avg",
   *     "age" -> "max"
   *   ))
   * }}}
   *
   * @group untypedrel
   * @since 2.0.0
   */
  @scala.annotation.varargs
  def rollup(col1: String, cols: String*): RelationalGroupedDataset = {
    val colNames: Seq[String] = col1 +: cols
    RelationalGroupedDataset(
      toDF(), colNames.map(colName => resolve(colName)), RelationalGroupedDataset.RollupType)
  }

  /**
   * Create a multi-dimensional cube for the current Dataset using the specified columns,
   * so we can run aggregation on them.
   * See [[RelationalGroupedDataset]] for all the available aggregate functions.
   *
   * This is a variant of cube that can only group by existing columns using column names
   * (i.e. cannot construct expressions).
   *
   * {{{
   *   // Compute the average for all numeric columns cubed by department and group.
   *   ds.cube("department", "group").avg()
   *
   *   // Compute the max age and average salary, cubed by department and gender.
   *   ds.cube($"department", $"gender").agg(Map(
   *     "salary" -> "avg",
   *     "age" -> "max"
   *   ))
   * }}}
   * @group untypedrel
   * @since 2.0.0
   */
  @scala.annotation.varargs
  def cube(col1: String, cols: String*): RelationalGroupedDataset = {
    val colNames: Seq[String] = col1 +: cols
    RelationalGroupedDataset(
      toDF(), colNames.map(colName => resolve(colName)), RelationalGroupedDataset.CubeType)
  }

  /**
   * (Scala-specific) Aggregates on the entire Dataset without groups.
   * {{{
   *   // ds.agg(...) is a shorthand for ds.groupBy().agg(...)
   *   ds.agg("age" -> "max", "salary" -> "avg")
   *   ds.groupBy().agg("age" -> "max", "salary" -> "avg")
   * }}}
   *
   * @group untypedrel
   * @since 2.0.0
   */
  def agg(aggExpr: (String, String), aggExprs: (String, String)*): DataFrame = {
    groupBy().agg(aggExpr, aggExprs : _*)
  }

  /**
   * (Scala-specific) Aggregates on the entire Dataset without groups.
   * {{{
   *   // ds.agg(...) is a shorthand for ds.groupBy().agg(...)
   *   ds.agg(Map("age" -> "max", "salary" -> "avg"))
   *   ds.groupBy().agg(Map("age" -> "max", "salary" -> "avg"))
   * }}}
   *
   * @group untypedrel
   * @since 2.0.0
   */
  def agg(exprs: Map[String, String]): DataFrame = groupBy().agg(exprs)

  /**
   * (Java-specific) Aggregates on the entire Dataset without groups.
   * {{{
   *   // ds.agg(...) is a shorthand for ds.groupBy().agg(...)
   *   ds.agg(Map("age" -> "max", "salary" -> "avg"))
   *   ds.groupBy().agg(Map("age" -> "max", "salary" -> "avg"))
   * }}}
   *
   * @group untypedrel
   * @since 2.0.0
   */
  def agg(exprs: java.util.Map[String, String]): DataFrame = groupBy().agg(exprs)

  /**
   * Aggregates on the entire Dataset without groups.
   * {{{
   *   // ds.agg(...) is a shorthand for ds.groupBy().agg(...)
   *   ds.agg(max($"age"), avg($"salary"))
   *   ds.groupBy().agg(max($"age"), avg($"salary"))
   * }}}
   *
   * @group untypedrel
   * @since 2.0.0
   */
  @scala.annotation.varargs
  def agg(expr: Column, exprs: Column*): DataFrame = groupBy().agg(expr, exprs : _*)

  /**
   * Returns a new Dataset by taking the first `n` rows. The difference between this function
   * and `head` is that `head` is an action and returns an array (by triggering query execution)
   * while `limit` returns a new Dataset.
   *
   * @group typedrel
   * @since 2.0.0
   */
  def limit(n: Int): Dataset[T] = withTypedPlan {
    Limit(Literal(n), logicalPlan)
  }

  /**
   * Returns a new Dataset containing union of rows in this Dataset and another Dataset.
   *
   * This is equivalent to `UNION ALL` in SQL. To do a SQL-style set union (that does
   * deduplication of elements), use this function followed by a [[distinct]].
   *
   * Also as standard in SQL, this function resolves columns by position (not by name).
   *
   * @group typedrel
   * @since 2.0.0
   */
  @deprecated("use union()", "2.0.0")
  def unionAll(other: Dataset[T]): Dataset[T] = union(other)

  /**
   * Returns a new Dataset containing union of rows in this Dataset and another Dataset.
   *
   * This is equivalent to `UNION ALL` in SQL. To do a SQL-style set union (that does
   * deduplication of elements), use this function followed by a [[distinct]].
   *
   * Also as standard in SQL, this function resolves columns by position (not by name).
   *
   * @group typedrel
   * @since 2.0.0
   */
  def union(other: Dataset[T]): Dataset[T] = withSetOperator {
    // This breaks caching, but it's usually ok because it addresses a very specific use case:
    // using union to union many files or partitions.
    CombineUnions(Union(logicalPlan, other.logicalPlan))
  }

  /**
   * Returns a new Dataset containing rows only in both this Dataset and another Dataset.
   * This is equivalent to `INTERSECT` in SQL.
   *
   * @note Equality checking is performed directly on the encoded representation of the data
   * and thus is not affected by a custom `equals` function defined on `T`.
   *
   * @group typedrel
   * @since 1.6.0
   */
  def intersect(other: Dataset[T]): Dataset[T] = withSetOperator {
    Intersect(logicalPlan, other.logicalPlan)
  }

  /**
   * Returns a new Dataset containing rows in this Dataset but not in another Dataset.
   * This is equivalent to `EXCEPT` in SQL.
   *
   * @note Equality checking is performed directly on the encoded representation of the data
   * and thus is not affected by a custom `equals` function defined on `T`.
   *
   * @group typedrel
   * @since 2.0.0
   */
  def except(other: Dataset[T]): Dataset[T] = withSetOperator {
    Except(logicalPlan, other.logicalPlan)
  }

  /**
   * Returns a new [[Dataset]] by sampling a fraction of rows, using a user-supplied seed.
   *
   * @param withReplacement Sample with replacement or not.
   * @param fraction Fraction of rows to generate.
   * @param seed Seed for sampling.
   *
   * @note This is NOT guaranteed to provide exactly the fraction of the count
   * of the given [[Dataset]].
   *
   * @group typedrel
   * @since 1.6.0
   */
  def sample(withReplacement: Boolean, fraction: Double, seed: Long): Dataset[T] = {
    require(fraction >= 0,
      s"Fraction must be nonnegative, but got ${fraction}")

    withTypedPlan {
      Sample(0.0, fraction, withReplacement, seed, logicalPlan)()
    }
  }

  /**
   * Returns a new [[Dataset]] by sampling a fraction of rows, using a random seed.
   *
   * @param withReplacement Sample with replacement or not.
   * @param fraction Fraction of rows to generate.
   *
   * @note This is NOT guaranteed to provide exactly the fraction of the total count
   * of the given [[Dataset]].
   *
   * @group typedrel
   * @since 1.6.0
   */
  def sample(withReplacement: Boolean, fraction: Double): Dataset[T] = {
    sample(withReplacement, fraction, Utils.random.nextLong)
  }

  /**
   * Randomly splits this Dataset with the provided weights.
   *
   * @param weights weights for splits, will be normalized if they don't sum to 1.
   * @param seed Seed for sampling.
   *
   * For Java API, use [[randomSplitAsList]].
   *
   * @group typedrel
   * @since 2.0.0
   */
  def randomSplit(weights: Array[Double], seed: Long): Array[Dataset[T]] = {
    require(weights.forall(_ >= 0),
      s"Weights must be nonnegative, but got ${weights.mkString("[", ",", "]")}")
    require(weights.sum > 0,
      s"Sum of weights must be positive, but got ${weights.mkString("[", ",", "]")}")

    // It is possible that the underlying dataframe doesn't guarantee the ordering of rows in its
    // constituent partitions each time a split is materialized which could result in
    // overlapping splits. To prevent this, we explicitly sort each input partition to make the
    // ordering deterministic. Note that MapTypes cannot be sorted and are explicitly pruned out
    // from the sort order.
    val sortOrder = logicalPlan.output
      .filter(attr => RowOrdering.isOrderable(attr.dataType))
      .map(SortOrder(_, Ascending))
    val plan = if (sortOrder.nonEmpty) {
      Sort(sortOrder, global = false, logicalPlan)
    } else {
      // SPARK-12662: If sort order is empty, we materialize the dataset to guarantee determinism
      cache()
      logicalPlan
    }
    val sum = weights.sum
    val normalizedCumWeights = weights.map(_ / sum).scanLeft(0.0d)(_ + _)
    normalizedCumWeights.sliding(2).map { x =>
      new Dataset[T](
        sparkSession, Sample(x(0), x(1), withReplacement = false, seed, plan)(), encoder)
    }.toArray
  }

  /**
   * Returns a Java list that contains randomly split Dataset with the provided weights.
   *
   * @param weights weights for splits, will be normalized if they don't sum to 1.
   * @param seed Seed for sampling.
   *
   * @group typedrel
   * @since 2.0.0
   */
  def randomSplitAsList(weights: Array[Double], seed: Long): java.util.List[Dataset[T]] = {
    val values = randomSplit(weights, seed)
    java.util.Arrays.asList(values : _*)
  }

  /**
   * Randomly splits this Dataset with the provided weights.
   *
   * @param weights weights for splits, will be normalized if they don't sum to 1.
   * @group typedrel
   * @since 2.0.0
   */
  def randomSplit(weights: Array[Double]): Array[Dataset[T]] = {
    randomSplit(weights, Utils.random.nextLong)
  }

  /**
   * Randomly splits this Dataset with the provided weights. Provided for the Python Api.
   *
   * @param weights weights for splits, will be normalized if they don't sum to 1.
   * @param seed Seed for sampling.
   */
  private[spark] def randomSplit(weights: List[Double], seed: Long): Array[Dataset[T]] = {
    randomSplit(weights.toArray, seed)
  }

  /**
   * (Scala-specific) Returns a new Dataset where each row has been expanded to zero or more
   * rows by the provided function. This is similar to a `LATERAL VIEW` in HiveQL. The columns of
   * the input row are implicitly joined with each row that is output by the function.
   *
   * Given that this is deprecated, as an alternative, you can explode columns either using
   * `functions.explode()` or `flatMap()`. The following example uses these alternatives to count
   * the number of books that contain a given word:
   *
   * {{{
   *   case class Book(title: String, words: String)
   *   val ds: Dataset[Book]
   *
   *   val allWords = ds.select('title, explode(split('words, " ")).as("word"))
   *
   *   val bookCountPerWord = allWords.groupBy("word").agg(countDistinct("title"))
   * }}}
   *
   * Using `flatMap()` this can similarly be exploded as:
   *
   * {{{
   *   ds.flatMap(_.words.split(" "))
   * }}}
   *
   * @group untypedrel
   * @since 2.0.0
   */
  @deprecated("use flatMap() or select() with functions.explode() instead", "2.0.0")
  def explode[A <: Product : TypeTag](input: Column*)(f: Row => TraversableOnce[A]): DataFrame = {
    val elementSchema = ScalaReflection.schemaFor[A].dataType.asInstanceOf[StructType]

    val convert = CatalystTypeConverters.createToCatalystConverter(elementSchema)

    val rowFunction =
      f.andThen(_.map(convert(_).asInstanceOf[InternalRow]))
    val generator = UserDefinedGenerator(elementSchema, rowFunction, input.map(_.expr))

    withPlan {
      Generate(generator, join = true, outer = false,
        qualifier = None, generatorOutput = Nil, logicalPlan)
    }
  }

  /**
   * (Scala-specific) Returns a new Dataset where a single column has been expanded to zero
   * or more rows by the provided function. This is similar to a `LATERAL VIEW` in HiveQL. All
   * columns of the input row are implicitly joined with each value that is output by the function.
   *
   * Given that this is deprecated, as an alternative, you can explode columns either using
   * `functions.explode()`:
   *
   * {{{
   *   ds.select(explode(split('words, " ")).as("word"))
   * }}}
   *
   * or `flatMap()`:
   *
   * {{{
   *   ds.flatMap(_.words.split(" "))
   * }}}
   *
   * @group untypedrel
   * @since 2.0.0
   */
  @deprecated("use flatMap() or select() with functions.explode() instead", "2.0.0")
  def explode[A, B : TypeTag](inputColumn: String, outputColumn: String)(f: A => TraversableOnce[B])
    : DataFrame = {
    val dataType = ScalaReflection.schemaFor[B].dataType
    val attributes = AttributeReference(outputColumn, dataType)() :: Nil
    // TODO handle the metadata?
    val elementSchema = attributes.toStructType

    def rowFunction(row: Row): TraversableOnce[InternalRow] = {
      val convert = CatalystTypeConverters.createToCatalystConverter(dataType)
      f(row(0).asInstanceOf[A]).map(o => InternalRow(convert(o)))
    }
    val generator = UserDefinedGenerator(elementSchema, rowFunction, apply(inputColumn).expr :: Nil)

    withPlan {
      Generate(generator, join = true, outer = false,
        qualifier = None, generatorOutput = Nil, logicalPlan)
    }
  }

  /**
   * Returns a new Dataset by adding a column or replacing the existing column that has
   * the same name.
   *
   * @group untypedrel
   * @since 2.0.0
   */
  def withColumn(colName: String, col: Column): DataFrame = {
    val resolver = sparkSession.sessionState.analyzer.resolver
    val output = queryExecution.analyzed.output
    val shouldReplace = output.exists(f => resolver(f.name, colName))
    if (shouldReplace) {
      val columns = output.map { field =>
        if (resolver(field.name, colName)) {
          col.as(colName)
        } else {
          Column(field)
        }
      }
      select(columns : _*)
    } else {
      select(Column("*"), col.as(colName))
    }
  }

  /**
   * Returns a new Dataset by adding a column with metadata.
   */
  private[spark] def withColumn(colName: String, col: Column, metadata: Metadata): DataFrame = {
    withColumn(colName, col.as(colName, metadata))
  }

  /**
   * Returns a new Dataset with a column renamed.
   * This is a no-op if schema doesn't contain existingName.
   *
   * @group untypedrel
   * @since 2.0.0
   */
  def withColumnRenamed(existingName: String, newName: String): DataFrame = {
    val resolver = sparkSession.sessionState.analyzer.resolver
    val output = queryExecution.analyzed.output
    val shouldRename = output.exists(f => resolver(f.name, existingName))
    if (shouldRename) {
      val columns = output.map { col =>
        if (resolver(col.name, existingName)) {
          Column(col).as(newName)
        } else {
          Column(col)
        }
      }
      select(columns : _*)
    } else {
      toDF()
    }
  }

  /**
   * Returns a new Dataset with a column dropped. This is a no-op if schema doesn't contain
   * column name.
   *
   * This method can only be used to drop top level columns. the colName string is treated
   * literally without further interpretation.
   *
   * @group untypedrel
   * @since 2.0.0
   */
  def drop(colName: String): DataFrame = {
    drop(Seq(colName) : _*)
  }

  /**
   * Returns a new Dataset with columns dropped.
   * This is a no-op if schema doesn't contain column name(s).
   *
   * This method can only be used to drop top level columns. the colName string is treated literally
   * without further interpretation.
   *
   * @group untypedrel
   * @since 2.0.0
   */
  @scala.annotation.varargs
  def drop(colNames: String*): DataFrame = {
    val resolver = sparkSession.sessionState.analyzer.resolver
    val allColumns = queryExecution.analyzed.output
    val remainingCols = allColumns.filter { attribute =>
      colNames.forall(n => !resolver(attribute.name, n))
    }.map(attribute => Column(attribute))
    if (remainingCols.size == allColumns.size) {
      toDF()
    } else {
      this.select(remainingCols: _*)
    }
  }

  /**
   * Returns a new Dataset with a column dropped.
   * This version of drop accepts a [[Column]] rather than a name.
   * This is a no-op if the Dataset doesn't have a column
   * with an equivalent expression.
   *
   * @group untypedrel
   * @since 2.0.0
   */
  def drop(col: Column): DataFrame = {
    val expression = col match {
      case Column(u: UnresolvedAttribute) =>
        queryExecution.analyzed.resolveQuoted(
          u.name, sparkSession.sessionState.analyzer.resolver).getOrElse(u)
      case Column(expr: Expression) => expr
    }
    val attrs = this.logicalPlan.output
    val colsAfterDrop = attrs.filter { attr =>
      attr != expression
    }.map(attr => Column(attr))
    select(colsAfterDrop : _*)
  }

  /**
   * Returns a new Dataset that contains only the unique rows from this Dataset.
   * This is an alias for `distinct`.
   *
   * For a static batch [[Dataset]], it just drops duplicate rows. For a streaming [[Dataset]], it
   * will keep all data across triggers as intermediate state to drop duplicates rows. You can use
   * [[withWatermark]] to limit how late the duplicate data can be and system will accordingly limit
   * the state. In addition, too late data older than watermark will be dropped to avoid any
   * possibility of duplicates.
   *
   * @group typedrel
   * @since 2.0.0
   */
  def dropDuplicates(): Dataset[T] = dropDuplicates(this.columns)

  /**
   * (Scala-specific) Returns a new Dataset with duplicate rows removed, considering only
   * the subset of columns.
   *
   * For a static batch [[Dataset]], it just drops duplicate rows. For a streaming [[Dataset]], it
   * will keep all data across triggers as intermediate state to drop duplicates rows. You can use
   * [[withWatermark]] to limit how late the duplicate data can be and system will accordingly limit
   * the state. In addition, too late data older than watermark will be dropped to avoid any
   * possibility of duplicates.
   *
   * @group typedrel
   * @since 2.0.0
   */
  def dropDuplicates(colNames: Seq[String]): Dataset[T] = withTypedPlan {
    val resolver = sparkSession.sessionState.analyzer.resolver
    val allColumns = queryExecution.analyzed.output
    val groupCols = colNames.toSet.toSeq.flatMap { (colName: String) =>
      // It is possibly there are more than one columns with the same name,
      // so we call filter instead of find.
      val cols = allColumns.filter(col => resolver(col.name, colName))
      if (cols.isEmpty) {
        throw new AnalysisException(
          s"""Cannot resolve column name "$colName" among (${schema.fieldNames.mkString(", ")})""")
      }
      cols
    }
<<<<<<< HEAD
    val groupColExprIds = groupCols.map(_.exprId)
    val aggCols = logicalPlan.output.map { attr =>
      if (groupColExprIds.contains(attr.exprId)) {
        attr
      } else {
        Alias(new First(attr).toAggregateExpression(), attr.name)()
      }
    }
    Aggregate(groupCols, aggCols, logicalPlan)
=======
    Deduplicate(groupCols, logicalPlan, isStreaming)
>>>>>>> 86cd3c08
  }

  /**
   * Returns a new Dataset with duplicate rows removed, considering only
   * the subset of columns.
   *
   * For a static batch [[Dataset]], it just drops duplicate rows. For a streaming [[Dataset]], it
   * will keep all data across triggers as intermediate state to drop duplicates rows. You can use
   * [[withWatermark]] to limit how late the duplicate data can be and system will accordingly limit
   * the state. In addition, too late data older than watermark will be dropped to avoid any
   * possibility of duplicates.
   *
   * @group typedrel
   * @since 2.0.0
   */
  def dropDuplicates(colNames: Array[String]): Dataset[T] = dropDuplicates(colNames.toSeq)

  /**
   * Returns a new [[Dataset]] with duplicate rows removed, considering only
   * the subset of columns.
   *
   * For a static batch [[Dataset]], it just drops duplicate rows. For a streaming [[Dataset]], it
   * will keep all data across triggers as intermediate state to drop duplicates rows. You can use
   * [[withWatermark]] to limit how late the duplicate data can be and system will accordingly limit
   * the state. In addition, too late data older than watermark will be dropped to avoid any
   * possibility of duplicates.
   *
   * @group typedrel
   * @since 2.0.0
   */
  @scala.annotation.varargs
  def dropDuplicates(col1: String, cols: String*): Dataset[T] = {
    val colNames: Seq[String] = col1 +: cols
    dropDuplicates(colNames)
  }

  /**
   * Computes statistics for numeric and string columns, including count, mean, stddev, min, and
   * max. If no columns are given, this function computes statistics for all numerical or string
   * columns.
   *
   * This function is meant for exploratory data analysis, as we make no guarantee about the
   * backward compatibility of the schema of the resulting Dataset. If you want to
   * programmatically compute summary statistics, use the `agg` function instead.
   *
   * {{{
   *   ds.describe("age", "height").show()
   *
   *   // output:
   *   // summary age   height
   *   // count   10.0  10.0
   *   // mean    53.3  178.05
   *   // stddev  11.6  15.7
   *   // min     18.0  163.0
   *   // max     92.0  192.0
   * }}}
   *
   * @group action
   * @since 1.6.0
   */
  @scala.annotation.varargs
  def describe(cols: String*): DataFrame = withPlan {

    // The list of summary statistics to compute, in the form of expressions.
    val statistics = List[(String, Expression => Expression)](
      "count" -> ((child: Expression) => Count(child).toAggregateExpression()),
      "mean" -> ((child: Expression) => Average(child).toAggregateExpression()),
      "stddev" -> ((child: Expression) => StddevSamp(child).toAggregateExpression()),
      "min" -> ((child: Expression) => Min(child).toAggregateExpression()),
      "max" -> ((child: Expression) => Max(child).toAggregateExpression()))

    val outputCols =
      (if (cols.isEmpty) aggregatableColumns.map(usePrettyExpression(_).sql) else cols).toList

    val ret: Seq[Row] = if (outputCols.nonEmpty) {
      val aggExprs = statistics.flatMap { case (_, colToAgg) =>
        outputCols.map(c => Column(Cast(colToAgg(Column(c).expr), StringType)).as(c))
      }

      val row = groupBy().agg(aggExprs.head, aggExprs.tail: _*).head().toSeq

      // Pivot the data so each summary is one row
      row.grouped(outputCols.size).toSeq.zip(statistics).map { case (aggregation, (statistic, _)) =>
        Row(statistic :: aggregation.toList: _*)
      }
    } else {
      // If there are no output columns, just output a single column that contains the stats.
      statistics.map { case (name, _) => Row(name) }
    }

    // All columns are string type
    val schema = StructType(
      StructField("summary", StringType) :: outputCols.map(StructField(_, StringType))).toAttributes
    // `toArray` forces materialization to make the seq serializable
    LocalRelation.fromExternalRows(schema, ret.toArray.toSeq)
  }

  /**
   * Returns the first `n` rows.
   *
   * @note this method should only be used if the resulting array is expected to be small, as
   * all the data is loaded into the driver's memory.
   *
   * @group action
   * @since 1.6.0
   */
  def head(n: Int): Array[T] = withAction("head", limit(n).queryExecution)(collectFromPlan)

  /**
   * Returns the first row.
   * @group action
   * @since 1.6.0
   */
  def head(): T = head(1).head

  /**
   * Returns the first row. Alias for head().
   * @group action
   * @since 1.6.0
   */
  def first(): T = head()

  /**
   * Concise syntax for chaining custom transformations.
   * {{{
   *   def featurize(ds: Dataset[T]): Dataset[U] = ...
   *
   *   ds
   *     .transform(featurize)
   *     .transform(...)
   * }}}
   *
   * @group typedrel
   * @since 1.6.0
   */
  def transform[U](t: Dataset[T] => Dataset[U]): Dataset[U] = t(this)

  /**
   * :: Experimental ::
   * (Scala-specific)
   * Returns a new Dataset that only contains elements where `func` returns `true`.
   *
   * @group typedrel
   * @since 1.6.0
   */
  @Experimental
  @InterfaceStability.Evolving
  def filter(func: T => Boolean): Dataset[T] = {
    withTypedPlan(TypedFilter(func, logicalPlan))
  }

  /**
   * :: Experimental ::
   * (Java-specific)
   * Returns a new Dataset that only contains elements where `func` returns `true`.
   *
   * @group typedrel
   * @since 1.6.0
   */
  @Experimental
  @InterfaceStability.Evolving
  def filter(func: FilterFunction[T]): Dataset[T] = {
    withTypedPlan(TypedFilter(func, logicalPlan))
  }

  /**
   * :: Experimental ::
   * (Scala-specific)
   * Returns a new Dataset that contains the result of applying `func` to each element.
   *
   * @group typedrel
   * @since 1.6.0
   */
  @Experimental
  @InterfaceStability.Evolving
  def map[U : Encoder](func: T => U): Dataset[U] = withTypedPlan {
    MapElements[T, U](func, logicalPlan)
  }

  /**
   * :: Experimental ::
   * (Java-specific)
   * Returns a new Dataset that contains the result of applying `func` to each element.
   *
   * @group typedrel
   * @since 1.6.0
   */
  @Experimental
  @InterfaceStability.Evolving
  def map[U](func: MapFunction[T, U], encoder: Encoder[U]): Dataset[U] = {
    implicit val uEnc = encoder
    withTypedPlan(MapElements[T, U](func, logicalPlan))
  }

  /**
   * :: Experimental ::
   * (Scala-specific)
   * Returns a new Dataset that contains the result of applying `func` to each partition.
   *
   * @group typedrel
   * @since 1.6.0
   */
  @Experimental
  @InterfaceStability.Evolving
  def mapPartitions[U : Encoder](func: Iterator[T] => Iterator[U]): Dataset[U] = {
    new Dataset[U](
      sparkSession,
      MapPartitions[T, U](func, logicalPlan),
      implicitly[Encoder[U]])
  }

  /**
   * :: Experimental ::
   * (Java-specific)
   * Returns a new Dataset that contains the result of applying `f` to each partition.
   *
   * @group typedrel
   * @since 1.6.0
   */
  @Experimental
  @InterfaceStability.Evolving
  def mapPartitions[U](f: MapPartitionsFunction[T, U], encoder: Encoder[U]): Dataset[U] = {
    val func: (Iterator[T]) => Iterator[U] = x => f.call(x.asJava).asScala
    mapPartitions(func)(encoder)
  }

  /**
   * Returns a new `DataFrame` that contains the result of applying a serialized R function
   * `func` to each partition.
   */
  private[sql] def mapPartitionsInR(
      func: Array[Byte],
      packageNames: Array[Byte],
      broadcastVars: Array[Broadcast[Object]],
      schema: StructType): DataFrame = {
    val rowEncoder = encoder.asInstanceOf[ExpressionEncoder[Row]]
    Dataset.ofRows(
      sparkSession,
      MapPartitionsInR(func, packageNames, broadcastVars, schema, rowEncoder, logicalPlan))
  }

  /**
   * :: Experimental ::
   * (Scala-specific)
   * Returns a new Dataset by first applying a function to all elements of this Dataset,
   * and then flattening the results.
   *
   * @group typedrel
   * @since 1.6.0
   */
  @Experimental
  @InterfaceStability.Evolving
  def flatMap[U : Encoder](func: T => TraversableOnce[U]): Dataset[U] =
    mapPartitions(_.flatMap(func))

  /**
   * :: Experimental ::
   * (Java-specific)
   * Returns a new Dataset by first applying a function to all elements of this Dataset,
   * and then flattening the results.
   *
   * @group typedrel
   * @since 1.6.0
   */
  @Experimental
  @InterfaceStability.Evolving
  def flatMap[U](f: FlatMapFunction[T, U], encoder: Encoder[U]): Dataset[U] = {
    val func: (T) => Iterator[U] = x => f.call(x).asScala
    flatMap(func)(encoder)
  }

  /**
   * Applies a function `f` to all rows.
   *
   * @group action
   * @since 1.6.0
   */
  def foreach(f: T => Unit): Unit = withNewExecutionId {
    rdd.foreach(f)
  }

  /**
   * (Java-specific)
   * Runs `func` on each element of this Dataset.
   *
   * @group action
   * @since 1.6.0
   */
  def foreach(func: ForeachFunction[T]): Unit = foreach(func.call(_))

  /**
   * Applies a function `f` to each partition of this Dataset.
   *
   * @group action
   * @since 1.6.0
   */
  def foreachPartition(f: Iterator[T] => Unit): Unit = withNewExecutionId {
    rdd.foreachPartition(f)
  }

  /**
   * (Java-specific)
   * Runs `func` on each partition of this Dataset.
   *
   * @group action
   * @since 1.6.0
   */
  def foreachPartition(func: ForeachPartitionFunction[T]): Unit =
    foreachPartition(it => func.call(it.asJava))

  /**
   * Returns the first `n` rows in the Dataset.
   *
   * Running take requires moving data into the application's driver process, and doing so with
   * a very large `n` can crash the driver process with OutOfMemoryError.
   *
   * @group action
   * @since 1.6.0
   */
  def take(n: Int): Array[T] = head(n)

  /**
   * Returns the first `n` rows in the Dataset as a list.
   *
   * Running take requires moving data into the application's driver process, and doing so with
   * a very large `n` can crash the driver process with OutOfMemoryError.
   *
   * @group action
   * @since 1.6.0
   */
  def takeAsList(n: Int): java.util.List[T] = java.util.Arrays.asList(take(n) : _*)

  /**
   * Returns an array that contains all rows in this Dataset.
   *
   * Running collect requires moving all the data into the application's driver process, and
   * doing so on a very large dataset can crash the driver process with OutOfMemoryError.
   *
   * For Java API, use [[collectAsList]].
   *
   * @group action
   * @since 1.6.0
   */
  def collect(): Array[T] = withAction("collect", queryExecution)(collectFromPlan)

  /**
   * Returns a Java list that contains all rows in this Dataset.
   *
   * Running collect requires moving all the data into the application's driver process, and
   * doing so on a very large dataset can crash the driver process with OutOfMemoryError.
   *
   * @group action
   * @since 1.6.0
   */
  def collectAsList(): java.util.List[T] = withAction("collectAsList", queryExecution) { plan =>
    val values = collectFromPlan(plan)
    java.util.Arrays.asList(values : _*)
  }

  /**
   * Return an iterator that contains all rows in this Dataset.
   *
   * The iterator will consume as much memory as the largest partition in this Dataset.
   *
   * @note this results in multiple Spark jobs, and if the input Dataset is the result
   * of a wide transformation (e.g. join with different partitioners), to avoid
   * recomputing the input Dataset should be cached first.
   *
   * @group action
   * @since 2.0.0
   */
  def toLocalIterator(): java.util.Iterator[T] = {
    withAction("toLocalIterator", queryExecution) { plan =>
      plan.executeToIterator().map(boundEnc.fromRow).asJava
    }
  }

  /**
   * Returns the number of rows in the Dataset.
   * @group action
   * @since 1.6.0
   */
  def count(): Long = withAction("count", groupBy().count().queryExecution) { plan =>
    plan.executeCollect().head.getLong(0)
  }

  /**
   * Returns a new Dataset that has exactly `numPartitions` partitions.
   *
   * @group typedrel
   * @since 1.6.0
   */
  def repartition(numPartitions: Int): Dataset[T] = withTypedPlan {
    Repartition(numPartitions, shuffle = true, logicalPlan)
  }

  /**
   * Returns a new Dataset partitioned by the given partitioning expressions into
   * `numPartitions`. The resulting Dataset is hash partitioned.
   *
   * This is the same operation as "DISTRIBUTE BY" in SQL (Hive QL).
   *
   * @group typedrel
   * @since 2.0.0
   */
  @scala.annotation.varargs
  def repartition(numPartitions: Int, partitionExprs: Column*): Dataset[T] = withTypedPlan {
    RepartitionByExpression(partitionExprs.map(_.expr), logicalPlan, numPartitions)
  }

  /**
   * Returns a new Dataset partitioned by the given partitioning expressions, using
   * `spark.sql.shuffle.partitions` as number of partitions.
   * The resulting Dataset is hash partitioned.
   *
   * This is the same operation as "DISTRIBUTE BY" in SQL (Hive QL).
   *
   * @group typedrel
   * @since 2.0.0
   */
  @scala.annotation.varargs
  def repartition(partitionExprs: Column*): Dataset[T] = withTypedPlan {
    RepartitionByExpression(
      partitionExprs.map(_.expr), logicalPlan, sparkSession.sessionState.conf.numShufflePartitions)
  }

  /**
<<<<<<< HEAD
   * Returns a new Dataset that has exactly `numPartitions` partitions.
   * Similar to coalesce defined on an `RDD`, this operation results in a narrow dependency, e.g.
   * if you go from 1000 partitions to 100 partitions, there will not be a shuffle, instead each of
   * the 100 new partitions will claim 10 of the current partitions.  If a larger number of
   * partitions is requested, it will stay at the current number of partitions.
=======
   * Returns a new Dataset that has exactly `numPartitions` partitions, when the fewer partitions
   * are requested. If a larger number of partitions is requested, it will stay at the current
   * number of partitions. Similar to coalesce defined on an `RDD`, this operation results in
   * a narrow dependency, e.g. if you go from 1000 partitions to 100 partitions, there will not
   * be a shuffle, instead each of the 100 new partitions will claim 10 of the current partitions.
>>>>>>> 86cd3c08
   *
   * However, if you're doing a drastic coalesce, e.g. to numPartitions = 1,
   * this may result in your computation taking place on fewer nodes than
   * you like (e.g. one node in the case of numPartitions = 1). To avoid this,
   * you can call repartition. This will add a shuffle step, but means the
   * current upstream partitions will be executed in parallel (per whatever
   * the current partitioning is).
   *
   * @group typedrel
   * @since 1.6.0
   */
  def coalesce(numPartitions: Int): Dataset[T] = withTypedPlan {
    Repartition(numPartitions, shuffle = false, logicalPlan)
  }

  /**
   * Returns a new Dataset that contains only the unique rows from this Dataset.
   * This is an alias for `dropDuplicates`.
   *
   * @note Equality checking is performed directly on the encoded representation of the data
   * and thus is not affected by a custom `equals` function defined on `T`.
   *
   * @group typedrel
   * @since 2.0.0
   */
  def distinct(): Dataset[T] = dropDuplicates()

  /**
   * Persist this Dataset with the default storage level (`MEMORY_AND_DISK`).
   *
   * @group basic
   * @since 1.6.0
   */
  def persist(): this.type = {
    sparkSession.sharedState.cacheManager.cacheQuery(this)
    this
  }

  /**
   * Persist this Dataset with the default storage level (`MEMORY_AND_DISK`).
   *
   * @group basic
   * @since 1.6.0
   */
  def cache(): this.type = persist()

  /**
   * Persist this Dataset with the given storage level.
   * @param newLevel One of: `MEMORY_ONLY`, `MEMORY_AND_DISK`, `MEMORY_ONLY_SER`,
   *                 `MEMORY_AND_DISK_SER`, `DISK_ONLY`, `MEMORY_ONLY_2`,
   *                 `MEMORY_AND_DISK_2`, etc.
   *
   * @group basic
   * @since 1.6.0
   */
  def persist(newLevel: StorageLevel): this.type = {
    sparkSession.sharedState.cacheManager.cacheQuery(this, None, newLevel)
    this
  }

  /**
   * Get the Dataset's current storage level, or StorageLevel.NONE if not persisted.
   *
   * @group basic
   * @since 2.1.0
   */
  def storageLevel: StorageLevel = {
    sparkSession.sharedState.cacheManager.lookupCachedData(this).map { cachedData =>
      cachedData.cachedRepresentation.storageLevel
    }.getOrElse(StorageLevel.NONE)
  }

  /**
   * Mark the Dataset as non-persistent, and remove all blocks for it from memory and disk.
   *
   * @param blocking Whether to block until all blocks are deleted.
   *
   * @group basic
   * @since 1.6.0
   */
  def unpersist(blocking: Boolean): this.type = {
    sparkSession.sharedState.cacheManager.uncacheQuery(this, blocking)
    this
  }

  /**
   * Mark the Dataset as non-persistent, and remove all blocks for it from memory and disk.
   *
   * @group basic
   * @since 1.6.0
   */
  def unpersist(): this.type = unpersist(blocking = false)

  /**
<<<<<<< HEAD
   * Represents the content of the Dataset as an `RDD` of [[T]].
=======
   * Represents the content of the Dataset as an `RDD` of `T`.
>>>>>>> 86cd3c08
   *
   * @group basic
   * @since 1.6.0
   */
  lazy val rdd: RDD[T] = {
    val objectType = exprEnc.deserializer.dataType
    val deserialized = CatalystSerde.deserialize[T](logicalPlan)
    sparkSession.sessionState.executePlan(deserialized).toRdd.mapPartitions { rows =>
      rows.map(_.get(0, objectType).asInstanceOf[T])
    }
  }

  /**
<<<<<<< HEAD
   * Returns the content of the Dataset as a `JavaRDD` of [[T]]s.
=======
   * Returns the content of the Dataset as a `JavaRDD` of `T`s.
>>>>>>> 86cd3c08
   * @group basic
   * @since 1.6.0
   */
  def toJavaRDD: JavaRDD[T] = rdd.toJavaRDD()

  /**
<<<<<<< HEAD
   * Returns the content of the Dataset as a `JavaRDD` of [[T]]s.
=======
   * Returns the content of the Dataset as a `JavaRDD` of `T`s.
>>>>>>> 86cd3c08
   * @group basic
   * @since 1.6.0
   */
  def javaRDD: JavaRDD[T] = toJavaRDD

  /**
   * Registers this Dataset as a temporary table using the given name. The lifetime of this
   * temporary table is tied to the [[SparkSession]] that was used to create this Dataset.
   *
   * @group basic
   * @since 1.6.0
   */
  @deprecated("Use createOrReplaceTempView(viewName) instead.", "2.0.0")
  def registerTempTable(tableName: String): Unit = {
    createOrReplaceTempView(tableName)
  }

  /**
   * Creates a local temporary view using the given name. The lifetime of this
   * temporary view is tied to the [[SparkSession]] that was used to create this Dataset.
   *
   * Local temporary view is session-scoped. Its lifetime is the lifetime of the session that
   * created it, i.e. it will be automatically dropped when the session terminates. It's not
   * tied to any databases, i.e. we can't use `db1.view1` to reference a local temporary view.
   *
   * @throws AnalysisException if the view name is invalid or already exists
   *
   * @group basic
   * @since 2.0.0
   */
  @throws[AnalysisException]
  def createTempView(viewName: String): Unit = withPlan {
    createTempViewCommand(viewName, replace = false, global = false)
  }



  /**
   * Creates a local temporary view using the given name. The lifetime of this
   * temporary view is tied to the [[SparkSession]] that was used to create this Dataset.
   *
   * @group basic
   * @since 2.0.0
   */
  def createOrReplaceTempView(viewName: String): Unit = withPlan {
    createTempViewCommand(viewName, replace = true, global = false)
  }

  /**
   * Creates a global temporary view using the given name. The lifetime of this
   * temporary view is tied to this Spark application.
   *
   * Global temporary view is cross-session. Its lifetime is the lifetime of the Spark application,
   * i.e. it will be automatically dropped when the application terminates. It's tied to a system
   * preserved database `global_temp`, and we must use the qualified name to refer a global temp
   * view, e.g. `SELECT * FROM global_temp.view1`.
   *
   * @throws AnalysisException if the view name is invalid or already exists
   *
   * @group basic
   * @since 2.1.0
   */
  @throws[AnalysisException]
  def createGlobalTempView(viewName: String): Unit = withPlan {
    createTempViewCommand(viewName, replace = false, global = true)
  }

  /**
   * Creates or replaces a global temporary view using the given name. The lifetime of this
   * temporary view is tied to this Spark application.
   *
   * Global temporary view is cross-session. Its lifetime is the lifetime of the Spark application,
   * i.e. it will be automatically dropped when the application terminates. It's tied to a system
   * preserved database `_global_temp`, and we must use the qualified name to refer a global temp
   * view, e.g. `SELECT * FROM _global_temp.view1`.
   *
   * @group basic
   * @since 2.2.0
   */
  def createOrReplaceGlobalTempView(viewName: String): Unit = withPlan {
    createTempViewCommand(viewName, replace = true, global = true)
  }

  private def createTempViewCommand(
      viewName: String,
      replace: Boolean,
      global: Boolean): CreateViewCommand = {
    val viewType = if (global) GlobalTempView else LocalTempView

    val tableIdentifier = try {
      sparkSession.sessionState.sqlParser.parseTableIdentifier(viewName)
    } catch {
      case _: ParseException => throw new AnalysisException(s"Invalid view name: $viewName")
    }
    CreateViewCommand(
      name = tableIdentifier,
      userSpecifiedColumns = Nil,
      comment = None,
      properties = Map.empty,
      originalText = None,
      child = logicalPlan,
      allowExisting = false,
      replace = replace,
      viewType = viewType)
  }

  /**
   * Interface for saving the content of the non-streaming Dataset out into external storage.
   *
   * @group basic
   * @since 1.6.0
   */
  def write: DataFrameWriter[T] = {
    if (isStreaming) {
      logicalPlan.failAnalysis(
        "'write' can not be called on streaming Dataset/DataFrame")
    }
    new DataFrameWriter[T](this)
  }

  /**
   * Interface for saving the content of the streaming Dataset out into external storage.
   *
   * @group basic
   * @since 2.0.0
   */
  @InterfaceStability.Evolving
  def writeStream: DataStreamWriter[T] = {
    if (!isStreaming) {
      logicalPlan.failAnalysis(
        "'writeStream' can be called only on streaming Dataset/DataFrame")
    }
    new DataStreamWriter[T](this)
  }


  /**
   * Returns the content of the Dataset as a Dataset of JSON strings.
   * @since 2.0.0
   */
  def toJSON: Dataset[String] = {
    val rowSchema = this.schema
    val sessionLocalTimeZone = sparkSession.sessionState.conf.sessionLocalTimeZone
    val rdd: RDD[String] = queryExecution.toRdd.mapPartitions { iter =>
      val writer = new CharArrayWriter()
      // create the Generator without separator inserted between 2 records
      val gen = new JacksonGenerator(rowSchema, writer,
        new JSONOptions(Map.empty[String, String], sessionLocalTimeZone))

      new Iterator[String] {
        override def hasNext: Boolean = iter.hasNext
        override def next(): String = {
          gen.write(iter.next())
          gen.flush()

          val json = writer.toString
          if (hasNext) {
            writer.reset()
          } else {
            gen.close()
          }

          json
        }
      }
    }
    import sparkSession.implicits.newStringEncoder
    sparkSession.createDataset(rdd)
  }

  /**
   * Returns a best-effort snapshot of the files that compose this Dataset. This method simply
   * asks each constituent BaseRelation for its respective files and takes the union of all results.
   * Depending on the source relations, this may not find all input files. Duplicates are removed.
   *
   * @group basic
   * @since 2.0.0
   */
  def inputFiles: Array[String] = {
    val files: Seq[String] = queryExecution.optimizedPlan.collect {
      case LogicalRelation(fsBasedRelation: FileRelation, _, _) =>
        fsBasedRelation.inputFiles
      case fr: FileRelation =>
        fr.inputFiles
      case r: CatalogRelation if DDLUtils.isHiveTable(r.tableMeta) =>
        r.tableMeta.storage.locationUri.map(_.toString).toArray
    }.flatten
    files.toSet.toArray
  }

  ////////////////////////////////////////////////////////////////////////////
  // For Python API
  ////////////////////////////////////////////////////////////////////////////

  /**
   * Converts a JavaRDD to a PythonRDD.
   */
  private[sql] def javaToPython: JavaRDD[Array[Byte]] = {
    val structType = schema  // capture it for closure
    val rdd = queryExecution.toRdd.map(EvaluatePython.toJava(_, structType))
    EvaluatePython.javaToPython(rdd)
  }

  private[sql] def collectToPython(): Int = {
    EvaluatePython.registerPicklers()
    withNewExecutionId {
      val toJava: (Any) => Any = EvaluatePython.toJava(_, schema)
      val iter = new SerDeUtil.AutoBatchedPickler(
        queryExecution.executedPlan.executeCollect().iterator.map(toJava))
      PythonRDD.serveIterator(iter, "serve-DataFrame")
    }
  }

  private[sql] def toPythonIterator(): Int = {
    withNewExecutionId {
      PythonRDD.toLocalIteratorAndServe(javaToPython.rdd)
    }
  }

  ////////////////////////////////////////////////////////////////////////////
  // Private Helpers
  ////////////////////////////////////////////////////////////////////////////

  /**
   * Wrap a Dataset action to track all Spark jobs in the body so that we can connect them with
   * an execution.
   */
  private def withNewExecutionId[U](body: => U): U = {
    SQLExecution.withNewExecutionId(sparkSession, queryExecution)(body)
  }

  /**
   * Wrap a Dataset action to track the QueryExecution and time cost, then report to the
   * user-registered callback functions.
   */
  private def withAction[U](name: String, qe: QueryExecution)(action: SparkPlan => U) = {
    try {
      qe.executedPlan.foreach { plan =>
        plan.resetMetrics()
      }
      val start = System.nanoTime()
      val result = SQLExecution.withNewExecutionId(sparkSession, qe) {
        action(qe.executedPlan)
      }
      val end = System.nanoTime()
      sparkSession.listenerManager.onSuccess(name, qe, end - start)
      result
    } catch {
      case e: Exception =>
        sparkSession.listenerManager.onFailure(name, qe, e)
        throw e
    }
  }

  /**
   * Collect all elements from a spark plan.
   */
  private def collectFromPlan(plan: SparkPlan): Array[T] = {
    plan.executeCollect().map(boundEnc.fromRow)
  }

  private def sortInternal(global: Boolean, sortExprs: Seq[Column]): Dataset[T] = {
    val sortOrder: Seq[SortOrder] = sortExprs.map { col =>
      col.expr match {
        case expr: SortOrder =>
          expr
        case expr: Expression =>
          SortOrder(expr, Ascending)
      }
    }
    withTypedPlan {
      Sort(sortOrder, global = global, logicalPlan)
    }
  }

  /** A convenient function to wrap a logical plan and produce a DataFrame. */
  @inline private def withPlan(logicalPlan: => LogicalPlan): DataFrame = {
    Dataset.ofRows(sparkSession, logicalPlan)
  }

  /** A convenient function to wrap a logical plan and produce a Dataset. */
  @inline private def withTypedPlan[U : Encoder](logicalPlan: => LogicalPlan): Dataset[U] = {
    Dataset(sparkSession, logicalPlan)
  }

  /** A convenient function to wrap a set based logical plan and produce a Dataset. */
  @inline private def withSetOperator[U : Encoder](logicalPlan: => LogicalPlan): Dataset[U] = {
    if (classTag.runtimeClass.isAssignableFrom(classOf[Row])) {
      // Set operators widen types (change the schema), so we cannot reuse the row encoder.
      Dataset.ofRows(sparkSession, logicalPlan).asInstanceOf[Dataset[U]]
    } else {
      Dataset(sparkSession, logicalPlan)
    }
  }
}<|MERGE_RESOLUTION|>--- conflicted
+++ resolved
@@ -544,22 +544,14 @@
   }
 
   /**
-<<<<<<< HEAD
-   * :: Experimental ::
-=======
->>>>>>> 86cd3c08
    * Defines an event time watermark for this [[Dataset]]. A watermark tracks a point in time
    * before which we assume no more late data is going to arrive.
    *
    * Spark will use this watermark for several purposes:
    *  - To know when a given time window aggregation can be finalized and thus can be emitted when
    *    using output modes that do not allow updates.
-<<<<<<< HEAD
-   *  - To minimize the amount of state that we need to keep for on-going aggregations.
-=======
    *  - To minimize the amount of state that we need to keep for on-going aggregations,
    *    `mapGroupsWithState` and `dropDuplicates` operators.
->>>>>>> 86cd3c08
    *
    *  The current watermark is computed by looking at the `MAX(eventTime)` seen across
    *  all of the partitions in the query minus a user specified `delayThreshold`.  Due to the cost
@@ -575,10 +567,6 @@
    * @group streaming
    * @since 2.1.0
    */
-<<<<<<< HEAD
-  @Experimental
-=======
->>>>>>> 86cd3c08
   @InterfaceStability.Evolving
   // We only accept an existing column name, not a derived column here as a watermark that is
   // defined on a derived column cannot referenced elsewhere in the plan.
@@ -588,12 +576,8 @@
         .getOrElse(throw new AnalysisException(s"Unable to parse time delay '$delayThreshold'"))
     require(parsedDelay.milliseconds >= 0 && parsedDelay.months >= 0,
       s"delay threshold ($delayThreshold) should not be negative.")
-<<<<<<< HEAD
-    EventTimeWatermark(UnresolvedAttribute(eventTime), parsedDelay, logicalPlan)
-=======
     EliminateEventTimeWatermark(
       EventTimeWatermark(UnresolvedAttribute(eventTime), parsedDelay, logicalPlan))
->>>>>>> 86cd3c08
   }
 
   /**
@@ -2056,19 +2040,7 @@
       }
       cols
     }
-<<<<<<< HEAD
-    val groupColExprIds = groupCols.map(_.exprId)
-    val aggCols = logicalPlan.output.map { attr =>
-      if (groupColExprIds.contains(attr.exprId)) {
-        attr
-      } else {
-        Alias(new First(attr).toAggregateExpression(), attr.name)()
-      }
-    }
-    Aggregate(groupCols, aggCols, logicalPlan)
-=======
     Deduplicate(groupCols, logicalPlan, isStreaming)
->>>>>>> 86cd3c08
   }
 
   /**
@@ -2496,19 +2468,11 @@
   }
 
   /**
-<<<<<<< HEAD
-   * Returns a new Dataset that has exactly `numPartitions` partitions.
-   * Similar to coalesce defined on an `RDD`, this operation results in a narrow dependency, e.g.
-   * if you go from 1000 partitions to 100 partitions, there will not be a shuffle, instead each of
-   * the 100 new partitions will claim 10 of the current partitions.  If a larger number of
-   * partitions is requested, it will stay at the current number of partitions.
-=======
    * Returns a new Dataset that has exactly `numPartitions` partitions, when the fewer partitions
    * are requested. If a larger number of partitions is requested, it will stay at the current
    * number of partitions. Similar to coalesce defined on an `RDD`, this operation results in
    * a narrow dependency, e.g. if you go from 1000 partitions to 100 partitions, there will not
    * be a shuffle, instead each of the 100 new partitions will claim 10 of the current partitions.
->>>>>>> 86cd3c08
    *
    * However, if you're doing a drastic coalesce, e.g. to numPartitions = 1,
    * this may result in your computation taking place on fewer nodes than
@@ -2603,11 +2567,7 @@
   def unpersist(): this.type = unpersist(blocking = false)
 
   /**
-<<<<<<< HEAD
-   * Represents the content of the Dataset as an `RDD` of [[T]].
-=======
    * Represents the content of the Dataset as an `RDD` of `T`.
->>>>>>> 86cd3c08
    *
    * @group basic
    * @since 1.6.0
@@ -2621,22 +2581,14 @@
   }
 
   /**
-<<<<<<< HEAD
-   * Returns the content of the Dataset as a `JavaRDD` of [[T]]s.
-=======
    * Returns the content of the Dataset as a `JavaRDD` of `T`s.
->>>>>>> 86cd3c08
    * @group basic
    * @since 1.6.0
    */
   def toJavaRDD: JavaRDD[T] = rdd.toJavaRDD()
 
   /**
-<<<<<<< HEAD
-   * Returns the content of the Dataset as a `JavaRDD` of [[T]]s.
-=======
    * Returns the content of the Dataset as a `JavaRDD` of `T`s.
->>>>>>> 86cd3c08
    * @group basic
    * @since 1.6.0
    */
