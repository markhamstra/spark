--- conflicted
+++ resolved
@@ -145,20 +145,10 @@
         // Construct the ordering. This is used to compare the result of current value projection
         // to the result of bound value projection. This is done manually because we want to use
         // Code Generation (if it is enabled).
-<<<<<<< HEAD
-        val (sortExprs, schema) = exprs.map { case e =>
-          // This AttributeReference does not need to have unique IDs, it's OK to be called
-          // in executor.
-          val ref = AttributeReference("ordExpr", e.dataType, e.nullable)()
-          (SortOrder(ref, e.direction), ref)
-        }.unzip
-        val ordering = newOrdering(sortExprs, schema)
-=======
         val sortExprs = exprs.zipWithIndex.map { case (e, i) =>
           SortOrder(BoundReference(i, e.dataType, e.nullable), e.direction)
         }
         val ordering = newOrdering(sortExprs, Nil)
->>>>>>> ad5bf0ef
         RangeBoundOrdering(ordering, current, bound)
       case RowFrame => RowBoundOrdering(offset)
     }
@@ -214,15 +204,6 @@
    * @return the final resulting projection.
    */
   private[this] def createResultProjection(
-<<<<<<< HEAD
-      expressions: Seq[Expression],
-      attributes: Seq[Attribute]): MutableProjection = {
-    val unboundToAttrMap = expressions.zip(attributes).toMap
-    val patchedWindowExpression = windowExpression.map(_.transform(unboundToAttrMap))
-    newMutableProjection(
-      projectList ++ patchedWindowExpression,
-      child.output ++ attributes)()
-=======
       expressions: Seq[Expression]): MutableProjection = {
     val references = expressions.zipWithIndex.map{ case (e, i) =>
       // Results of window expressions will be on the right side of child's output
@@ -233,7 +214,6 @@
     newMutableProjection(
       projectList ++ patchedWindowExpression,
       child.output)()
->>>>>>> ad5bf0ef
   }
 
   protected override def doExecute(): RDD[InternalRow] = {
@@ -278,7 +258,7 @@
       new Iterator[InternalRow] {
 
         // Get all relevant projections.
-        val result = createResultProjection(unboundExpressions, outputAttributes)
+        val result = createResultProjection(unboundExpressions)
         val grouping = if (child.outputsUnsafeRows) {
           UnsafeProjection.create(partitionSpec, child.output)
         } else {
