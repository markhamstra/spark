/*
* Licensed to the Apache Software Foundation (ASF) under one or more
* contributor license agreements.  See the NOTICE file distributed with
* this work for additional information regarding copyright ownership.
* The ASF licenses this file to You under the Apache License, Version 2.0
* (the "License"); you may not use this file except in compliance with
* the License.  You may obtain a copy of the License at
*
*    http://www.apache.org/licenses/LICENSE-2.0
*
* Unless required by applicable law or agreed to in writing, software
* distributed under the License is distributed on an "AS IS" BASIS,
* WITHOUT WARRANTIES OR CONDITIONS OF ANY KIND, either express or implied.
* See the License for the specific language governing permissions and
* limitations under the License.
*/

package org.apache.spark.sql

import java.util.{Map => JMap, List => JList}
import java.io.StringWriter

import scala.collection.JavaConversions._

import com.fasterxml.jackson.core.JsonFactory

import net.razorvine.pickle.Pickler

import org.apache.spark.{Dependency, OneToOneDependency, Partition, Partitioner, TaskContext}
import org.apache.spark.annotation.{AlphaComponent, Experimental}
import org.apache.spark.api.java.JavaRDD
import org.apache.spark.api.python.SerDeUtil
import org.apache.spark.rdd.RDD
import org.apache.spark.sql.api.java.JavaSchemaRDD
import org.apache.spark.sql.catalyst.ScalaReflection
import org.apache.spark.sql.catalyst.analysis._
import org.apache.spark.sql.catalyst.expressions._
import org.apache.spark.sql.catalyst.plans.{Inner, JoinType}
import org.apache.spark.sql.catalyst.plans.logical._
import org.apache.spark.sql.json.JsonRDD
import org.apache.spark.sql.execution.{LogicalRDD, EvaluatePython}
import org.apache.spark.storage.StorageLevel

/**
 * :: AlphaComponent ::
 * An RDD of [[Row]] objects that has an associated schema. In addition to standard RDD functions,
 * SchemaRDDs can be used in relational queries, as shown in the examples below.
 *
 * Importing a SQLContext brings an implicit into scope that automatically converts a standard RDD
 * whose elements are scala case classes into a SchemaRDD.  This conversion can also be done
 * explicitly using the `createSchemaRDD` function on a [[SQLContext]].
 *
 * A `SchemaRDD` can also be created by loading data in from external sources.
 * Examples are loading data from Parquet files by using the `parquetFile` method on [[SQLContext]]
 * and loading JSON datasets by using `jsonFile` and `jsonRDD` methods on [[SQLContext]].
 *
 * == SQL Queries ==
 * A SchemaRDD can be registered as a table in the [[SQLContext]] that was used to create it.  Once
 * an RDD has been registered as a table, it can be used in the FROM clause of SQL statements.
 *
 * {{{
 *  // One method for defining the schema of an RDD is to make a case class with the desired column
 *  // names and types.
 *  case class Record(key: Int, value: String)
 *
 *  val sc: SparkContext // An existing spark context.
 *  val sqlContext = new SQLContext(sc)
 *
 *  // Importing the SQL context gives access to all the SQL functions and implicit conversions.
 *  import sqlContext._
 *
 *  val rdd = sc.parallelize((1 to 100).map(i => Record(i, s"val_$i")))
 *  // Any RDD containing case classes can be registered as a table.  The schema of the table is
 *  // automatically inferred using scala reflection.
 *  rdd.registerTempTable("records")
 *
 *  val results: SchemaRDD = sql("SELECT * FROM records")
 * }}}
 *
 * == Language Integrated Queries ==
 *
 * {{{
 *
 *  case class Record(key: Int, value: String)
 *
 *  val sc: SparkContext // An existing spark context.
 *  val sqlContext = new SQLContext(sc)
 *
 *  // Importing the SQL context gives access to all the SQL functions and implicit conversions.
 *  import sqlContext._
 *
 *  val rdd = sc.parallelize((1 to 100).map(i => Record(i, "val_" + i)))
 *
 *  // Example of language integrated queries.
 *  rdd.where('key === 1).orderBy('value.asc).select('key).collect()
 * }}}
 *
 *  @groupname Query Language Integrated Queries
 *  @groupdesc Query Functions that create new queries from SchemaRDDs.  The
 *             result of all query functions is also a SchemaRDD, allowing multiple operations to be
 *             chained using a builder pattern.
 *  @groupprio Query -2
 *  @groupname schema SchemaRDD Functions
 *  @groupprio schema -1
 *  @groupname Ungrouped Base RDD Functions
 */
@AlphaComponent
class SchemaRDD(
    @transient val sqlContext: SQLContext,
    @transient val baseLogicalPlan: LogicalPlan)
  extends RDD[Row](sqlContext.sparkContext, Nil) with SchemaRDDLike {

  def baseSchemaRDD = this

  // =========================================================================================
  // RDD functions: Copy the internal row representation so we present immutable data to users.
  // =========================================================================================

  override def compute(split: Partition, context: TaskContext): Iterator[Row] =
    firstParent[Row].compute(split, context).map(ScalaReflection.convertRowToScala(_, this.schema))

  override def getPartitions: Array[Partition] = firstParent[Row].partitions

  override protected def getDependencies: Seq[Dependency[_]] = {
    schema // Force reification of the schema so it is available on executors.

    List(new OneToOneDependency(queryExecution.toRdd))
  }

  /**
   * Returns the schema of this SchemaRDD (represented by a [[StructType]]).
   *
   * @group schema
   */
  lazy val schema: StructType = queryExecution.analyzed.schema

  /**
   * Returns a new RDD with each row transformed to a JSON string.
   *
   * @group schema
   */
  def toJSON: RDD[String] = {
    val rowSchema = this.schema
    this.mapPartitions { iter =>
      val jsonFactory = new JsonFactory()
      iter.map(JsonRDD.rowToJSON(rowSchema, jsonFactory))
    }
  }


  // =======================================================================
  // Query DSL
  // =======================================================================

  /**
   * Changes the output of this relation to the given expressions, similar to the `SELECT` clause
   * in SQL.
   *
   * {{{
   *   schemaRDD.select('a, 'b + 'c, 'd as 'aliasedName)
   * }}}
   *
   * @param exprs a set of logical expression that will be evaluated for each input row.
   *
   * @group Query
   */
  def select(exprs: Expression*): SchemaRDD = {
    val aliases = exprs.zipWithIndex.map {
      case (ne: NamedExpression, _) => ne
      case (e, i) => Alias(e, s"c$i")()
    }
    new SchemaRDD(sqlContext, Project(aliases, logicalPlan))
  }

  /**
   * Filters the output, only returning those rows where `condition` evaluates to true.
   *
   * {{{
   *   schemaRDD.where('a === 'b)
   *   schemaRDD.where('a === 1)
   *   schemaRDD.where('a + 'b > 10)
   * }}}
   *
   * @group Query
   */
  def where(condition: Expression): SchemaRDD =
    new SchemaRDD(sqlContext, Filter(condition, logicalPlan))

  /**
   * Performs a relational join on two SchemaRDDs
   *
   * @param otherPlan the [[SchemaRDD]] that should be joined with this one.
   * @param joinType One of `Inner`, `LeftOuter`, `RightOuter`, or `FullOuter`. Defaults to `Inner.`
   * @param on       An optional condition for the join operation.  This is equivalent to the `ON`
   *                 clause in standard SQL.  In the case of `Inner` joins, specifying a
   *                 `condition` is equivalent to adding `where` clauses after the `join`.
   *
   * @group Query
   */
  def join(
      otherPlan: SchemaRDD,
      joinType: JoinType = Inner,
      on: Option[Expression] = None): SchemaRDD =
    new SchemaRDD(sqlContext, Join(logicalPlan, otherPlan.logicalPlan, joinType, on))

  /**
   * Sorts the results by the given expressions.
   * {{{
   *   schemaRDD.orderBy('a)
   *   schemaRDD.orderBy('a, 'b)
   *   schemaRDD.orderBy('a.asc, 'b.desc)
   * }}}
   *
   * @group Query
   */
  def orderBy(sortExprs: SortOrder*): SchemaRDD =
    new SchemaRDD(sqlContext, Sort(sortExprs, logicalPlan))

  @deprecated("use limit with integer argument", "1.1.0")
  def limit(limitExpr: Expression): SchemaRDD =
    new SchemaRDD(sqlContext, Limit(limitExpr, logicalPlan))

  /**
   * Limits the results by the given integer.
   * {{{
   *   schemaRDD.limit(10)
   * }}}
   */
  def limit(limitNum: Int): SchemaRDD =
    new SchemaRDD(sqlContext, Limit(Literal(limitNum), logicalPlan))

  /**
   * Performs a grouping followed by an aggregation.
   *
   * {{{
   *   schemaRDD.groupBy('year)(Sum('sales) as 'totalSales)
   * }}}
   *
   * @group Query
   */
  def groupBy(groupingExprs: Expression*)(aggregateExprs: Expression*): SchemaRDD = {
    val aliasedExprs = aggregateExprs.map {
      case ne: NamedExpression => ne
      case e => Alias(e, e.toString)()
    }
    new SchemaRDD(sqlContext, Aggregate(groupingExprs, aliasedExprs, logicalPlan))
  }

  /**
   * Performs an aggregation over all Rows in this RDD.
   * This is equivalent to a groupBy with no grouping expressions.
   *
   * {{{
   *   schemaRDD.aggregate(Sum('sales) as 'totalSales)
   * }}}
   *
   * @group Query
   */
  def aggregate(aggregateExprs: Expression*): SchemaRDD = {
    groupBy()(aggregateExprs: _*)
  }

  /**
   * Applies a qualifier to the attributes of this relation.  Can be used to disambiguate attributes
   * with the same name, for example, when performing self-joins.
   *
   * {{{
   *   val x = schemaRDD.where('a === 1).as('x)
   *   val y = schemaRDD.where('a === 2).as('y)
   *   x.join(y).where("x.a".attr === "y.a".attr),
   * }}}
   *
   * @group Query
   */
  def as(alias: Symbol) =
    new SchemaRDD(sqlContext, Subquery(alias.name, logicalPlan))

  /**
   * Combines the tuples of two RDDs with the same schema, keeping duplicates.
   *
   * @group Query
   */
  def unionAll(otherPlan: SchemaRDD) =
    new SchemaRDD(sqlContext, Union(logicalPlan, otherPlan.logicalPlan))

  /**
   * Performs a relational except on two SchemaRDDs
   *
   * @param otherPlan the [[SchemaRDD]] that should be excepted from this one.
   *
   * @group Query
   */
  def except(otherPlan: SchemaRDD): SchemaRDD =
    new SchemaRDD(sqlContext, Except(logicalPlan, otherPlan.logicalPlan))

  /**
   * Performs a relational intersect on two SchemaRDDs
   *
   * @param otherPlan the [[SchemaRDD]] that should be intersected with this one.
   *
   * @group Query
   */
  def intersect(otherPlan: SchemaRDD): SchemaRDD =
    new SchemaRDD(sqlContext, Intersect(logicalPlan, otherPlan.logicalPlan))

  /**
   * Filters tuples using a function over the value of the specified column.
   *
   * {{{
   *   schemaRDD.where('a)((a: Int) => ...)
   * }}}
   *
   * @group Query
   */
  def where[T1](arg1: Symbol)(udf: (T1) => Boolean) =
    new SchemaRDD(
      sqlContext,
      Filter(ScalaUdf(udf, BooleanType, Seq(UnresolvedAttribute(arg1.name))), logicalPlan))

  /**
   * :: Experimental ::
   * Filters tuples using a function over a `Dynamic` version of a given Row.  DynamicRows use
   * scala's Dynamic trait to emulate an ORM of in a dynamically typed language.  Since the type of
   * the column is not known at compile time, all attributes are converted to strings before
   * being passed to the function.
   *
   * {{{
   *   schemaRDD.where(r => r.firstName == "Bob" && r.lastName == "Smith")
   * }}}
   *
   * @group Query
   */
  @Experimental
  def where(dynamicUdf: (DynamicRow) => Boolean) =
    new SchemaRDD(
      sqlContext,
      Filter(ScalaUdf(dynamicUdf, BooleanType, Seq(WrapDynamic(logicalPlan.output))), logicalPlan))

  /**
   * :: Experimental ::
   * Returns a sampled version of the underlying dataset.
   *
   * @group Query
   */
  @Experimental
  override
  def sample(
      withReplacement: Boolean = true,
      fraction: Double,
      seed: Long) =
    new SchemaRDD(sqlContext, Sample(fraction, withReplacement, seed, logicalPlan))

  /**
   * :: Experimental ::
   * Return the number of elements in the RDD. Unlike the base RDD implementation of count, this
   * implementation leverages the query optimizer to compute the count on the SchemaRDD, which
   * supports features such as filter pushdown.
   */
  @Experimental
  override def count(): Long = aggregate(Count(Literal(1))).collect().head.getLong(0)

  /**
   * :: Experimental ::
   * Applies the given Generator, or table generating function, to this relation.
   *
   * @param generator A table generating function.  The API for such functions is likely to change
   *                  in future releases
   * @param join when set to true, each output row of the generator is joined with the input row
   *             that produced it.
   * @param outer when set to true, at least one row will be produced for each input row, similar to
   *              an `OUTER JOIN` in SQL.  When no output rows are produced by the generator for a
   *              given row, a single row will be output, with `NULL` values for each of the
   *              generated columns.
   * @param alias an optional alias that can be used as qualifier for the attributes that are
   *              produced by this generate operation.
   *
   * @group Query
   */
  @Experimental
  def generate(
      generator: Generator,
      join: Boolean = false,
      outer: Boolean = false,
      alias: Option[String] = None) =
    new SchemaRDD(sqlContext, Generate(generator, join, outer, alias, logicalPlan))

  /**
   * Returns this RDD as a SchemaRDD.  Intended primarily to force the invocation of the implicit
   * conversion from a standard RDD to a SchemaRDD.
   *
   * @group schema
   */
  def toSchemaRDD = this

  /**
   * Returns this RDD as a JavaSchemaRDD.
   *
   * @group schema
   */
  def toJavaSchemaRDD: JavaSchemaRDD = new JavaSchemaRDD(sqlContext, logicalPlan)

  /**
   * Converts a JavaRDD to a PythonRDD. It is used by pyspark.
   */
  private[sql] def javaToPython: JavaRDD[Array[Byte]] = {
<<<<<<< HEAD
    import scala.collection.Map

    def toJava(obj: Any, dataType: DataType): Any = (obj, dataType) match {
      case (null, _) => null

      case (obj: Row, struct: StructType) => rowToArray(obj, struct)

      case (seq: Seq[Any], array: ArrayType) =>
        seq.map(x => toJava(x, array.elementType)).asJava
      case (list: JList[_], array: ArrayType) =>
        list.map(x => toJava(x, array.elementType)).asJava
      case (arr, array: ArrayType) if arr.getClass.isArray =>
        arr.asInstanceOf[Array[Any]].map(x => toJava(x, array.elementType))

      case (obj: Map[_, _], mt: MapType) => obj.map {
        case (k, v) => (k, toJava(v, mt.valueType)) // key should be primitive type
      }.asJava

      // Pyrolite can handle Timestamp
      case (other, _) => other
    }

    def rowToArray(row: Row, structType: StructType): Array[Any] = {
      val fields = structType.fields.map(field => field.dataType)
      row.zip(fields).map {
        case (obj, dataType) => toJava(obj, dataType)
      }.toArray
    }
=======
    val fieldTypes = schema.fields.map(_.dataType)
    val jrdd = this.map(EvaluatePython.rowToArray(_, fieldTypes)).toJavaRDD()
    SerDeUtil.javaToPython(jrdd)
  }
>>>>>>> 1056e9ec

  /**
   * Serializes the Array[Row] returned by SchemaRDD's optimized collect(), using the same
   * format as javaToPython. It is used by pyspark.
   */
  private[sql] def collectToPython: JList[Array[Byte]] = {
    val fieldTypes = schema.fields.map(_.dataType)
    val pickle = new Pickler
    new java.util.ArrayList(collect().map { row =>
      EvaluatePython.rowToArray(row, fieldTypes)
    }.grouped(100).map(batched => pickle.dumps(batched.toArray)).toIterable)
  }

  /**
   * Creates SchemaRDD by applying own schema to derived RDD. Typically used to wrap return value
   * of base RDD functions that do not change schema.
   *
   * @param rdd RDD derived from this one and has same schema
   *
   * @group schema
   */
  private def applySchema(rdd: RDD[Row]): SchemaRDD = {
    new SchemaRDD(sqlContext,
      LogicalRDD(queryExecution.analyzed.output.map(_.newInstance()), rdd)(sqlContext))
  }

  // =======================================================================
  // Overridden RDD actions
  // =======================================================================

  override def collect(): Array[Row] = queryExecution.executedPlan.executeCollect()

  override def take(num: Int): Array[Row] = limit(num).collect()

  // =======================================================================
  // Base RDD functions that do NOT change schema
  // =======================================================================

  // Transformations (return a new RDD)

  override def coalesce(numPartitions: Int, shuffle: Boolean = false)
                       (implicit ord: Ordering[Row] = null): SchemaRDD =
    applySchema(super.coalesce(numPartitions, shuffle)(ord))

  override def distinct(): SchemaRDD =
    applySchema(super.distinct())

  override def distinct(numPartitions: Int)
                       (implicit ord: Ordering[Row] = null): SchemaRDD =
    applySchema(super.distinct(numPartitions)(ord))

  override def filter(f: Row => Boolean): SchemaRDD =
    applySchema(super.filter(f))

  override def intersection(other: RDD[Row]): SchemaRDD =
    applySchema(super.intersection(other))

  override def intersection(other: RDD[Row], partitioner: Partitioner)
                           (implicit ord: Ordering[Row] = null): SchemaRDD =
    applySchema(super.intersection(other, partitioner)(ord))

  override def intersection(other: RDD[Row], numPartitions: Int): SchemaRDD =
    applySchema(super.intersection(other, numPartitions))

  override def repartition(numPartitions: Int)
                          (implicit ord: Ordering[Row] = null): SchemaRDD =
    applySchema(super.repartition(numPartitions)(ord))

  override def subtract(other: RDD[Row]): SchemaRDD =
    applySchema(super.subtract(other))

  override def subtract(other: RDD[Row], numPartitions: Int): SchemaRDD =
    applySchema(super.subtract(other, numPartitions))

  override def subtract(other: RDD[Row], p: Partitioner)
                       (implicit ord: Ordering[Row] = null): SchemaRDD =
    applySchema(super.subtract(other, p)(ord))

  /** Overridden cache function will always use the in-memory columnar caching. */
  override def cache(): this.type = {
    sqlContext.cacheQuery(this)
    this
  }

  override def persist(newLevel: StorageLevel): this.type = {
    sqlContext.cacheQuery(this, None, newLevel)
    this
  }

  override def unpersist(blocking: Boolean): this.type = {
    sqlContext.uncacheQuery(this, blocking)
    this
  }
}<|MERGE_RESOLUTION|>--- conflicted
+++ resolved
@@ -403,41 +403,10 @@
    * Converts a JavaRDD to a PythonRDD. It is used by pyspark.
    */
   private[sql] def javaToPython: JavaRDD[Array[Byte]] = {
-<<<<<<< HEAD
-    import scala.collection.Map
-
-    def toJava(obj: Any, dataType: DataType): Any = (obj, dataType) match {
-      case (null, _) => null
-
-      case (obj: Row, struct: StructType) => rowToArray(obj, struct)
-
-      case (seq: Seq[Any], array: ArrayType) =>
-        seq.map(x => toJava(x, array.elementType)).asJava
-      case (list: JList[_], array: ArrayType) =>
-        list.map(x => toJava(x, array.elementType)).asJava
-      case (arr, array: ArrayType) if arr.getClass.isArray =>
-        arr.asInstanceOf[Array[Any]].map(x => toJava(x, array.elementType))
-
-      case (obj: Map[_, _], mt: MapType) => obj.map {
-        case (k, v) => (k, toJava(v, mt.valueType)) // key should be primitive type
-      }.asJava
-
-      // Pyrolite can handle Timestamp
-      case (other, _) => other
-    }
-
-    def rowToArray(row: Row, structType: StructType): Array[Any] = {
-      val fields = structType.fields.map(field => field.dataType)
-      row.zip(fields).map {
-        case (obj, dataType) => toJava(obj, dataType)
-      }.toArray
-    }
-=======
     val fieldTypes = schema.fields.map(_.dataType)
     val jrdd = this.map(EvaluatePython.rowToArray(_, fieldTypes)).toJavaRDD()
     SerDeUtil.javaToPython(jrdd)
   }
->>>>>>> 1056e9ec
 
   /**
    * Serializes the Array[Row] returned by SchemaRDD's optimized collect(), using the same
