--- conflicted
+++ resolved
@@ -28,22 +28,14 @@
  * Options for the Parquet data source.
  */
 private[parquet] class ParquetOptions(
-<<<<<<< HEAD
-    @transient private val parameters: CaseInsensitiveMap,
-=======
     @transient private val parameters: CaseInsensitiveMap[String],
->>>>>>> 86cd3c08
     @transient private val sqlConf: SQLConf)
   extends Serializable {
 
   import ParquetOptions._
 
   def this(parameters: Map[String, String], sqlConf: SQLConf) =
-<<<<<<< HEAD
-    this(new CaseInsensitiveMap(parameters), sqlConf)
-=======
     this(CaseInsensitiveMap(parameters), sqlConf)
->>>>>>> 86cd3c08
 
   /**
    * Compression codec to use. By default use the value specified in SQLConf.
