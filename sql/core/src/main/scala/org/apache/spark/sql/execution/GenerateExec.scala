--- conflicted
+++ resolved
@@ -50,11 +50,7 @@
  * @param join  when true, each output row is implicitly joined with the input tuple that produced
  *              it.
  * @param outer when true, each input row will be output at least once, even if the output of the
-<<<<<<< HEAD
- *              given `generator` is empty. `outer` has no effect when `join` is false.
-=======
  *              given `generator` is empty.
->>>>>>> 86cd3c08
  * @param generatorOutput the qualified output attributes of the generator of this node, which
  *                        constructed in analysis phase, and we can not change it, as the
  *                        parent node bound with it already.
@@ -66,14 +62,6 @@
     generatorOutput: Seq[Attribute],
     child: SparkPlan)
   extends UnaryExecNode with CodegenSupport {
-
-  override def output: Seq[Attribute] = {
-    if (join) {
-      child.output ++ generatorOutput
-    } else {
-      generatorOutput
-    }
-  }
 
   override def output: Seq[Attribute] = {
     if (join) {
@@ -124,18 +112,10 @@
         } ++ LazyIterator(boundGenerator.terminate)
       }
 
-<<<<<<< HEAD
-    val numOutputRows = longMetric("numOutputRows")
-    rows.mapPartitionsWithIndexInternal { (index, iter) =>
-      val proj = UnsafeProjection.create(output, output)
-      proj.initialize(index)
-      iter.map { r =>
-=======
       // Convert the rows to unsafe rows.
       val proj = UnsafeProjection.create(output, output)
       proj.initialize(index)
       rows.map { r =>
->>>>>>> 86cd3c08
         numOutputRows += 1
         proj(r)
       }
