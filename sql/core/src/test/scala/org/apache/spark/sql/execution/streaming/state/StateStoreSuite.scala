/*
 * Licensed to the Apache Software Foundation (ASF) under one or more
 * contributor license agreements.  See the NOTICE file distributed with
 * this work for additional information regarding copyright ownership.
 * The ASF licenses this file to You under the Apache License, Version 2.0
 * (the "License"); you may not use this file except in compliance with
 * the License.  You may obtain a copy of the License at
 *
 *    http://www.apache.org/licenses/LICENSE-2.0
 *
 * Unless required by applicable law or agreed to in writing, software
 * distributed under the License is distributed on an "AS IS" BASIS,
 * WITHOUT WARRANTIES OR CONDITIONS OF ANY KIND, either express or implied.
 * See the License for the specific language governing permissions and
 * limitations under the License.
 */

package org.apache.spark.sql.execution.streaming.state

import java.io.{File, IOException}
import java.net.URI

import scala.collection.JavaConverters._
import scala.collection.mutable
import scala.util.Random

import org.apache.commons.io.FileUtils
import org.apache.hadoop.conf.Configuration
import org.apache.hadoop.fs.{FileStatus, Path, RawLocalFileSystem}
import org.scalatest.{BeforeAndAfter, PrivateMethodTester}
import org.scalatest.concurrent.Eventually._
import org.scalatest.time.SpanSugar._

import org.apache.spark.{SparkConf, SparkContext, SparkEnv, SparkFunSuite}
import org.apache.spark.LocalSparkContext._
import org.apache.spark.sql.catalyst.expressions.{GenericInternalRow, UnsafeProjection, UnsafeRow}
import org.apache.spark.sql.catalyst.util.quietly
import org.apache.spark.sql.internal.SQLConf
import org.apache.spark.sql.types._
import org.apache.spark.unsafe.types.UTF8String
import org.apache.spark.util.Utils

class StateStoreSuite extends SparkFunSuite with BeforeAndAfter with PrivateMethodTester {
  type MapType = mutable.HashMap[UnsafeRow, UnsafeRow]

  import StateStoreCoordinatorSuite._
  import StateStoreSuite._

  private val tempDir = Utils.createTempDir().toString
  private val keySchema = StructType(Seq(StructField("key", StringType, true)))
  private val valueSchema = StructType(Seq(StructField("value", IntegerType, true)))

  before {
    StateStore.stop()
    require(!StateStore.isMaintenanceRunning)
  }

  after {
    StateStore.stop()
    require(!StateStore.isMaintenanceRunning)
  }

  test("get, put, remove, commit, and all data iterator") {
    val provider = newStoreProvider()

    // Verify state before starting a new set of updates
    assert(provider.latestIterator().isEmpty)

    val store = provider.getStore(0)
    assert(!store.hasCommitted)
    intercept[IllegalStateException] {
      store.iterator()
    }
    intercept[IllegalStateException] {
      store.updates()
    }

    // Verify state after updating
    put(store, "a", 1)
    assert(store.numKeys() === 1)
    intercept[IllegalStateException] {
      store.iterator()
    }
    intercept[IllegalStateException] {
      store.updates()
    }
    assert(provider.latestIterator().isEmpty)

    // Make updates, commit and then verify state
    put(store, "b", 2)
    put(store, "aa", 3)
    assert(store.numKeys() === 3)
    remove(store, _.startsWith("a"))
    assert(store.numKeys() === 1)
    assert(store.commit() === 1)

    assert(store.hasCommitted)
    assert(rowsToSet(store.iterator()) === Set("b" -> 2))
    assert(rowsToSet(provider.latestIterator()) === Set("b" -> 2))
    assert(fileExists(provider, version = 1, isSnapshot = false))

    assert(getDataFromFiles(provider) === Set("b" -> 2))

    // Trying to get newer versions should fail
    intercept[Exception] {
      provider.getStore(2)
    }
    intercept[Exception] {
      getDataFromFiles(provider, 2)
    }

    // New updates to the reloaded store with new version, and does not change old version
    val reloadedProvider = new HDFSBackedStateStoreProvider(
      store.id, keySchema, valueSchema, StateStoreConf.empty, new Configuration)
    val reloadedStore = reloadedProvider.getStore(1)
    assert(reloadedStore.numKeys() === 1)
    put(reloadedStore, "c", 4)
    assert(reloadedStore.numKeys() === 2)
    assert(reloadedStore.commit() === 2)
    assert(rowsToSet(reloadedStore.iterator()) === Set("b" -> 2, "c" -> 4))
    assert(getDataFromFiles(provider) === Set("b" -> 2, "c" -> 4))
    assert(getDataFromFiles(provider, version = 1) === Set("b" -> 2))
    assert(getDataFromFiles(provider, version = 2) === Set("b" -> 2, "c" -> 4))
  }

  test("filter and concurrent updates") {
    val provider = newStoreProvider()

    // Verify state before starting a new set of updates
    assert(provider.latestIterator.isEmpty)
    val store = provider.getStore(0)
    put(store, "a", 1)
    put(store, "b", 2)

    // Updates should work while iterating of filtered entries
    val filtered = store.filter { case (keyRow, _) => rowToString(keyRow) == "a" }
    filtered.foreach { case (keyRow, valueRow) =>
      store.put(keyRow, intToRow(rowToInt(valueRow) + 1))
    }
    assert(get(store, "a") === Some(2))

    // Removes should work while iterating of filtered entries
    val filtered2 = store.filter { case (keyRow, _) => rowToString(keyRow) == "b" }
    filtered2.foreach { case (keyRow, _) =>
      store.remove(keyRow)
    }
    assert(get(store, "b") === None)
  }

  test("updates iterator with all combos of updates and removes") {
    val provider = newStoreProvider()
    var currentVersion: Int = 0

    def withStore(body: StateStore => Unit): Unit = {
      val store = provider.getStore(currentVersion)
      body(store)
      currentVersion += 1
    }

    // New data should be seen in updates as value added, even if they had multiple updates
    withStore { store =>
      put(store, "a", 1)
      put(store, "aa", 1)
      put(store, "aa", 2)
      store.commit()
      assert(updatesToSet(store.updates()) === Set(Added("a", 1), Added("aa", 2)))
      assert(rowsToSet(store.iterator()) === Set("a" -> 1, "aa" -> 2))
    }

    // Multiple updates to same key should be collapsed in the updates as a single value update
    // Keys that have not been updated should not appear in the updates
    withStore { store =>
      put(store, "a", 4)
      put(store, "a", 6)
      store.commit()
      assert(updatesToSet(store.updates()) === Set(Updated("a", 6)))
      assert(rowsToSet(store.iterator()) === Set("a" -> 6, "aa" -> 2))
    }

    // Keys added, updated and finally removed before commit should not appear in updates
    withStore { store =>
      put(store, "b", 4)     // Added, finally removed
      put(store, "bb", 5)    // Added, updated, finally removed
      put(store, "bb", 6)
      remove(store, _.startsWith("b"))
      store.commit()
      assert(updatesToSet(store.updates()) === Set.empty)
      assert(rowsToSet(store.iterator()) === Set("a" -> 6, "aa" -> 2))
    }

    // Removed data should be seen in updates as a key removed
    // Removed, but re-added data should be seen in updates as a value update
    withStore { store =>
      remove(store, _.startsWith("a"))
      put(store, "a", 10)
      store.commit()
      assert(updatesToSet(store.updates()) === Set(Updated("a", 10), Removed("aa")))
      assert(rowsToSet(store.iterator()) === Set("a" -> 10))
    }
  }

  test("cancel") {
    val provider = newStoreProvider()
    val store = provider.getStore(0)
    put(store, "a", 1)
    store.commit()
    assert(rowsToSet(store.iterator()) === Set("a" -> 1))

    // cancelUpdates should not change the data in the files
    val store1 = provider.getStore(1)
    put(store1, "b", 1)
    store1.abort()
    assert(getDataFromFiles(provider) === Set("a" -> 1))
  }

  test("getStore with unexpected versions") {
    val provider = newStoreProvider()

    intercept[IllegalArgumentException] {
      provider.getStore(-1)
    }

    // Prepare some data in the store
    val store = provider.getStore(0)
    put(store, "a", 1)
    assert(store.commit() === 1)
    assert(rowsToSet(store.iterator()) === Set("a" -> 1))

    intercept[IllegalStateException] {
      provider.getStore(2)
    }

    // Update store version with some data
    val store1 = provider.getStore(1)
    put(store1, "b", 1)
    assert(store1.commit() === 2)
    assert(rowsToSet(store1.iterator()) === Set("a" -> 1, "b" -> 1))
    assert(getDataFromFiles(provider) === Set("a" -> 1, "b" -> 1))
  }

  test("snapshotting") {
    val provider = newStoreProvider(minDeltasForSnapshot = 5)

    var currentVersion = 0
    def updateVersionTo(targetVersion: Int): Unit = {
      for (i <- currentVersion + 1 to targetVersion) {
        val store = provider.getStore(currentVersion)
        put(store, "a", i)
        store.commit()
        currentVersion += 1
      }
      require(currentVersion === targetVersion)
    }

    updateVersionTo(2)
    require(getDataFromFiles(provider) === Set("a" -> 2))
    provider.doMaintenance()               // should not generate snapshot files
    assert(getDataFromFiles(provider) === Set("a" -> 2))

    for (i <- 1 to currentVersion) {
      assert(fileExists(provider, i, isSnapshot = false))  // all delta files present
      assert(!fileExists(provider, i, isSnapshot = true))  // no snapshot files present
    }

    // After version 6, snapshotting should generate one snapshot file
    updateVersionTo(6)
    require(getDataFromFiles(provider) === Set("a" -> 6), "store not updated correctly")
    provider.doMaintenance()       // should generate snapshot files

    val snapshotVersion = (0 to 6).find(version => fileExists(provider, version, isSnapshot = true))
    assert(snapshotVersion.nonEmpty, "snapshot file not generated")
    deleteFilesEarlierThanVersion(provider, snapshotVersion.get)
    assert(
      getDataFromFiles(provider, snapshotVersion.get) === Set("a" -> snapshotVersion.get),
      "snapshotting messed up the data of the snapshotted version")
    assert(
      getDataFromFiles(provider) === Set("a" -> 6),
      "snapshotting messed up the data of the final version")

    // After version 20, snapshotting should generate newer snapshot files
    updateVersionTo(20)
    require(getDataFromFiles(provider) === Set("a" -> 20), "store not updated correctly")
    provider.doMaintenance()       // do snapshot

    val latestSnapshotVersion = (0 to 20).filter(version =>
      fileExists(provider, version, isSnapshot = true)).lastOption
    assert(latestSnapshotVersion.nonEmpty, "no snapshot file found")
    assert(latestSnapshotVersion.get > snapshotVersion.get, "newer snapshot not generated")

    deleteFilesEarlierThanVersion(provider, latestSnapshotVersion.get)
    assert(getDataFromFiles(provider) === Set("a" -> 20), "snapshotting messed up the data")
  }

  test("cleaning") {
    val provider = newStoreProvider(minDeltasForSnapshot = 5)

    for (i <- 1 to 20) {
      val store = provider.getStore(i - 1)
      put(store, "a", i)
      store.commit()
      provider.doMaintenance() // do cleanup
    }
    require(
      rowsToSet(provider.latestIterator()) === Set("a" -> 20),
      "store not updated correctly")

    assert(!fileExists(provider, version = 1, isSnapshot = false)) // first file should be deleted

    // last couple of versions should be retrievable
    assert(getDataFromFiles(provider, 20) === Set("a" -> 20))
    assert(getDataFromFiles(provider, 19) === Set("a" -> 19))
  }

  test("SPARK-19677: Committing a delta file atop an existing one should not fail on HDFS") {
    val conf = new Configuration()
    conf.set("fs.fake.impl", classOf[RenameLikeHDFSFileSystem].getName)
<<<<<<< HEAD
    conf.set("fs.default.name", "fake:///")
=======
    conf.set("fs.defaultFS", "fake:///")
>>>>>>> 86cd3c08

    val provider = newStoreProvider(hadoopConf = conf)
    provider.getStore(0).commit()
    provider.getStore(0).commit()

    // Verify we don't leak temp files
    val tempFiles = FileUtils.listFiles(new File(provider.id.checkpointLocation),
      null, true).asScala.filter(_.getName.startsWith("temp-"))
    assert(tempFiles.isEmpty)
  }

  test("corrupted file handling") {
    val provider = newStoreProvider(minDeltasForSnapshot = 5)
    for (i <- 1 to 6) {
      val store = provider.getStore(i - 1)
      put(store, "a", i)
      store.commit()
      provider.doMaintenance() // do cleanup
    }
    val snapshotVersion = (0 to 10).find( version =>
      fileExists(provider, version, isSnapshot = true)).getOrElse(fail("snapshot file not found"))

    // Corrupt snapshot file and verify that it throws error
    assert(getDataFromFiles(provider, snapshotVersion) === Set("a" -> snapshotVersion))
    corruptFile(provider, snapshotVersion, isSnapshot = true)
    intercept[Exception] {
      getDataFromFiles(provider, snapshotVersion)
    }

    // Corrupt delta file and verify that it throws error
    assert(getDataFromFiles(provider, snapshotVersion - 1) === Set("a" -> (snapshotVersion - 1)))
    corruptFile(provider, snapshotVersion - 1, isSnapshot = false)
    intercept[Exception] {
      getDataFromFiles(provider, snapshotVersion - 1)
    }

    // Delete delta file and verify that it throws error
    deleteFilesEarlierThanVersion(provider, snapshotVersion)
    intercept[Exception] {
      getDataFromFiles(provider, snapshotVersion - 1)
    }
  }

  test("StateStore.get") {
    quietly {
      val dir = Utils.createDirectory(tempDir, Random.nextString(5)).toString
      val storeId = StateStoreId(dir, 0, 0)
      val storeConf = StateStoreConf.empty
      val hadoopConf = new Configuration()


      // Verify that trying to get incorrect versions throw errors
      intercept[IllegalArgumentException] {
        StateStore.get(storeId, keySchema, valueSchema, -1, storeConf, hadoopConf)
      }
      assert(!StateStore.isLoaded(storeId)) // version -1 should not attempt to load the store

      intercept[IllegalStateException] {
        StateStore.get(storeId, keySchema, valueSchema, 1, storeConf, hadoopConf)
      }

      // Increase version of the store
      val store0 = StateStore.get(storeId, keySchema, valueSchema, 0, storeConf, hadoopConf)
      assert(store0.version === 0)
      put(store0, "a", 1)
      store0.commit()

      assert(StateStore.get(storeId, keySchema, valueSchema, 1, storeConf, hadoopConf).version == 1)
      assert(StateStore.get(storeId, keySchema, valueSchema, 0, storeConf, hadoopConf).version == 0)

      // Verify that you can remove the store and still reload and use it
      StateStore.unload(storeId)
      assert(!StateStore.isLoaded(storeId))

      val store1 = StateStore.get(storeId, keySchema, valueSchema, 1, storeConf, hadoopConf)
      assert(StateStore.isLoaded(storeId))
      put(store1, "a", 2)
      assert(store1.commit() === 2)
      assert(rowsToSet(store1.iterator()) === Set("a" -> 2))
    }
  }

  test("maintenance") {
    val conf = new SparkConf()
      .setMaster("local")
      .setAppName("test")
      // Make maintenance thread do snapshots and cleanups very fast
      .set(StateStore.MAINTENANCE_INTERVAL_CONFIG, "10ms")
      // Make sure that when SparkContext stops, the StateStore maintenance thread 'quickly'
      // fails to talk to the StateStoreCoordinator and unloads all the StateStores
      .set("spark.rpc.numRetries", "1")
    val opId = 0
    val dir = Utils.createDirectory(tempDir, Random.nextString(5)).toString
    val storeId = StateStoreId(dir, opId, 0)
    val sqlConf = new SQLConf()
    sqlConf.setConf(SQLConf.MIN_BATCHES_TO_RETAIN, 2)
    val storeConf = StateStoreConf(sqlConf)
    val hadoopConf = new Configuration()
    val provider = new HDFSBackedStateStoreProvider(
      storeId, keySchema, valueSchema, storeConf, hadoopConf)

    var latestStoreVersion = 0

    def generateStoreVersions() {
      for (i <- 1 to 20) {
        val store = StateStore.get(
          storeId, keySchema, valueSchema, latestStoreVersion, storeConf, hadoopConf)
        put(store, "a", i)
        store.commit()
        latestStoreVersion += 1
      }
    }

    val timeoutDuration = 60 seconds

    quietly {
      withSpark(new SparkContext(conf)) { sc =>
        withCoordinatorRef(sc) { coordinatorRef =>
          require(!StateStore.isMaintenanceRunning, "StateStore is unexpectedly running")

          // Generate sufficient versions of store for snapshots
          generateStoreVersions()

          eventually(timeout(timeoutDuration)) {
            // Store should have been reported to the coordinator
            assert(coordinatorRef.getLocation(storeId).nonEmpty, "active instance was not reported")

            // Background maintenance should clean up and generate snapshots
            assert(StateStore.isMaintenanceRunning, "Maintenance task is not running")

            // Some snapshots should have been generated
            val snapshotVersions = (1 to latestStoreVersion).filter { version =>
              fileExists(provider, version, isSnapshot = true)
            }
            assert(snapshotVersions.nonEmpty, "no snapshot file found")
          }

          // Generate more versions such that there is another snapshot and
          // the earliest delta file will be cleaned up
          generateStoreVersions()

          // Earliest delta file should get cleaned up
          eventually(timeout(timeoutDuration)) {
            assert(!fileExists(provider, 1, isSnapshot = false), "earliest file not deleted")
          }

          // If driver decides to deactivate all instances of the store, then this instance
          // should be unloaded
          coordinatorRef.deactivateInstances(dir)
          eventually(timeout(timeoutDuration)) {
            assert(!StateStore.isLoaded(storeId))
          }

          // Reload the store and verify
          StateStore.get(storeId, keySchema, valueSchema, latestStoreVersion, storeConf, hadoopConf)
          assert(StateStore.isLoaded(storeId))

          // If some other executor loads the store, then this instance should be unloaded
          coordinatorRef.reportActiveInstance(storeId, "other-host", "other-exec")
          eventually(timeout(timeoutDuration)) {
            assert(!StateStore.isLoaded(storeId))
          }

          // Reload the store and verify
          StateStore.get(storeId, keySchema, valueSchema, latestStoreVersion, storeConf, hadoopConf)
          assert(StateStore.isLoaded(storeId))
        }
      }

      // Verify if instance is unloaded if SparkContext is stopped
      eventually(timeout(timeoutDuration)) {
        require(SparkEnv.get === null)
        assert(!StateStore.isLoaded(storeId))
        assert(!StateStore.isMaintenanceRunning)
      }
    }
  }

  test("SPARK-18342: commit fails when rename fails") {
    import RenameReturnsFalseFileSystem._
<<<<<<< HEAD
    val dir = scheme + "://" + Utils.createDirectory(tempDir, Random.nextString(5)).toString
=======
    val dir = scheme + "://" + Utils.createDirectory(tempDir, Random.nextString(5)).toURI.getPath
>>>>>>> 86cd3c08
    val conf = new Configuration()
    conf.set(s"fs.$scheme.impl", classOf[RenameReturnsFalseFileSystem].getName)
    val provider = newStoreProvider(dir = dir, hadoopConf = conf)
    val store = provider.getStore(0)
    put(store, "a", 0)
    val e = intercept[IllegalStateException](store.commit())
    assert(e.getCause.getMessage.contains("Failed to rename"))
  }

  test("SPARK-18416: do not create temp delta file until the store is updated") {
    val dir = Utils.createDirectory(tempDir, Random.nextString(5)).toString
    val storeId = StateStoreId(dir, 0, 0)
    val storeConf = StateStoreConf.empty
    val hadoopConf = new Configuration()
    val deltaFileDir = new File(s"$dir/0/0/")

    def numTempFiles: Int = {
      if (deltaFileDir.exists) {
        deltaFileDir.listFiles.map(_.getName).count(n => n.contains("temp") && !n.startsWith("."))
      } else 0
    }

    def numDeltaFiles: Int = {
      if (deltaFileDir.exists) {
        deltaFileDir.listFiles.map(_.getName).count(n => n.contains(".delta") && !n.startsWith("."))
      } else 0
    }

    def shouldNotCreateTempFile[T](body: => T): T = {
      val before = numTempFiles
      val result = body
      assert(numTempFiles === before)
      result
    }

    // Getting the store should not create temp file
    val store0 = shouldNotCreateTempFile {
      StateStore.get(storeId, keySchema, valueSchema, 0, storeConf, hadoopConf)
    }

    // Put should create a temp file
    put(store0, "a", 1)
    assert(numTempFiles === 1)
    assert(numDeltaFiles === 0)

    // Commit should remove temp file and create a delta file
    store0.commit()
    assert(numTempFiles === 0)
    assert(numDeltaFiles === 1)

    // Remove should create a temp file
    val store1 = shouldNotCreateTempFile {
      StateStore.get(storeId, keySchema, valueSchema, 1, storeConf, hadoopConf)
    }
    remove(store1, _ == "a")
    assert(numTempFiles === 1)
    assert(numDeltaFiles === 1)

    // Commit should remove temp file and create a delta file
    store1.commit()
    assert(numTempFiles === 0)
    assert(numDeltaFiles === 2)

    // Commit without any updates should create a delta file
    val store2 = shouldNotCreateTempFile {
      StateStore.get(storeId, keySchema, valueSchema, 2, storeConf, hadoopConf)
    }
    store2.commit()
    assert(numTempFiles === 0)
    assert(numDeltaFiles === 3)
  }

  def getDataFromFiles(
      provider: HDFSBackedStateStoreProvider,
    version: Int = -1): Set[(String, Int)] = {
    val reloadedProvider = new HDFSBackedStateStoreProvider(
      provider.id, keySchema, valueSchema, StateStoreConf.empty, new Configuration)
    if (version < 0) {
      reloadedProvider.latestIterator().map(rowsToStringInt).toSet
    } else {
      reloadedProvider.iterator(version).map(rowsToStringInt).toSet
    }
  }

  def assertMap(
      testMapOption: Option[MapType],
      expectedMap: Map[String, Int]): Unit = {
    assert(testMapOption.nonEmpty, "no map present")
    val convertedMap = testMapOption.get.map(rowsToStringInt)
    assert(convertedMap === expectedMap)
  }

  def fileExists(
      provider: HDFSBackedStateStoreProvider,
      version: Long,
      isSnapshot: Boolean): Boolean = {
    val method = PrivateMethod[Path]('baseDir)
    val basePath = provider invokePrivate method()
    val fileName = if (isSnapshot) s"$version.snapshot" else s"$version.delta"
    val filePath = new File(basePath.toString, fileName)
    filePath.exists
  }

  def deleteFilesEarlierThanVersion(provider: HDFSBackedStateStoreProvider, version: Long): Unit = {
    val method = PrivateMethod[Path]('baseDir)
    val basePath = provider invokePrivate method()
    for (version <- 0 until version.toInt) {
      for (isSnapshot <- Seq(false, true)) {
        val fileName = if (isSnapshot) s"$version.snapshot" else s"$version.delta"
        val filePath = new File(basePath.toString, fileName)
        if (filePath.exists) filePath.delete()
      }
    }
  }

  def corruptFile(
    provider: HDFSBackedStateStoreProvider,
    version: Long,
    isSnapshot: Boolean): Unit = {
    val method = PrivateMethod[Path]('baseDir)
    val basePath = provider invokePrivate method()
    val fileName = if (isSnapshot) s"$version.snapshot" else s"$version.delta"
    val filePath = new File(basePath.toString, fileName)
    filePath.delete()
    filePath.createNewFile()
  }

  def storeLoaded(storeId: StateStoreId): Boolean = {
    val method = PrivateMethod[mutable.HashMap[StateStoreId, StateStore]]('loadedStores)
    val loadedStores = StateStore invokePrivate method()
    loadedStores.contains(storeId)
  }

  def unloadStore(storeId: StateStoreId): Boolean = {
    val method = PrivateMethod('remove)
    StateStore invokePrivate method(storeId)
  }

  def newStoreProvider(
      opId: Long = Random.nextLong,
      partition: Int = 0,
      minDeltasForSnapshot: Int = SQLConf.STATE_STORE_MIN_DELTAS_FOR_SNAPSHOT.defaultValue.get,
      dir: String = Utils.createDirectory(tempDir, Random.nextString(5)).toString,
      hadoopConf: Configuration = new Configuration()
    ): HDFSBackedStateStoreProvider = {
    val sqlConf = new SQLConf()
    sqlConf.setConf(SQLConf.STATE_STORE_MIN_DELTAS_FOR_SNAPSHOT, minDeltasForSnapshot)
    sqlConf.setConf(SQLConf.MIN_BATCHES_TO_RETAIN, 2)
    new HDFSBackedStateStoreProvider(
      StateStoreId(dir, opId, partition),
      keySchema,
      valueSchema,
      new StateStoreConf(sqlConf),
      hadoopConf)
  }

  def remove(store: StateStore, condition: String => Boolean): Unit = {
    store.remove(row => condition(rowToString(row)))
  }

  private def put(store: StateStore, key: String, value: Int): Unit = {
    store.put(stringToRow(key), intToRow(value))
  }

  private def get(store: StateStore, key: String): Option[Int] = {
    store.get(stringToRow(key)).map(rowToInt)
  }
}

private[state] object StateStoreSuite {

  /** Trait and classes mirroring [[StoreUpdate]] for testing store updates iterator */
  trait TestUpdate
  case class Added(key: String, value: Int) extends TestUpdate
  case class Updated(key: String, value: Int) extends TestUpdate
  case class Removed(key: String) extends TestUpdate

  val strProj = UnsafeProjection.create(Array[DataType](StringType))
  val intProj = UnsafeProjection.create(Array[DataType](IntegerType))

  def stringToRow(s: String): UnsafeRow = {
    strProj.apply(new GenericInternalRow(Array[Any](UTF8String.fromString(s)))).copy()
  }

  def intToRow(i: Int): UnsafeRow = {
    intProj.apply(new GenericInternalRow(Array[Any](i))).copy()
  }

  def rowToString(row: UnsafeRow): String = {
    row.getUTF8String(0).toString
  }

  def rowToInt(row: UnsafeRow): Int = {
    row.getInt(0)
  }

  def rowsToIntInt(row: (UnsafeRow, UnsafeRow)): (Int, Int) = {
    (rowToInt(row._1), rowToInt(row._2))
  }


  def rowsToStringInt(row: (UnsafeRow, UnsafeRow)): (String, Int) = {
    (rowToString(row._1), rowToInt(row._2))
  }

  def rowsToSet(iterator: Iterator[(UnsafeRow, UnsafeRow)]): Set[(String, Int)] = {
    iterator.map(rowsToStringInt).toSet
  }

  def updatesToSet(iterator: Iterator[StoreUpdate]): Set[TestUpdate] = {
    iterator.map {
      case ValueAdded(key, value) => Added(rowToString(key), rowToInt(value))
      case ValueUpdated(key, value) => Updated(rowToString(key), rowToInt(value))
      case ValueRemoved(key, _) => Removed(rowToString(key))
    }.toSet
  }
}

/**
 * Fake FileSystem that simulates HDFS rename semantic, i.e. renaming a file atop an existing
 * one should return false.
 * See hadoop.apache.org/docs/stable/hadoop-project-dist/hadoop-common/filesystem/filesystem.html
 */
class RenameLikeHDFSFileSystem extends RawLocalFileSystem {
  override def rename(src: Path, dst: Path): Boolean = {
    if (exists(dst)) {
      return false
    } else {
      return super.rename(src, dst)
    }
  }
}

/**
 * Fake FileSystem to test that the StateStore throws an exception while committing the
 * delta file, when `fs.rename` returns `false`.
 */
class RenameReturnsFalseFileSystem extends RawLocalFileSystem {
  import RenameReturnsFalseFileSystem._
  override def getUri: URI = {
    URI.create(s"$scheme:///")
  }

  override def rename(src: Path, dst: Path): Boolean = false
}

object RenameReturnsFalseFileSystem {
  val scheme = s"StateStoreSuite${math.abs(Random.nextInt)}fs"
}<|MERGE_RESOLUTION|>--- conflicted
+++ resolved
@@ -314,11 +314,7 @@
   test("SPARK-19677: Committing a delta file atop an existing one should not fail on HDFS") {
     val conf = new Configuration()
     conf.set("fs.fake.impl", classOf[RenameLikeHDFSFileSystem].getName)
-<<<<<<< HEAD
-    conf.set("fs.default.name", "fake:///")
-=======
     conf.set("fs.defaultFS", "fake:///")
->>>>>>> 86cd3c08
 
     val provider = newStoreProvider(hadoopConf = conf)
     provider.getStore(0).commit()
@@ -499,11 +495,7 @@
 
   test("SPARK-18342: commit fails when rename fails") {
     import RenameReturnsFalseFileSystem._
-<<<<<<< HEAD
-    val dir = scheme + "://" + Utils.createDirectory(tempDir, Random.nextString(5)).toString
-=======
     val dir = scheme + "://" + Utils.createDirectory(tempDir, Random.nextString(5)).toURI.getPath
->>>>>>> 86cd3c08
     val conf = new Configuration()
     conf.set(s"fs.$scheme.impl", classOf[RenameReturnsFalseFileSystem].getName)
     val provider = newStoreProvider(dir = dir, hadoopConf = conf)
