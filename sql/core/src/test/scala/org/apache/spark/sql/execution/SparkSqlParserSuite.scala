--- conflicted
+++ resolved
@@ -24,11 +24,7 @@
 import org.apache.spark.sql.catalyst.expressions.{Ascending, SortOrder}
 import org.apache.spark.sql.catalyst.parser.ParseException
 import org.apache.spark.sql.catalyst.plans.PlanTest
-<<<<<<< HEAD
-import org.apache.spark.sql.catalyst.plans.logical.LogicalPlan
-=======
 import org.apache.spark.sql.catalyst.plans.logical.{LogicalPlan, Project, RepartitionByExpression, Sort}
->>>>>>> 86cd3c08
 import org.apache.spark.sql.execution.command._
 import org.apache.spark.sql.execution.datasources.CreateTable
 import org.apache.spark.sql.internal.{HiveSerDe, SQLConf}
@@ -269,8 +265,6 @@
     assertEqual("ANALYZE TABLE t COMPUTE STATISTICS FOR COLUMNS key, value",
       AnalyzeColumnCommand(TableIdentifier("t"), Seq("key", "value")))
   }
-<<<<<<< HEAD
-=======
 
   test("query organization") {
     // Test all valid combinations of order by/sort by/distribute by/cluster by/limit/windows
@@ -296,5 +290,4 @@
           basePlan,
           numPartitions = newConf.numShufflePartitions)))
   }
->>>>>>> 86cd3c08
 }