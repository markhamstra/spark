/*
 * Licensed to the Apache Software Foundation (ASF) under one or more
 * contributor license agreements.  See the NOTICE file distributed with
 * this work for additional information regarding copyright ownership.
 * The ASF licenses this file to You under the Apache License, Version 2.0
 * (the "License"); you may not use this file except in compliance with
 * the License.  You may obtain a copy of the License at
 *
 *    http://www.apache.org/licenses/LICENSE-2.0
 *
 * Unless required by applicable law or agreed to in writing, software
 * distributed under the License is distributed on an "AS IS" BASIS,
 * WITHOUT WARRANTIES OR CONDITIONS OF ANY KIND, either express or implied.
 * See the License for the specific language governing permissions and
 * limitations under the License.
 */

package org.apache.spark.sql.execution.columnar

import java.nio.charset.StandardCharsets
import java.sql.{Date, Timestamp}

import org.apache.spark.sql.{DataFrame, QueryTest, Row}
<<<<<<< HEAD
=======
import org.apache.spark.sql.catalyst.expressions.AttributeSet
import org.apache.spark.sql.catalyst.plans.physical.HashPartitioning
import org.apache.spark.sql.functions._
>>>>>>> 86cd3c08
import org.apache.spark.sql.internal.SQLConf
import org.apache.spark.sql.test.SharedSQLContext
import org.apache.spark.sql.test.SQLTestData._
import org.apache.spark.sql.types._
import org.apache.spark.storage.StorageLevel._

class InMemoryColumnarQuerySuite extends QueryTest with SharedSQLContext {
  import testImplicits._

  setupTestData()

  private def cachePrimitiveTest(data: DataFrame, dataType: String) {
    data.createOrReplaceTempView(s"testData$dataType")
    val storageLevel = MEMORY_ONLY
    val plan = spark.sessionState.executePlan(data.logicalPlan).sparkPlan
    val inMemoryRelation = InMemoryRelation(useCompression = true, 5, storageLevel, plan, None)

    assert(inMemoryRelation.cachedColumnBuffers.getStorageLevel == storageLevel)
    inMemoryRelation.cachedColumnBuffers.collect().head match {
      case _: CachedBatch =>
      case other => fail(s"Unexpected cached batch type: ${other.getClass.getName}")
    }
    checkAnswer(inMemoryRelation, data.collect().toSeq)
  }

  private def testPrimitiveType(nullability: Boolean): Unit = {
    val dataTypes = Seq(BooleanType, ByteType, ShortType, IntegerType, LongType,
      FloatType, DoubleType, DateType, TimestampType, DecimalType(25, 5), DecimalType(6, 5))
    val schema = StructType(dataTypes.zipWithIndex.map { case (dataType, index) =>
      StructField(s"col$index", dataType, nullability)
    })
    val rdd = spark.sparkContext.parallelize((1 to 10).map(i => Row(
      if (nullability && i % 3 == 0) null else if (i % 2 == 0) true else false,
      if (nullability && i % 3 == 0) null else i.toByte,
      if (nullability && i % 3 == 0) null else i.toShort,
      if (nullability && i % 3 == 0) null else i.toInt,
      if (nullability && i % 3 == 0) null else i.toLong,
      if (nullability && i % 3 == 0) null else (i + 0.25).toFloat,
      if (nullability && i % 3 == 0) null else (i + 0.75).toDouble,
      if (nullability && i % 3 == 0) null else new Date(i),
      if (nullability && i % 3 == 0) null else new Timestamp(i * 1000000L),
      if (nullability && i % 3 == 0) null else BigDecimal(Long.MaxValue.toString + ".12345"),
      if (nullability && i % 3 == 0) null
      else new java.math.BigDecimal(s"${i % 9 + 1}" + ".23456")
    )))
    cachePrimitiveTest(spark.createDataFrame(rdd, schema), "primitivesDateTimeStamp")
  }

  private def tesNonPrimitiveType(nullability: Boolean): Unit = {
    val struct = StructType(StructField("f1", FloatType, false) ::
      StructField("f2", ArrayType(BooleanType), true) :: Nil)
    val schema = StructType(Seq(
      StructField("col0", StringType, nullability),
      StructField("col1", ArrayType(IntegerType), nullability),
      StructField("col2", ArrayType(ArrayType(IntegerType)), nullability),
      StructField("col3", MapType(StringType, IntegerType), nullability),
      StructField("col4", struct, nullability)
    ))
    val rdd = spark.sparkContext.parallelize((1 to 10).map(i => Row(
      if (nullability && i % 3 == 0) null else s"str${i}: test cache.",
      if (nullability && i % 3 == 0) null else (i * 100 to i * 100 + i).toArray,
      if (nullability && i % 3 == 0) null
      else Array(Array(i, i + 1), Array(i * 100 + 1, i * 100, i * 100 + 2)),
      if (nullability && i % 3 == 0) null else (i to i + i).map(j => s"key$j" -> j).toMap,
      if (nullability && i % 3 == 0) null else Row((i + 0.25).toFloat, Seq(true, false, null))
    )))
    cachePrimitiveTest(spark.createDataFrame(rdd, schema), "StringArrayMapStruct")
  }

  test("primitive type with nullability:true") {
    testPrimitiveType(true)
  }

  test("primitive type with nullability:false") {
    testPrimitiveType(false)
  }

  test("non-primitive type with nullability:true") {
    val schemaNull = StructType(Seq(StructField("col", NullType, true)))
    val rddNull = spark.sparkContext.parallelize((1 to 10).map(i => Row(null)))
    cachePrimitiveTest(spark.createDataFrame(rddNull, schemaNull), "Null")

    tesNonPrimitiveType(true)
  }

  test("non-primitive type with nullability:false") {
      tesNonPrimitiveType(false)
  }

  test("simple columnar query") {
    val plan = spark.sessionState.executePlan(testData.logicalPlan).sparkPlan
    val scan = InMemoryRelation(useCompression = true, 5, MEMORY_ONLY, plan, None)

    checkAnswer(scan, testData.collect().toSeq)
  }

  test("default size avoids broadcast") {
    // TODO: Improve this test when we have better statistics
    sparkContext.parallelize(1 to 10).map(i => TestData(i, i.toString))
      .toDF().createOrReplaceTempView("sizeTst")
    spark.catalog.cacheTable("sizeTst")
    assert(
      spark.table("sizeTst").queryExecution.analyzed.stats(sqlConf).sizeInBytes >
        spark.conf.get(SQLConf.AUTO_BROADCASTJOIN_THRESHOLD))
  }

  test("projection") {
    val plan = spark.sessionState.executePlan(testData.select('value, 'key).logicalPlan).sparkPlan
    val scan = InMemoryRelation(useCompression = true, 5, MEMORY_ONLY, plan, None)

    checkAnswer(scan, testData.collect().map {
      case Row(key: Int, value: String) => value -> key
    }.map(Row.fromTuple))
  }

  test("access only some column of the all of columns") {
    val df = spark.range(1, 100).map(i => (i, (i + 1).toFloat)).toDF("i", "f")
    df.cache
    df.count  // forced to build cache
    assert(df.filter("f <= 10.0").count == 9)
  }

  test("SPARK-1436 regression: in-memory columns must be able to be accessed multiple times") {
    val plan = spark.sessionState.executePlan(testData.logicalPlan).sparkPlan
    val scan = InMemoryRelation(useCompression = true, 5, MEMORY_ONLY, plan, None)

    checkAnswer(scan, testData.collect().toSeq)
    checkAnswer(scan, testData.collect().toSeq)
  }

  test("SPARK-1678 regression: compression must not lose repeated values") {
    checkAnswer(
      sql("SELECT * FROM repeatedData"),
      repeatedData.collect().toSeq.map(Row.fromTuple))

    spark.catalog.cacheTable("repeatedData")

    checkAnswer(
      sql("SELECT * FROM repeatedData"),
      repeatedData.collect().toSeq.map(Row.fromTuple))
  }

  test("with null values") {
    checkAnswer(
      sql("SELECT * FROM nullableRepeatedData"),
      nullableRepeatedData.collect().toSeq.map(Row.fromTuple))

    spark.catalog.cacheTable("nullableRepeatedData")

    checkAnswer(
      sql("SELECT * FROM nullableRepeatedData"),
      nullableRepeatedData.collect().toSeq.map(Row.fromTuple))
  }

  test("SPARK-2729 regression: timestamp data type") {
    val timestamps = (0 to 3).map(i => Tuple1(new Timestamp(i))).toDF("time")
    timestamps.createOrReplaceTempView("timestamps")

    checkAnswer(
      sql("SELECT time FROM timestamps"),
      timestamps.collect().toSeq)

    spark.catalog.cacheTable("timestamps")

    checkAnswer(
      sql("SELECT time FROM timestamps"),
      timestamps.collect().toSeq)
  }

  test("SPARK-3320 regression: batched column buffer building should work with empty partitions") {
    checkAnswer(
      sql("SELECT * FROM withEmptyParts"),
      withEmptyParts.collect().toSeq.map(Row.fromTuple))

    spark.catalog.cacheTable("withEmptyParts")

    checkAnswer(
      sql("SELECT * FROM withEmptyParts"),
      withEmptyParts.collect().toSeq.map(Row.fromTuple))
  }

  test("SPARK-4182 Caching complex types") {
    complexData.cache().count()
    // Shouldn't throw
    complexData.count()
    complexData.unpersist()
  }

  test("decimal type") {
    // Casting is required here because ScalaReflection can't capture decimal precision information.
    val df = (1 to 10)
      .map(i => Tuple1(Decimal(i, 15, 10).toJavaBigDecimal))
      .toDF("dec")
      .select($"dec" cast DecimalType(15, 10))

    assert(df.schema.head.dataType === DecimalType(15, 10))

    df.cache().createOrReplaceTempView("test_fixed_decimal")
    checkAnswer(
      sql("SELECT * FROM test_fixed_decimal"),
      (1 to 10).map(i => Row(Decimal(i, 15, 10).toJavaBigDecimal)))
  }

  test("test different data types") {
    // Create the schema.
    val struct =
      StructType(
        StructField("f1", FloatType, true) ::
        StructField("f2", ArrayType(BooleanType), true) :: Nil)
    val dataTypes =
      Seq(StringType, BinaryType, NullType, BooleanType,
        ByteType, ShortType, IntegerType, LongType,
        FloatType, DoubleType, DecimalType(25, 5), DecimalType(6, 5),
        DateType, TimestampType, ArrayType(IntegerType), struct)
    val fields = dataTypes.zipWithIndex.map { case (dataType, index) =>
      StructField(s"col$index", dataType, true)
    }
    val allColumns = fields.map(_.name).mkString(",")
    val schema = StructType(fields)

    // Create an RDD for the schema
    val rdd =
      sparkContext.parallelize(1 to 10000, 10).map { i =>
        Row(
          s"str$i: test cache.",
          s"binary$i: test cache.".getBytes(StandardCharsets.UTF_8),
          null,
          i % 2 == 0,
          i.toByte,
          i.toShort,
          i,
          Long.MaxValue - i.toLong,
          (i + 0.25).toFloat,
          i + 0.75,
          BigDecimal(Long.MaxValue.toString + ".12345"),
          new java.math.BigDecimal(s"${i % 9 + 1}" + ".23456"),
          new Date(i),
          new Timestamp(i * 1000000L),
          i to i + 10,
          Row((i - 0.25).toFloat, Seq(true, false, null)))
      }
    spark.createDataFrame(rdd, schema).createOrReplaceTempView("InMemoryCache_different_data_types")
    // Cache the table.
    sql("cache table InMemoryCache_different_data_types")
    // Make sure the table is indeed cached.
    spark.table("InMemoryCache_different_data_types").queryExecution.executedPlan
    assert(
      spark.catalog.isCached("InMemoryCache_different_data_types"),
      "InMemoryCache_different_data_types should be cached.")
    // Issue a query and check the results.
    checkAnswer(
      sql(s"SELECT DISTINCT ${allColumns} FROM InMemoryCache_different_data_types"),
      spark.table("InMemoryCache_different_data_types").collect())
    spark.catalog.dropTempView("InMemoryCache_different_data_types")
  }

  test("SPARK-10422: String column in InMemoryColumnarCache needs to override clone method") {
    val df = spark.range(1, 100).selectExpr("id % 10 as id")
      .rdd.map(id => Tuple1(s"str_$id")).toDF("i")
    val cached = df.cache()
    // count triggers the caching action. It should not throw.
    cached.count()

    // Make sure, the DataFrame is indeed cached.
    assert(spark.sharedState.cacheManager.lookupCachedData(cached).nonEmpty)

    // Check result.
    checkAnswer(
      cached,
      spark.range(1, 100).selectExpr("id % 10 as id")
        .rdd.map(id => Tuple1(s"str_$id")).toDF("i")
    )

    // Drop the cache.
    cached.unpersist()
  }

  test("SPARK-10859: Predicates pushed to InMemoryColumnarTableScan are not evaluated correctly") {
    val data = spark.range(10).selectExpr("id", "cast(id as string) as s")
    data.cache()
    assert(data.count() === 10)
    assert(data.filter($"s" === "3").count() === 1)
  }

  test("SPARK-14138: Generated SpecificColumnarIterator can exceed JVM size limit for cached DF") {
    val length1 = 3999
    val columnTypes1 = List.fill(length1)(IntegerType)
    val columnarIterator1 = GenerateColumnAccessor.generate(columnTypes1)

    // SPARK-16664: the limit of janino is 8117
    val length2 = 8117
    val columnTypes2 = List.fill(length2)(IntegerType)
    val columnarIterator2 = GenerateColumnAccessor.generate(columnTypes2)
  }

  test("SPARK-17549: cached table size should be correctly calculated") {
    val data = spark.sparkContext.parallelize(1 to 10, 5).toDF()
    val plan = spark.sessionState.executePlan(data.logicalPlan).sparkPlan
    val cached = InMemoryRelation(true, 5, MEMORY_ONLY, plan, None)

    // Materialize the data.
    val expectedAnswer = data.collect()
    checkAnswer(cached, expectedAnswer)

    // Check that the right size was calculated.
    assert(cached.batchStats.value === expectedAnswer.size * INT.defaultSize)
  }

  test("access primitive-type columns in CachedBatch without whole stage codegen") {
    // whole stage codegen is not applied to a row with more than WHOLESTAGE_MAX_NUM_FIELDS fields
    withSQLConf(SQLConf.WHOLESTAGE_MAX_NUM_FIELDS.key -> "2") {
      val data = Seq(null, true, 1.toByte, 3.toShort, 7, 15.toLong,
        31.25.toFloat, 63.75, new Date(127), new Timestamp(255000000L), null)
      val dataTypes = Seq(NullType, BooleanType, ByteType, ShortType, IntegerType, LongType,
        FloatType, DoubleType, DateType, TimestampType, IntegerType)
      val schemas = dataTypes.zipWithIndex.map { case (dataType, index) =>
        StructField(s"col$index", dataType, true)
      }
      val rdd = sparkContext.makeRDD(Seq(Row.fromSeq(data)))
      val df = spark.createDataFrame(rdd, StructType(schemas))
      val row = df.persist.take(1).apply(0)
      checkAnswer(df, row)
    }
  }

  test("access decimal/string-type columns in CachedBatch without whole stage codegen") {
    withSQLConf(SQLConf.WHOLESTAGE_MAX_NUM_FIELDS.key -> "2") {
      val data = Seq(BigDecimal(Long.MaxValue.toString + ".12345"),
        new java.math.BigDecimal("1234567890.12345"),
        new java.math.BigDecimal("1.23456"),
        "test123"
      )
      val schemas = Seq(
        StructField("col0", DecimalType(25, 5), true),
        StructField("col1", DecimalType(15, 5), true),
        StructField("col2", DecimalType(6, 5), true),
        StructField("col3", StringType, true)
      )
      val rdd = sparkContext.makeRDD(Seq(Row.fromSeq(data)))
      val df = spark.createDataFrame(rdd, StructType(schemas))
      val row = df.persist.take(1).apply(0)
      checkAnswer(df, row)
    }
  }

  test("access non-primitive-type columns in CachedBatch without whole stage codegen") {
    withSQLConf(SQLConf.WHOLESTAGE_MAX_NUM_FIELDS.key -> "2") {
      val data = Seq((1 to 10).toArray,
        Array(Array(10, 11), Array(100, 111, 123)),
        Map("key1" -> 111, "key2" -> 222),
        Row(1.25.toFloat, Seq(true, false, null))
      )
      val struct = StructType(StructField("f1", FloatType, false) ::
        StructField("f2", ArrayType(BooleanType), true) :: Nil)
      val schemas = Seq(
        StructField("col0", ArrayType(IntegerType), true),
        StructField("col1", ArrayType(ArrayType(IntegerType)), true),
        StructField("col2", MapType(StringType, IntegerType), true),
        StructField("col3", struct, true)
      )
      val rdd = sparkContext.makeRDD(Seq(Row.fromSeq(data)))
      val df = spark.createDataFrame(rdd, StructType(schemas))
      val row = df.persist.take(1).apply(0)
      checkAnswer(df, row)
    }
  }

<<<<<<< HEAD
=======
  test("InMemoryTableScanExec should return correct output ordering and partitioning") {
    val df1 = Seq((0, 0), (1, 1)).toDF
      .repartition(col("_1")).sortWithinPartitions(col("_1")).persist
    val df2 = Seq((0, 0), (1, 1)).toDF
      .repartition(col("_1")).sortWithinPartitions(col("_1")).persist

    // Because two cached dataframes have the same logical plan, this is a self-join actually.
    // So we force one of in-memory relation to alias its output. Then we can test if original and
    // aliased in-memory relations have correct ordering and partitioning.
    val joined = df1.joinWith(df2, df1("_1") === df2("_1"))

    val inMemoryScans = joined.queryExecution.executedPlan.collect {
      case m: InMemoryTableScanExec => m
    }
    inMemoryScans.foreach { inMemoryScan =>
      val sortedAttrs = AttributeSet(inMemoryScan.outputOrdering.flatMap(_.references))
      assert(sortedAttrs.subsetOf(inMemoryScan.outputSet))

      val partitionedAttrs =
        inMemoryScan.outputPartitioning.asInstanceOf[HashPartitioning].references
      assert(partitionedAttrs.subsetOf(inMemoryScan.outputSet))
    }
  }

  test("SPARK-20356: pruned InMemoryTableScanExec should have correct ordering and partitioning") {
    withSQLConf("spark.sql.shuffle.partitions" -> "200") {
      val df1 = Seq(("a", 1), ("b", 1), ("c", 2)).toDF("item", "group")
      val df2 = Seq(("a", 1), ("b", 2), ("c", 3)).toDF("item", "id")
      val df3 = df1.join(df2, Seq("item")).select($"id", $"group".as("item")).distinct()

      df3.unpersist()
      val agg_without_cache = df3.groupBy($"item").count()

      df3.cache()
      val agg_with_cache = df3.groupBy($"item").count()
      checkAnswer(agg_without_cache, agg_with_cache)
    }
  }
>>>>>>> 86cd3c08
}<|MERGE_RESOLUTION|>--- conflicted
+++ resolved
@@ -21,12 +21,9 @@
 import java.sql.{Date, Timestamp}
 
 import org.apache.spark.sql.{DataFrame, QueryTest, Row}
-<<<<<<< HEAD
-=======
 import org.apache.spark.sql.catalyst.expressions.AttributeSet
 import org.apache.spark.sql.catalyst.plans.physical.HashPartitioning
 import org.apache.spark.sql.functions._
->>>>>>> 86cd3c08
 import org.apache.spark.sql.internal.SQLConf
 import org.apache.spark.sql.test.SharedSQLContext
 import org.apache.spark.sql.test.SQLTestData._
@@ -394,8 +391,6 @@
     }
   }
 
-<<<<<<< HEAD
-=======
   test("InMemoryTableScanExec should return correct output ordering and partitioning") {
     val df1 = Seq((0, 0), (1, 1)).toDF
       .repartition(col("_1")).sortWithinPartitions(col("_1")).persist
@@ -434,5 +429,4 @@
       checkAnswer(agg_without_cache, agg_with_cache)
     }
   }
->>>>>>> 86cd3c08
 }