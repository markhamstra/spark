--- conflicted
+++ resolved
@@ -32,17 +32,11 @@
 import org.apache.spark.sql.execution.command.ExplainCommand
 import org.apache.spark.sql.execution.streaming._
 import org.apache.spark.sql.functions._
-<<<<<<< HEAD
-=======
 import org.apache.spark.sql.internal.SQLConf
->>>>>>> 86cd3c08
 import org.apache.spark.sql.sources.StreamSourceProvider
 import org.apache.spark.sql.streaming.util.StreamManualClock
 import org.apache.spark.sql.types.{IntegerType, StructField, StructType}
-<<<<<<< HEAD
-=======
 import org.apache.spark.util.Utils
->>>>>>> 86cd3c08
 
 class StreamSuite extends StreamTest {
 
@@ -402,36 +396,6 @@
       q.stop()
     }
   }
-<<<<<<< HEAD
-
-  test("SPARK-19065: dropDuplicates should not create expressions using the same id") {
-    withTempPath { testPath =>
-      val data = Seq((1, 2), (2, 3), (3, 4))
-      data.toDS.write.mode("overwrite").json(testPath.getCanonicalPath)
-      val schema = spark.read.json(testPath.getCanonicalPath).schema
-      val query = spark
-        .readStream
-        .schema(schema)
-        .json(testPath.getCanonicalPath)
-        .dropDuplicates("_1")
-        .writeStream
-        .format("memory")
-        .queryName("testquery")
-        .outputMode("complete")
-        .start()
-      try {
-        query.processAllAvailable()
-        if (query.exception.isDefined) {
-          throw query.exception.get
-        }
-      } finally {
-        query.stop()
-      }
-    }
-  }
-}
-=======
->>>>>>> 86cd3c08
 
   test("SPARK-19065: dropDuplicates should not create expressions using the same id") {
     withTempPath { testPath =>
