--- conflicted
+++ resolved
@@ -18,33 +18,22 @@
 package org.apache.spark.sql.streaming.test
 
 import java.io.File
-<<<<<<< HEAD
-=======
 import java.util.Locale
->>>>>>> 86cd3c08
 import java.util.concurrent.TimeUnit
 
 import scala.concurrent.duration._
 
 import org.apache.hadoop.fs.Path
-<<<<<<< HEAD
-=======
 import org.mockito.Matchers.{any, eq => meq}
->>>>>>> 86cd3c08
 import org.mockito.Mockito._
-import org.scalatest.{BeforeAndAfter, PrivateMethodTester}
-import org.scalatest.PrivateMethodTester.PrivateMethod
+import org.scalatest.BeforeAndAfter
 
 import org.apache.spark.sql._
 import org.apache.spark.sql.execution.streaming._
 import org.apache.spark.sql.internal.SQLConf
 import org.apache.spark.sql.sources.{StreamSinkProvider, StreamSourceProvider}
-<<<<<<< HEAD
-import org.apache.spark.sql.streaming._
-=======
 import org.apache.spark.sql.streaming.{ProcessingTime => DeprecatedProcessingTime, _}
 import org.apache.spark.sql.streaming.Trigger._
->>>>>>> 86cd3c08
 import org.apache.spark.sql.types._
 import org.apache.spark.util.Utils
 
@@ -120,7 +109,7 @@
   }
 }
 
-class DataStreamReaderWriterSuite extends StreamTest with BeforeAndAfter with PrivateMethodTester {
+class DataStreamReaderWriterSuite extends StreamTest with BeforeAndAfter {
 
   private def newMetadataDir =
     Utils.createTempDir(namePrefix = "streaming.metadata").getCanonicalPath
@@ -404,45 +393,6 @@
 
   private def newTextInput = Utils.createTempDir(namePrefix = "text").getCanonicalPath
 
-<<<<<<< HEAD
-  test("supported strings in outputMode(string)") {
-    val outputModeMethod = PrivateMethod[OutputMode]('outputMode)
-
-    def testMode(outputMode: String, expected: OutputMode): Unit = {
-      val df = spark.readStream
-        .format("org.apache.spark.sql.streaming.test")
-        .load()
-      val w = df.writeStream
-      w.outputMode(outputMode)
-      val setOutputMode = w invokePrivate outputModeMethod()
-      assert(setOutputMode === expected)
-    }
-
-    testMode("append", OutputMode.Append)
-    testMode("Append", OutputMode.Append)
-    testMode("complete", OutputMode.Complete)
-    testMode("Complete", OutputMode.Complete)
-    testMode("update", OutputMode.Update)
-    testMode("Update", OutputMode.Update)
-  }
-
-  test("unsupported strings in outputMode(string)") {
-    def testMode(outputMode: String): Unit = {
-      val acceptedModes = Seq("append", "update", "complete")
-      val df = spark.readStream
-        .format("org.apache.spark.sql.streaming.test")
-        .load()
-      val w = df.writeStream
-      val e = intercept[IllegalArgumentException](w.outputMode(outputMode))
-      (Seq("output mode", "unknown", outputMode) ++ acceptedModes).foreach { s =>
-        assert(e.getMessage.toLowerCase.contains(s.toLowerCase))
-      }
-    }
-    testMode("Xyz")
-  }
-
-=======
->>>>>>> 86cd3c08
   test("check foreach() catches null writers") {
     val df = spark.readStream
       .format("org.apache.spark.sql.streaming.test")
@@ -691,10 +641,7 @@
   test("temp checkpoint dir should be deleted if a query is stopped without errors") {
     import testImplicits._
     val query = MemoryStream[Int].toDS.writeStream.format("console").start()
-<<<<<<< HEAD
-=======
     query.processAllAvailable()
->>>>>>> 86cd3c08
     val checkpointDir = new Path(
       query.asInstanceOf[StreamingQueryWrapper].streamingQuery.checkpointRoot)
     val fs = checkpointDir.getFileSystem(spark.sessionState.newHadoopConf())
