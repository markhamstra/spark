/*
 * Licensed to the Apache Software Foundation (ASF) under one or more
 * contributor license agreements.  See the NOTICE file distributed with
 * this work for additional information regarding copyright ownership.
 * The ASF licenses this file to You under the Apache License, Version 2.0
 * (the "License"); you may not use this file except in compliance with
 * the License.  You may obtain a copy of the License at
 *
 *    http://www.apache.org/licenses/LICENSE-2.0
 *
 * Unless required by applicable law or agreed to in writing, software
 * distributed under the License is distributed on an "AS IS" BASIS,
 * WITHOUT WARRANTIES OR CONDITIONS OF ANY KIND, either express or implied.
 * See the License for the specific language governing permissions and
 * limitations under the License.
 */

package org.apache.spark.sql.hive

import java.io.File

import scala.collection.mutable.ArrayBuffer

import org.apache.hadoop.fs.Path

import org.apache.spark.SparkContext
import org.apache.spark.sql._
import org.apache.spark.sql.catalyst.TableIdentifier
import org.apache.spark.sql.catalyst.catalog.{CatalogStorageFormat, CatalogTable, CatalogTableType}
import org.apache.spark.sql.execution.command.CreateTableCommand
import org.apache.spark.sql.execution.datasources.{HadoopFsRelation, LogicalRelation}
import org.apache.spark.sql.hive.HiveExternalCatalog._
import org.apache.spark.sql.hive.client.HiveClient
import org.apache.spark.sql.hive.test.TestHiveSingleton
import org.apache.spark.sql.internal.SQLConf
import org.apache.spark.sql.internal.StaticSQLConf._
import org.apache.spark.sql.test.SQLTestUtils
import org.apache.spark.sql.types._
import org.apache.spark.util.Utils

/**
 * Tests for persisting tables created though the data sources API into the metastore.
 */
class MetastoreDataSourcesSuite extends QueryTest with SQLTestUtils with TestHiveSingleton {
  import hiveContext._
  import spark.implicits._

  var jsonFilePath: String = _

  override def beforeAll(): Unit = {
    super.beforeAll()
    jsonFilePath = Utils.getSparkClassLoader.getResource("sample.json").getFile
  }

  // To test `HiveExternalCatalog`, we need to read the raw table metadata(schema, partition
  // columns and bucket specification are still in table properties) from hive client.
  private def hiveClient: HiveClient =
    sharedState.externalCatalog.asInstanceOf[HiveExternalCatalog].client

  test("persistent JSON table") {
    withTable("jsonTable") {
      sql(
        s"""CREATE TABLE jsonTable
           |USING org.apache.spark.sql.json.DefaultSource
           |OPTIONS (
           |  path '$jsonFilePath'
           |)
         """.stripMargin)

      checkAnswer(
        sql("SELECT * FROM jsonTable"),
        read.json(jsonFilePath).collect().toSeq)
    }
  }

  test("persistent JSON table with a user specified schema") {
    withTable("jsonTable") {
      sql(
        s"""CREATE TABLE jsonTable (
           |a string,
           |b String,
           |`c_!@(3)` int,
           |`<d>` Struct<`d!`:array<int>, `=`:array<struct<Dd2: boolean>>>)
           |USING org.apache.spark.sql.json.DefaultSource
           |OPTIONS (
           |  path '$jsonFilePath'
           |)
         """.stripMargin)

      withTempView("expectedJsonTable") {
        read.json(jsonFilePath).createOrReplaceTempView("expectedJsonTable")
        checkAnswer(
          sql("SELECT a, b, `c_!@(3)`, `<d>`.`d!`, `<d>`.`=` FROM jsonTable"),
          sql("SELECT a, b, `c_!@(3)`, `<d>`.`d!`, `<d>`.`=` FROM expectedJsonTable"))
      }
    }
  }

  test("persistent JSON table with a user specified schema with a subset of fields") {
    withTable("jsonTable") {
      // This works because JSON objects are self-describing and JSONRelation can get needed
      // field values based on field names.
      sql(
        s"""CREATE TABLE jsonTable (`<d>` Struct<`=`:array<struct<Dd2: boolean>>>, b String)
           |USING org.apache.spark.sql.json.DefaultSource
           |OPTIONS (
           |  path '$jsonFilePath'
           |)
         """.stripMargin)

      val innerStruct = StructType(Seq(
        StructField("=", ArrayType(StructType(StructField("Dd2", BooleanType, true) :: Nil)))))

      val expectedSchema = StructType(Seq(
        StructField("<d>", innerStruct, true),
        StructField("b", StringType, true)))

      assert(expectedSchema === table("jsonTable").schema)

      withTempView("expectedJsonTable") {
        read.json(jsonFilePath).createOrReplaceTempView("expectedJsonTable")
        checkAnswer(
          sql("SELECT b, `<d>`.`=` FROM jsonTable"),
          sql("SELECT b, `<d>`.`=` FROM expectedJsonTable"))
      }
    }
  }

  test("resolve shortened provider names") {
    withTable("jsonTable") {
      sql(
        s"""
           |CREATE TABLE jsonTable
           |USING org.apache.spark.sql.json
           |OPTIONS (
           |  path '$jsonFilePath'
           |)
         """.stripMargin)

      checkAnswer(
        sql("SELECT * FROM jsonTable"),
        read.json(jsonFilePath).collect().toSeq)
    }
  }

  test("drop table") {
    withTable("jsonTable") {
      sql(
        s"""
           |CREATE TABLE jsonTable
           |USING org.apache.spark.sql.json
           |OPTIONS (
           |  path '$jsonFilePath'
           |)
         """.stripMargin)

      checkAnswer(
        sql("SELECT * FROM jsonTable"),
        read.json(jsonFilePath))

      sql("DROP TABLE jsonTable")

      intercept[Exception] {
        sql("SELECT * FROM jsonTable").collect()
      }

      assert(
        new File(jsonFilePath).exists(),
        "The table with specified path is considered as an external table, " +
          "its data should not deleted after DROP TABLE.")
    }
  }

  test("check change without refresh") {
    withTempPath { tempDir =>
      withTable("jsonTable") {
        (("a", "b") :: Nil).toDF().toJSON.rdd.saveAsTextFile(tempDir.getCanonicalPath)

        sql(
          s"""CREATE TABLE jsonTable
             |USING org.apache.spark.sql.json
             |OPTIONS (
             |  path '${tempDir.toURI}'
             |)
           """.stripMargin)

        checkAnswer(
          sql("SELECT * FROM jsonTable"),
          Row("a", "b"))

        Utils.deleteRecursively(tempDir)
        (("a1", "b1", "c1") :: Nil).toDF().toJSON.rdd.saveAsTextFile(tempDir.getCanonicalPath)

        // Schema is cached so the new column does not show. The updated values in existing columns
        // will show.
        checkAnswer(
          sql("SELECT * FROM jsonTable"),
          Row("a1", "b1"))

        sql("REFRESH TABLE jsonTable")

        // After refresh, schema is not changed.
        checkAnswer(
          sql("SELECT * FROM jsonTable"),
          Row("a1", "b1"))
      }
    }
  }

  test("drop, change, recreate") {
    withTempPath { tempDir =>
      (("a", "b") :: Nil).toDF().toJSON.rdd.saveAsTextFile(tempDir.getCanonicalPath)

      withTable("jsonTable") {
        sql(
          s"""CREATE TABLE jsonTable
             |USING org.apache.spark.sql.json
             |OPTIONS (
             |  path '${tempDir.toURI}'
             |)
           """.stripMargin)

        checkAnswer(
          sql("SELECT * FROM jsonTable"),
          Row("a", "b"))

        Utils.deleteRecursively(tempDir)
        (("a", "b", "c") :: Nil).toDF().toJSON.rdd.saveAsTextFile(tempDir.getCanonicalPath)

        sql("DROP TABLE jsonTable")

        sql(
          s"""CREATE TABLE jsonTable
             |USING org.apache.spark.sql.json
             |OPTIONS (
             |  path '${tempDir.toURI}'
             |)
           """.stripMargin)

        // New table should reflect new schema.
        checkAnswer(
          sql("SELECT * FROM jsonTable"),
          Row("a", "b", "c"))
      }
    }
  }

  test("invalidate cache and reload") {
    withTable("jsonTable") {
      sql(
        s"""CREATE TABLE jsonTable (`c_!@(3)` int)
           |USING org.apache.spark.sql.json.DefaultSource
           |OPTIONS (
           |  path '$jsonFilePath'
           |)
         """.stripMargin)

      withTempView("expectedJsonTable") {
        read.json(jsonFilePath).createOrReplaceTempView("expectedJsonTable")

        checkAnswer(
          sql("SELECT * FROM jsonTable"),
          sql("SELECT `c_!@(3)` FROM expectedJsonTable").collect().toSeq)

        // Discard the cached relation.
        sessionState.refreshTable("jsonTable")

        checkAnswer(
          sql("SELECT * FROM jsonTable"),
          sql("SELECT `c_!@(3)` FROM expectedJsonTable").collect().toSeq)

        sessionState.refreshTable("jsonTable")
        val expectedSchema = StructType(StructField("c_!@(3)", IntegerType, true) :: Nil)

        assert(expectedSchema === table("jsonTable").schema)
      }
    }
  }

  test("CTAS") {
    withTempPath { tempPath =>
      withTable("jsonTable", "ctasJsonTable") {
        sql(
          s"""CREATE TABLE jsonTable
             |USING org.apache.spark.sql.json.DefaultSource
             |OPTIONS (
             |  path '$jsonFilePath'
             |)
           """.stripMargin)

        sql(
          s"""CREATE TABLE ctasJsonTable
             |USING org.apache.spark.sql.json.DefaultSource
             |OPTIONS (
             |  path '${tempPath.toURI}'
             |) AS
             |SELECT * FROM jsonTable
           """.stripMargin)

        assert(table("ctasJsonTable").schema === table("jsonTable").schema)

        checkAnswer(
          sql("SELECT * FROM ctasJsonTable"),
          sql("SELECT * FROM jsonTable").collect())
      }
    }
  }

  test("CTAS with IF NOT EXISTS") {
    withTempPath { path =>
      val tempPath = path.toURI

      withTable("jsonTable", "ctasJsonTable") {
        sql(
          s"""CREATE TABLE jsonTable
             |USING org.apache.spark.sql.json.DefaultSource
             |OPTIONS (
             |  path '$jsonFilePath'
             |)
           """.stripMargin)

        sql(
          s"""CREATE TABLE ctasJsonTable
             |USING org.apache.spark.sql.json.DefaultSource
             |OPTIONS (
             |  path '$tempPath'
             |) AS
             |SELECT * FROM jsonTable
           """.stripMargin)

        // Create the table again should trigger a AnalysisException.
        val message = intercept[AnalysisException] {
          sql(
            s"""CREATE TABLE ctasJsonTable
               |USING org.apache.spark.sql.json.DefaultSource
               |OPTIONS (
               |  path '$tempPath'
               |) AS
               |SELECT * FROM jsonTable
             """.stripMargin)
        }.getMessage

        assert(
          message.contains("Table default.ctasJsonTable already exists."),
          "We should complain that ctasJsonTable already exists")

        // The following statement should be fine if it has IF NOT EXISTS.
        // It tries to create a table ctasJsonTable with a new schema.
        // The actual table's schema and data should not be changed.
        sql(
          s"""CREATE TABLE IF NOT EXISTS ctasJsonTable
             |USING org.apache.spark.sql.json.DefaultSource
             |OPTIONS (
             |  path '$tempPath'
             |) AS
             |SELECT a FROM jsonTable
           """.stripMargin)

        // Discard the cached relation.
        sessionState.refreshTable("ctasJsonTable")

        // Schema should not be changed.
        assert(table("ctasJsonTable").schema === table("jsonTable").schema)
        // Table data should not be changed.
        checkAnswer(
          sql("SELECT * FROM ctasJsonTable"),
          sql("SELECT * FROM jsonTable").collect())
      }
    }
  }

  test("CTAS a managed table") {
    withTable("jsonTable", "ctasJsonTable", "loadedTable") {
      sql(
        s"""CREATE TABLE jsonTable
           |USING org.apache.spark.sql.json.DefaultSource
           |OPTIONS (
           |  path '$jsonFilePath'
           |)
         """.stripMargin)

      val expectedPath = sessionState.catalog.defaultTablePath(TableIdentifier("ctasJsonTable"))
      val filesystemPath = new Path(expectedPath)
      val fs = filesystemPath.getFileSystem(spark.sessionState.newHadoopConf())
      fs.delete(filesystemPath, true)

      // It is a managed table when we do not specify the location.
      sql(
        s"""CREATE TABLE ctasJsonTable
           |USING org.apache.spark.sql.json.DefaultSource
           |AS
           |SELECT * FROM jsonTable
         """.stripMargin)

      assert(fs.exists(filesystemPath), s"$expectedPath should exist after we create the table.")

      sql(
        s"""CREATE TABLE loadedTable
           |USING org.apache.spark.sql.json.DefaultSource
           |OPTIONS (
           |  path '$expectedPath'
           |)
         """.stripMargin)

      assert(table("ctasJsonTable").schema === table("loadedTable").schema)

      checkAnswer(
        sql("SELECT * FROM ctasJsonTable"),
        sql("SELECT * FROM loadedTable"))

      sql("DROP TABLE ctasJsonTable")
      assert(!fs.exists(filesystemPath), s"$expectedPath should not exist after we drop the table.")
    }
  }

  test("saveAsTable(CTAS) using append and insertInto when the target table is Hive serde") {
    val tableName = "tab1"
    withTable(tableName) {
      sql(s"CREATE TABLE $tableName STORED AS SEQUENCEFILE AS SELECT 1 AS key, 'abc' AS value")

      val df = sql(s"SELECT key, value FROM $tableName")
<<<<<<< HEAD
      val e = intercept[AnalysisException] {
        df.write.mode(SaveMode.Append).saveAsTable(tableName)
      }.getMessage
      assert(e.contains("Saving data in the Hive serde table default.tab1 is not supported " +
        "yet. Please use the insertInto() API as an alternative."))

=======
>>>>>>> 86cd3c08
      df.write.insertInto(tableName)
      checkAnswer(
        sql(s"SELECT * FROM $tableName"),
        Row(1, "abc") :: Row(1, "abc") :: Nil
      )
    }
  }

  test("SPARK-5839 HiveMetastoreCatalog does not recognize table aliases of data source tables.") {
    withTable("savedJsonTable") {
      // Save the df as a managed table (by not specifying the path).
      (1 to 10)
        .map(i => i -> s"str$i")
        .toDF("a", "b")
        .write
        .format("json")
        .saveAsTable("savedJsonTable")

      checkAnswer(
        sql("SELECT * FROM savedJsonTable where savedJsonTable.a < 5"),
        (1 to 4).map(i => Row(i, s"str$i")))

      checkAnswer(
        sql("SELECT * FROM savedJsonTable tmp where tmp.a > 5"),
        (6 to 10).map(i => Row(i, s"str$i")))

      sessionState.refreshTable("savedJsonTable")

      checkAnswer(
        sql("SELECT * FROM savedJsonTable where savedJsonTable.a < 5"),
        (1 to 4).map(i => Row(i, s"str$i")))

      checkAnswer(
        sql("SELECT * FROM savedJsonTable tmp where tmp.a > 5"),
        (6 to 10).map(i => Row(i, s"str$i")))
    }
  }

  test("save table") {
    withTempPath { path =>
      val tempPath = path.getCanonicalPath

      withTable("savedJsonTable") {
        val df = (1 to 10).map(i => i -> s"str$i").toDF("a", "b")

        withSQLConf(SQLConf.DEFAULT_DATA_SOURCE_NAME.key -> "json") {
          // Save the df as a managed table (by not specifying the path).
          df.write.saveAsTable("savedJsonTable")

          checkAnswer(sql("SELECT * FROM savedJsonTable"), df)

          // We can overwrite it.
          df.write.mode(SaveMode.Overwrite).saveAsTable("savedJsonTable")
          checkAnswer(sql("SELECT * FROM savedJsonTable"), df)

          // When the save mode is Ignore, we will do nothing when the table already exists.
          df.select("b").write.mode(SaveMode.Ignore).saveAsTable("savedJsonTable")
          // TODO in ResolvedDataSource, will convert the schema into nullable = true
          // hence the df.schema is not exactly the same as table("savedJsonTable").schema
          // assert(df.schema === table("savedJsonTable").schema)
          checkAnswer(sql("SELECT * FROM savedJsonTable"), df)

          // Drop table will also delete the data.
          sql("DROP TABLE savedJsonTable")
          intercept[AnalysisException] {
            read.json(
              sessionState.catalog.defaultTablePath(TableIdentifier("savedJsonTable")).toString)
          }
        }

        // Create an external table by specifying the path.
        withSQLConf(SQLConf.DEFAULT_DATA_SOURCE_NAME.key -> "not a source name") {
          df.write
            .format("org.apache.spark.sql.json")
            .mode(SaveMode.Append)
            .option("path", tempPath.toString)
            .saveAsTable("savedJsonTable")

          checkAnswer(sql("SELECT * FROM savedJsonTable"), df)
        }

        // Data should not be deleted after we drop the table.
        sql("DROP TABLE savedJsonTable")
        checkAnswer(read.json(tempPath.toString), df)
      }
    }
  }

  test("create external table") {
    withTempPath { tempPath =>
      withTable("savedJsonTable", "createdJsonTable") {
        val df = read.json((1 to 10).map { i =>
          s"""{ "a": $i, "b": "str$i" }"""
        }.toDS())

        withSQLConf(SQLConf.DEFAULT_DATA_SOURCE_NAME.key -> "not a source name") {
          df.write
            .format("json")
            .mode(SaveMode.Append)
            .option("path", tempPath.toString)
            .saveAsTable("savedJsonTable")
        }

        withSQLConf(SQLConf.DEFAULT_DATA_SOURCE_NAME.key -> "json") {
          sparkSession.catalog.createExternalTable("createdJsonTable", tempPath.toString)
          assert(table("createdJsonTable").schema === df.schema)
          checkAnswer(sql("SELECT * FROM createdJsonTable"), df)

          assert(
            intercept[AnalysisException] {
              sparkSession.catalog.createExternalTable("createdJsonTable", jsonFilePath.toString)
            }.getMessage.contains("Table createdJsonTable already exists."),
            "We should complain that createdJsonTable already exists")
        }

        // Data should not be deleted.
        sql("DROP TABLE createdJsonTable")
        checkAnswer(read.json(tempPath.toString), df)

        // Try to specify the schema.
        withSQLConf(SQLConf.DEFAULT_DATA_SOURCE_NAME.key -> "not a source name") {
          val schema = StructType(StructField("b", StringType, true) :: Nil)
          sparkSession.catalog.createExternalTable(
            "createdJsonTable",
            "org.apache.spark.sql.json",
            schema,
            Map("path" -> tempPath.toString))

          checkAnswer(
            sql("SELECT * FROM createdJsonTable"),
            sql("SELECT b FROM savedJsonTable"))

          sql("DROP TABLE createdJsonTable")
        }
      }
    }
  }

  test("path required error") {
    assert(
      intercept[AnalysisException] {
        sparkSession.catalog.createExternalTable(
          "createdJsonTable",
          "org.apache.spark.sql.json",
          Map.empty[String, String])

        table("createdJsonTable")
      }.getMessage.contains("Unable to infer schema"),
      "We should complain that path is not specified.")

    sql("DROP TABLE IF EXISTS createdJsonTable")
  }

  test("scan a parquet table created through a CTAS statement") {
    withSQLConf(HiveUtils.CONVERT_METASTORE_PARQUET.key -> "true") {
      withTempView("jt") {
        (1 to 10).map(i => i -> s"str$i").toDF("a", "b").createOrReplaceTempView("jt")

        withTable("test_parquet_ctas") {
          sql(
            """CREATE TABLE test_parquet_ctas STORED AS PARQUET
              |AS SELECT tmp.a FROM jt tmp WHERE tmp.a < 5
            """.stripMargin)

          checkAnswer(
            sql(s"SELECT a FROM test_parquet_ctas WHERE a > 2 "),
            Row(3) :: Row(4) :: Nil)

          table("test_parquet_ctas").queryExecution.optimizedPlan match {
            case LogicalRelation(p: HadoopFsRelation, _, _) => // OK
            case _ =>
              fail(s"test_parquet_ctas should have be converted to ${classOf[HadoopFsRelation]}")
          }
        }
      }
    }
  }

  test("Pre insert nullability check (ArrayType)") {
    withTable("arrayInParquet") {
      {
        val df = (Tuple1(Seq(Int.box(1), null: Integer)) :: Nil).toDF("a")
        val expectedSchema =
          StructType(
            StructField(
              "a",
              ArrayType(IntegerType, containsNull = true),
              nullable = true) :: Nil)

        assert(df.schema === expectedSchema)

        df.write
          .format("parquet")
          .mode(SaveMode.Overwrite)
          .saveAsTable("arrayInParquet")
      }

      {
        val df = (Tuple1(Seq(2, 3)) :: Nil).toDF("a")
        val expectedSchema =
          StructType(
            StructField(
              "a",
              ArrayType(IntegerType, containsNull = false),
              nullable = true) :: Nil)

        assert(df.schema === expectedSchema)

        df.write
          .format("parquet")
          .mode(SaveMode.Append)
          .insertInto("arrayInParquet")
      }

      (Tuple1(Seq(4, 5)) :: Nil).toDF("a")
        .write
        .mode(SaveMode.Append)
        .saveAsTable("arrayInParquet") // This one internally calls df2.insertInto.

      (Tuple1(Seq(Int.box(6), null: Integer)) :: Nil).toDF("a")
        .write
        .mode(SaveMode.Append)
        .saveAsTable("arrayInParquet")

      sparkSession.catalog.refreshTable("arrayInParquet")

      checkAnswer(
        sql("SELECT a FROM arrayInParquet"),
        Row(ArrayBuffer(1, null)) ::
          Row(ArrayBuffer(2, 3)) ::
          Row(ArrayBuffer(4, 5)) ::
          Row(ArrayBuffer(6, null)) :: Nil)
    }
  }

  test("Pre insert nullability check (MapType)") {
    withTable("mapInParquet") {
      {
        val df = (Tuple1(Map(1 -> (null: Integer))) :: Nil).toDF("a")
        val expectedSchema =
          StructType(
            StructField(
              "a",
              MapType(IntegerType, IntegerType, valueContainsNull = true),
              nullable = true) :: Nil)

        assert(df.schema === expectedSchema)

        df.write
          .format("parquet")
          .mode(SaveMode.Overwrite)
          .saveAsTable("mapInParquet")
      }

      {
        val df = (Tuple1(Map(2 -> 3)) :: Nil).toDF("a")
        val expectedSchema =
          StructType(
            StructField(
              "a",
              MapType(IntegerType, IntegerType, valueContainsNull = false),
              nullable = true) :: Nil)

        assert(df.schema === expectedSchema)

        df.write
          .format("parquet")
          .mode(SaveMode.Append)
          .insertInto("mapInParquet")
      }

      (Tuple1(Map(4 -> 5)) :: Nil).toDF("a")
        .write
        .format("parquet")
        .mode(SaveMode.Append)
        .saveAsTable("mapInParquet") // This one internally calls df2.insertInto.

      (Tuple1(Map(6 -> null.asInstanceOf[Integer])) :: Nil).toDF("a")
        .write
        .format("parquet")
        .mode(SaveMode.Append)
        .saveAsTable("mapInParquet")

      sparkSession.catalog.refreshTable("mapInParquet")

      checkAnswer(
        sql("SELECT a FROM mapInParquet"),
        Row(Map(1 -> null)) ::
          Row(Map(2 -> 3)) ::
          Row(Map(4 -> 5)) ::
          Row(Map(6 -> null)) :: Nil)
    }
  }

  test("SPARK-6024 wide schema support") {
    assert(spark.sparkContext.conf.get(SCHEMA_STRING_LENGTH_THRESHOLD) == 4000)
    withTable("wide_schema") {
      withTempDir { tempDir =>
        // We will need 80 splits for this schema if the threshold is 4000.
        val schema = StructType((1 to 5000).map(i => StructField(s"c_$i", StringType)))

        val tableDesc = CatalogTable(
          identifier = TableIdentifier("wide_schema"),
          tableType = CatalogTableType.EXTERNAL,
          storage = CatalogStorageFormat.empty.copy(
            properties = Map("path" -> tempDir.getCanonicalPath)
          ),
          schema = schema,
          provider = Some("json")
        )
        spark.sessionState.catalog.createTable(tableDesc, ignoreIfExists = false)

        sessionState.refreshTable("wide_schema")

        val actualSchema = table("wide_schema").schema
        assert(schema === actualSchema)
      }
    }
  }

  test("SPARK-6655 still support a schema stored in spark.sql.sources.schema") {
    val tableName = "spark6655"
    withTable(tableName) {
      val schema = StructType(StructField("int", IntegerType, true) :: Nil)
      val hiveTable = CatalogTable(
        identifier = TableIdentifier(tableName, Some("default")),
        tableType = CatalogTableType.MANAGED,
        schema = new StructType,
        provider = Some("json"),
        storage = CatalogStorageFormat(
          locationUri = None,
          inputFormat = None,
          outputFormat = None,
          serde = None,
          compressed = false,
          properties = Map(
            "path" -> sessionState.catalog.defaultTablePath(TableIdentifier(tableName)).toString)
        ),
        properties = Map(
          DATASOURCE_PROVIDER -> "json",
          DATASOURCE_SCHEMA -> schema.json,
          "EXTERNAL" -> "FALSE"))

      hiveClient.createTable(hiveTable, ignoreIfExists = false)

      sessionState.refreshTable(tableName)
      val actualSchema = table(tableName).schema
      assert(schema === actualSchema)
    }
  }

  test("Saving partitionBy columns information") {
    val df = (1 to 10).map(i => (i, i + 1, s"str$i", s"str${i + 1}")).toDF("a", "b", "c", "d")
    val tableName = s"partitionInfo_${System.currentTimeMillis()}"

    withTable(tableName) {
      df.write.format("parquet").partitionBy("d", "b").saveAsTable(tableName)
      sessionState.refreshTable(tableName)
      val metastoreTable = hiveClient.getTable("default", tableName)
      val expectedPartitionColumns = StructType(df.schema("d") :: df.schema("b") :: Nil)

      val numPartCols = metastoreTable.properties(DATASOURCE_SCHEMA_NUMPARTCOLS).toInt
      assert(numPartCols == 2)

      val actualPartitionColumns =
        StructType(
          (0 until numPartCols).map { index =>
            df.schema(metastoreTable.properties(s"$DATASOURCE_SCHEMA_PARTCOL_PREFIX$index"))
          })
      // Make sure partition columns are correctly stored in metastore.
      assert(
        expectedPartitionColumns.sameType(actualPartitionColumns),
        s"Partitions columns stored in metastore $actualPartitionColumns is not the " +
          s"partition columns defined by the saveAsTable operation $expectedPartitionColumns.")

      // Check the content of the saved table.
      checkAnswer(
        table(tableName).select("c", "b", "d", "a"),
        df.select("c", "b", "d", "a"))
    }
  }

  test("Saving information for sortBy and bucketBy columns") {
    val df = (1 to 10).map(i => (i, i + 1, s"str$i", s"str${i + 1}")).toDF("a", "b", "c", "d")
    val tableName = s"bucketingInfo_${System.currentTimeMillis()}"

    withTable(tableName) {
      df.write
        .format("parquet")
        .bucketBy(8, "d", "b")
        .sortBy("c")
        .saveAsTable(tableName)
      sessionState.refreshTable(tableName)
      val metastoreTable = hiveClient.getTable("default", tableName)
      val expectedBucketByColumns = StructType(df.schema("d") :: df.schema("b") :: Nil)
      val expectedSortByColumns = StructType(df.schema("c") :: Nil)

      val numBuckets = metastoreTable.properties(DATASOURCE_SCHEMA_NUMBUCKETS).toInt
      assert(numBuckets == 8)

      val numBucketCols = metastoreTable.properties(DATASOURCE_SCHEMA_NUMBUCKETCOLS).toInt
      assert(numBucketCols == 2)

      val numSortCols = metastoreTable.properties(DATASOURCE_SCHEMA_NUMSORTCOLS).toInt
      assert(numSortCols == 1)

      val actualBucketByColumns =
        StructType(
          (0 until numBucketCols).map { index =>
            df.schema(metastoreTable.properties(s"$DATASOURCE_SCHEMA_BUCKETCOL_PREFIX$index"))
          })
      // Make sure bucketBy columns are correctly stored in metastore.
      assert(
        expectedBucketByColumns.sameType(actualBucketByColumns),
        s"Partitions columns stored in metastore $actualBucketByColumns is not the " +
          s"partition columns defined by the saveAsTable operation $expectedBucketByColumns.")

      val actualSortByColumns =
        StructType(
          (0 until numSortCols).map { index =>
            df.schema(metastoreTable.properties(s"$DATASOURCE_SCHEMA_SORTCOL_PREFIX$index"))
          })
      // Make sure sortBy columns are correctly stored in metastore.
      assert(
        expectedSortByColumns.sameType(actualSortByColumns),
        s"Partitions columns stored in metastore $actualSortByColumns is not the " +
          s"partition columns defined by the saveAsTable operation $expectedSortByColumns.")

      // Check the content of the saved table.
      checkAnswer(
        table(tableName).select("c", "b", "d", "a"),
        df.select("c", "b", "d", "a"))
    }
  }

  test("insert into a table") {
    def createDF(from: Int, to: Int): DataFrame = {
      (from to to).map(i => i -> s"str$i").toDF("c1", "c2")
    }

    withTable("insertParquet") {
      createDF(0, 9).write.format("parquet").saveAsTable("insertParquet")
      checkAnswer(
        sql("SELECT p.c1, p.c2 FROM insertParquet p WHERE p.c1 > 5"),
        (6 to 9).map(i => Row(i, s"str$i")))

      intercept[AnalysisException] {
        createDF(10, 19).write.format("parquet").saveAsTable("insertParquet")
      }

      createDF(10, 19).write.mode(SaveMode.Append).format("parquet").saveAsTable("insertParquet")
      checkAnswer(
        sql("SELECT p.c1, p.c2 FROM insertParquet p WHERE p.c1 > 5"),
        (6 to 19).map(i => Row(i, s"str$i")))

      createDF(20, 29).write.mode(SaveMode.Append).format("parquet").saveAsTable("insertParquet")
      checkAnswer(
        sql("SELECT p.c1, c2 FROM insertParquet p WHERE p.c1 > 5 AND p.c1 < 25"),
        (6 to 24).map(i => Row(i, s"str$i")))

      intercept[AnalysisException] {
        createDF(30, 39).write.saveAsTable("insertParquet")
      }

      createDF(30, 39).write.mode(SaveMode.Append).saveAsTable("insertParquet")
      checkAnswer(
        sql("SELECT p.c1, c2 FROM insertParquet p WHERE p.c1 > 5 AND p.c1 < 35"),
        (6 to 34).map(i => Row(i, s"str$i")))

      createDF(40, 49).write.mode(SaveMode.Append).insertInto("insertParquet")
      checkAnswer(
        sql("SELECT p.c1, c2 FROM insertParquet p WHERE p.c1 > 5 AND p.c1 < 45"),
        (6 to 44).map(i => Row(i, s"str$i")))

      createDF(50, 59).write.mode(SaveMode.Overwrite).saveAsTable("insertParquet")
      checkAnswer(
        sql("SELECT p.c1, c2 FROM insertParquet p WHERE p.c1 > 51 AND p.c1 < 55"),
        (52 to 54).map(i => Row(i, s"str$i")))
      createDF(60, 69).write.mode(SaveMode.Ignore).saveAsTable("insertParquet")
      checkAnswer(
        sql("SELECT p.c1, c2 FROM insertParquet p"),
        (50 to 59).map(i => Row(i, s"str$i")))

      createDF(70, 79).write.mode(SaveMode.Overwrite).insertInto("insertParquet")
      checkAnswer(
        sql("SELECT p.c1, c2 FROM insertParquet p"),
        (70 to 79).map(i => Row(i, s"str$i")))
    }
  }

  test("append table using different formats") {
    def createDF(from: Int, to: Int): DataFrame = {
      (from to to).map(i => i -> s"str$i").toDF("c1", "c2")
    }

    withTable("appendOrcToParquet") {
      createDF(0, 9).write.format("parquet").saveAsTable("appendOrcToParquet")
      val e = intercept[AnalysisException] {
        createDF(10, 19).write.mode(SaveMode.Append).format("orc").saveAsTable("appendOrcToParquet")
      }
      assert(e.getMessage.contains(
        "The format of the existing table default.appendOrcToParquet is `ParquetFileFormat`. " +
          "It doesn't match the specified format `OrcFileFormat`"))
    }

    withTable("appendParquetToJson") {
      createDF(0, 9).write.format("json").saveAsTable("appendParquetToJson")
      val e = intercept[AnalysisException] {
        createDF(10, 19).write.mode(SaveMode.Append).format("parquet")
          .saveAsTable("appendParquetToJson")
      }
      assert(e.getMessage.contains(
        "The format of the existing table default.appendParquetToJson is `JsonFileFormat`. " +
        "It doesn't match the specified format `ParquetFileFormat`"))
    }

    withTable("appendTextToJson") {
      createDF(0, 9).write.format("json").saveAsTable("appendTextToJson")
      val e = intercept[AnalysisException] {
        createDF(10, 19).write.mode(SaveMode.Append).format("text")
          .saveAsTable("appendTextToJson")
      }
      assert(e.getMessage.contains(
        "The format of the existing table default.appendTextToJson is `JsonFileFormat`. " +
        "It doesn't match the specified format `TextFileFormat`"))
    }
  }

  test("append a table using the same formats but different names") {
    def createDF(from: Int, to: Int): DataFrame = {
      (from to to).map(i => i -> s"str$i").toDF("c1", "c2")
    }

    withTable("appendParquet") {
      createDF(0, 9).write.format("parquet").saveAsTable("appendParquet")
      createDF(10, 19).write.mode(SaveMode.Append).format("org.apache.spark.sql.parquet")
        .saveAsTable("appendParquet")
      checkAnswer(
        sql("SELECT p.c1, p.c2 FROM appendParquet p WHERE p.c1 > 5"),
        (6 to 19).map(i => Row(i, s"str$i")))
    }

    withTable("appendParquet") {
      createDF(0, 9).write.format("org.apache.spark.sql.parquet").saveAsTable("appendParquet")
      createDF(10, 19).write.mode(SaveMode.Append).format("parquet").saveAsTable("appendParquet")
      checkAnswer(
        sql("SELECT p.c1, p.c2 FROM appendParquet p WHERE p.c1 > 5"),
        (6 to 19).map(i => Row(i, s"str$i")))
    }

    withTable("appendParquet") {
      createDF(0, 9).write.format("org.apache.spark.sql.parquet.DefaultSource")
        .saveAsTable("appendParquet")
      createDF(10, 19).write.mode(SaveMode.Append)
        .format("org.apache.spark.sql.execution.datasources.parquet.DefaultSource")
        .saveAsTable("appendParquet")
      checkAnswer(
        sql("SELECT p.c1, p.c2 FROM appendParquet p WHERE p.c1 > 5"),
        (6 to 19).map(i => Row(i, s"str$i")))
    }
  }

  test("SPARK-8156:create table to specific database by 'use dbname' ") {

    val df = (1 to 3).map(i => (i, s"val_$i", i * 2)).toDF("a", "b", "c")
    spark.sql("""create database if not exists testdb8156""")
    spark.sql("""use testdb8156""")
    df.write
      .format("parquet")
      .mode(SaveMode.Overwrite)
      .saveAsTable("ttt3")

    checkAnswer(
      spark.sql("show TABLES in testdb8156").filter("tableName = 'ttt3'"),
      Row("testdb8156", "ttt3", false))
    spark.sql("""use default""")
    spark.sql("""drop database if exists testdb8156 CASCADE""")
  }


  test("skip hive metadata on table creation") {
    withTempDir { tempPath =>
      val schema = StructType((1 to 5).map(i => StructField(s"c_$i", StringType)))

      val tableDesc1 = CatalogTable(
        identifier = TableIdentifier("not_skip_hive_metadata"),
        tableType = CatalogTableType.EXTERNAL,
        storage = CatalogStorageFormat.empty.copy(
<<<<<<< HEAD
          locationUri = Some(tempPath.getCanonicalPath),
=======
          locationUri = Some(tempPath.toURI),
>>>>>>> 86cd3c08
          properties = Map("skipHiveMetadata" -> "false")
        ),
        schema = schema,
        provider = Some("parquet")
      )
      spark.sessionState.catalog.createTable(tableDesc1, ignoreIfExists = false)

      // As a proxy for verifying that the table was stored in Hive compatible format,
      // we verify that each column of the table is of native type StringType.
      assert(hiveClient.getTable("default", "not_skip_hive_metadata").schema
        .forall(_.dataType == StringType))

      val tableDesc2 = CatalogTable(
        identifier = TableIdentifier("skip_hive_metadata", Some("default")),
        tableType = CatalogTableType.EXTERNAL,
        storage = CatalogStorageFormat.empty.copy(
          properties = Map("path" -> tempPath.getCanonicalPath, "skipHiveMetadata" -> "true")
        ),
        schema = schema,
        provider = Some("parquet")
      )
      spark.sessionState.catalog.createTable(tableDesc2, ignoreIfExists = false)

      // As a proxy for verifying that the table was stored in SparkSQL format,
      // we verify that the table has a column type as array of StringType.
      assert(hiveClient.getTable("default", "skip_hive_metadata").schema
        .forall(_.dataType == ArrayType(StringType)))
    }
  }

  test("CTAS: persisted partitioned data source table") {
    withTempPath { dir =>
      withTable("t") {
        sql(
          s"""CREATE TABLE t USING PARQUET
             |OPTIONS (PATH '${dir.toURI}')
             |PARTITIONED BY (a)
             |AS SELECT 1 AS a, 2 AS b
           """.stripMargin
        )

        val metastoreTable = hiveClient.getTable("default", "t")
        assert(metastoreTable.properties(DATASOURCE_SCHEMA_NUMPARTCOLS).toInt === 1)
        assert(!metastoreTable.properties.contains(DATASOURCE_SCHEMA_NUMBUCKETS))
        assert(!metastoreTable.properties.contains(DATASOURCE_SCHEMA_NUMBUCKETCOLS))
        assert(!metastoreTable.properties.contains(DATASOURCE_SCHEMA_NUMSORTCOLS))

        checkAnswer(table("t"), Row(2, 1))
      }
    }
  }

  test("CTAS: persisted bucketed data source table") {
    withTempPath { dir =>
      withTable("t") {
        sql(
          s"""CREATE TABLE t USING PARQUET
             |OPTIONS (PATH '${dir.toURI}')
             |CLUSTERED BY (a) SORTED BY (b) INTO 2 BUCKETS
             |AS SELECT 1 AS a, 2 AS b
           """.stripMargin
        )

        val metastoreTable = hiveClient.getTable("default", "t")
        assert(!metastoreTable.properties.contains(DATASOURCE_SCHEMA_NUMPARTCOLS))
        assert(metastoreTable.properties(DATASOURCE_SCHEMA_NUMBUCKETS).toInt === 2)
        assert(metastoreTable.properties(DATASOURCE_SCHEMA_NUMBUCKETCOLS).toInt === 1)
        assert(metastoreTable.properties(DATASOURCE_SCHEMA_NUMSORTCOLS).toInt === 1)

        checkAnswer(table("t"), Row(1, 2))
      }
    }

    withTempPath { dir =>
      withTable("t") {
        sql(
          s"""CREATE TABLE t USING PARQUET
             |OPTIONS (PATH '${dir.toURI}')
             |CLUSTERED BY (a) INTO 2 BUCKETS
             |AS SELECT 1 AS a, 2 AS b
           """.stripMargin
        )

        val metastoreTable = hiveClient.getTable("default", "t")
        assert(!metastoreTable.properties.contains(DATASOURCE_SCHEMA_NUMPARTCOLS))
        assert(metastoreTable.properties(DATASOURCE_SCHEMA_NUMBUCKETS).toInt === 2)
        assert(metastoreTable.properties(DATASOURCE_SCHEMA_NUMBUCKETCOLS).toInt === 1)
        assert(!metastoreTable.properties.contains(DATASOURCE_SCHEMA_NUMSORTCOLS))

        checkAnswer(table("t"), Row(1, 2))
      }
    }
  }

  test("CTAS: persisted partitioned bucketed data source table") {
    withTempPath { dir =>
      withTable("t") {
        sql(
          s"""CREATE TABLE t USING PARQUET
             |OPTIONS (PATH '${dir.toURI}')
             |PARTITIONED BY (a)
             |CLUSTERED BY (b) SORTED BY (c) INTO 2 BUCKETS
             |AS SELECT 1 AS a, 2 AS b, 3 AS c
           """.stripMargin
        )

        val metastoreTable = hiveClient.getTable("default", "t")
        assert(metastoreTable.properties(DATASOURCE_SCHEMA_NUMPARTCOLS).toInt === 1)
        assert(metastoreTable.properties(DATASOURCE_SCHEMA_NUMBUCKETS).toInt === 2)
        assert(metastoreTable.properties(DATASOURCE_SCHEMA_NUMBUCKETCOLS).toInt === 1)
        assert(metastoreTable.properties(DATASOURCE_SCHEMA_NUMSORTCOLS).toInt === 1)

        checkAnswer(table("t"), Row(2, 3, 1))
      }
    }
  }

  test("saveAsTable[append]: the column order doesn't matter") {
    withTable("saveAsTable_column_order") {
      Seq((1, 2)).toDF("i", "j").write.saveAsTable("saveAsTable_column_order")
      Seq((3, 4)).toDF("j", "i").write.mode("append").saveAsTable("saveAsTable_column_order")
      checkAnswer(
        table("saveAsTable_column_order"),
        Seq((1, 2), (4, 3)).toDF("i", "j"))
    }
  }

  test("saveAsTable[append]: mismatch column names") {
    withTable("saveAsTable_mismatch_column_names") {
      Seq((1, 2)).toDF("i", "j").write.saveAsTable("saveAsTable_mismatch_column_names")
      val e = intercept[AnalysisException] {
        Seq((3, 4)).toDF("i", "k")
          .write.mode("append").saveAsTable("saveAsTable_mismatch_column_names")
      }
      assert(e.getMessage.contains("cannot resolve"))
    }
  }

  test("saveAsTable[append]: too many columns") {
    withTable("saveAsTable_too_many_columns") {
      Seq((1, 2)).toDF("i", "j").write.saveAsTable("saveAsTable_too_many_columns")
      val e = intercept[AnalysisException] {
        Seq((3, 4, 5)).toDF("i", "j", "k")
          .write.mode("append").saveAsTable("saveAsTable_too_many_columns")
      }
      assert(e.getMessage.contains("doesn't match"))
    }
  }

  test("create a temp view using hive") {
    val tableName = "tab1"
    withTable(tableName) {
      val e = intercept[AnalysisException] {
        sql(
          s"""
             |CREATE TEMPORARY VIEW $tableName
             |(col1 int)
             |USING hive
           """.stripMargin)
      }.getMessage
      assert(e.contains("Hive data source can only be used with tables, you can't use it with " +
        "CREATE TEMP VIEW USING"))
    }
  }

  test("saveAsTable - source and target are the same table") {
    val tableName = "tab1"
    withTable(tableName) {
      Seq((1, 2)).toDF("i", "j").write.saveAsTable(tableName)

      table(tableName).write.mode(SaveMode.Append).saveAsTable(tableName)
      checkAnswer(table(tableName),
        Seq(Row(1, 2), Row(1, 2)))

      table(tableName).write.mode(SaveMode.Ignore).saveAsTable(tableName)
      checkAnswer(table(tableName),
        Seq(Row(1, 2), Row(1, 2)))

      var e = intercept[AnalysisException] {
        table(tableName).write.mode(SaveMode.Overwrite).saveAsTable(tableName)
      }.getMessage
      assert(e.contains(s"Cannot overwrite table default.$tableName that is also being read from"))

      e = intercept[AnalysisException] {
        table(tableName).write.mode(SaveMode.ErrorIfExists).saveAsTable(tableName)
      }.getMessage
      assert(e.contains(s"Table `$tableName` already exists"))
    }
  }

  test("insertInto - source and target are the same table") {
    val tableName = "tab1"
    withTable(tableName) {
      Seq((1, 2)).toDF("i", "j").write.saveAsTable(tableName)

      table(tableName).write.mode(SaveMode.Append).insertInto(tableName)
      checkAnswer(
        table(tableName),
        Seq(Row(1, 2), Row(1, 2)))

      table(tableName).write.mode(SaveMode.Ignore).insertInto(tableName)
      checkAnswer(
        table(tableName),
        Seq(Row(1, 2), Row(1, 2), Row(1, 2), Row(1, 2)))

      table(tableName).write.mode(SaveMode.ErrorIfExists).insertInto(tableName)
      checkAnswer(
        table(tableName),
        Seq(Row(1, 2), Row(1, 2), Row(1, 2), Row(1, 2), Row(1, 2), Row(1, 2), Row(1, 2), Row(1, 2)))

      val e = intercept[AnalysisException] {
        table(tableName).write.mode(SaveMode.Overwrite).insertInto(tableName)
      }.getMessage
      assert(e.contains(s"Cannot overwrite a path that is also being read from"))
    }
  }

  test("saveAsTable[append]: less columns") {
    withTable("saveAsTable_less_columns") {
      Seq((1, 2)).toDF("i", "j").write.saveAsTable("saveAsTable_less_columns")
      val e = intercept[AnalysisException] {
        Seq((4)).toDF("j")
          .write.mode("append").saveAsTable("saveAsTable_less_columns")
      }
      assert(e.getMessage.contains("doesn't match"))
    }
  }

  test("SPARK-15025: create datasource table with path with select") {
    withTempPath { dir =>
      withTable("t") {
        sql(
          s"""CREATE TABLE t USING PARQUET
             |OPTIONS (PATH '${dir.toURI}')
             |AS SELECT 1 AS a, 2 AS b, 3 AS c
           """.stripMargin
        )
        sql("insert into t values (2, 3, 4)")
        checkAnswer(table("t"), Seq(Row(1, 2, 3), Row(2, 3, 4)))
        val catalogTable = hiveClient.getTable("default", "t")
        assert(catalogTable.storage.locationUri.isDefined)
      }
    }
  }

  test("SPARK-15269 external data source table creation") {
    withTempPath { dir =>
      val path = dir.toURI.toString
      spark.range(1).write.json(path)

      withTable("t") {
        sql(s"CREATE TABLE t USING json OPTIONS (PATH '$path')")
        sql("DROP TABLE t")
        sql(s"CREATE TABLE t USING json AS SELECT 1 AS c")
      }
    }
  }

  test("read table with corrupted schema") {
    try {
      val schema = StructType(StructField("int", IntegerType, true) :: Nil)
      val hiveTable = CatalogTable(
        identifier = TableIdentifier("t", Some("default")),
        tableType = CatalogTableType.MANAGED,
        schema = new StructType,
        provider = Some("json"),
        storage = CatalogStorageFormat.empty,
        properties = Map(
          DATASOURCE_PROVIDER -> "json",
          // no DATASOURCE_SCHEMA_NUMPARTS
          DATASOURCE_SCHEMA_PART_PREFIX + 0 -> schema.json))

      hiveClient.createTable(hiveTable, ignoreIfExists = false)

      val e = intercept[AnalysisException] {
        sharedState.externalCatalog.getTable("default", "t")
      }.getMessage
      assert(e.contains(s"Could not read schema from the hive metastore because it is corrupted"))

      withDebugMode {
        val tableMeta = sharedState.externalCatalog.getTable("default", "t")
        assert(tableMeta.identifier == TableIdentifier("t", Some("default")))
        assert(tableMeta.properties(DATASOURCE_PROVIDER) == "json")
      }
    } finally {
      hiveClient.dropTable("default", "t", ignoreIfNotExists = true, purge = true)
    }
  }

  test("should keep data source entries in table properties when debug mode is on") {
    withDebugMode {
      val newSession = sparkSession.newSession()
      newSession.sql("CREATE TABLE abc(i int) USING json")
      val tableMeta = newSession.sessionState.catalog.getTableMetadata(TableIdentifier("abc"))
      assert(tableMeta.properties(DATASOURCE_SCHEMA_NUMPARTS).toInt == 1)
      assert(tableMeta.properties(DATASOURCE_PROVIDER) == "json")
    }
  }

  test("Infer schema for Hive serde tables") {
    val tableName = "tab1"
    val avroSchema =
      """{
        |  "name": "test_record",
        |  "type": "record",
        |  "fields": [ {
        |    "name": "f0",
        |    "type": "int"
        |  }]
        |}
      """.stripMargin

    Seq(true, false).foreach { isPartitioned =>
      withTable(tableName) {
        val partitionClause = if (isPartitioned) "PARTITIONED BY (ds STRING)" else ""
        // Creates the (non-)partitioned Avro table
        val plan = sql(
          s"""
             |CREATE TABLE $tableName
             |$partitionClause
             |ROW FORMAT SERDE 'org.apache.hadoop.hive.serde2.avro.AvroSerDe'
             |STORED AS
             |  INPUTFORMAT 'org.apache.hadoop.hive.ql.io.avro.AvroContainerInputFormat'
             |  OUTPUTFORMAT 'org.apache.hadoop.hive.ql.io.avro.AvroContainerOutputFormat'
             |TBLPROPERTIES ('avro.schema.literal' = '$avroSchema')
           """.stripMargin
        ).queryExecution.analyzed

        assert(plan.isInstanceOf[CreateTableCommand] &&
          plan.asInstanceOf[CreateTableCommand].table.dataSchema.nonEmpty)

        if (isPartitioned) {
          sql(s"INSERT OVERWRITE TABLE $tableName partition (ds='a') SELECT 1")
          checkAnswer(spark.table(tableName), Row(1, "a"))
        } else {
          sql(s"INSERT OVERWRITE TABLE $tableName SELECT 1")
          checkAnswer(spark.table(tableName), Row(1))
        }
      }
    }
  }

  private def withDebugMode(f: => Unit): Unit = {
    val previousValue = sparkSession.sparkContext.conf.get(DEBUG_MODE)
    try {
      sparkSession.sparkContext.conf.set(DEBUG_MODE, true)
      f
    } finally {
      sparkSession.sparkContext.conf.set(DEBUG_MODE, previousValue)
    }
  }

  test("SPARK-18464: support old table which doesn't store schema in table properties") {
    withTable("old") {
      withTempPath { path =>
        Seq(1 -> "a").toDF("i", "j").write.parquet(path.getAbsolutePath)
        val tableDesc = CatalogTable(
          identifier = TableIdentifier("old", Some("default")),
          tableType = CatalogTableType.EXTERNAL,
          storage = CatalogStorageFormat.empty.copy(
            properties = Map("path" -> path.getAbsolutePath)
          ),
          schema = new StructType(),
          provider = Some("parquet"),
          properties = Map(
            HiveExternalCatalog.DATASOURCE_PROVIDER -> "parquet"))
        hiveClient.createTable(tableDesc, ignoreIfExists = false)

        checkAnswer(spark.table("old"), Row(1, "a"))

        val expectedSchema = StructType(Seq(
          StructField("i", IntegerType, nullable = true),
          StructField("j", StringType, nullable = true)))
        assert(table("old").schema === expectedSchema)
      }
    }
  }
}<|MERGE_RESOLUTION|>--- conflicted
+++ resolved
@@ -419,15 +419,6 @@
       sql(s"CREATE TABLE $tableName STORED AS SEQUENCEFILE AS SELECT 1 AS key, 'abc' AS value")
 
       val df = sql(s"SELECT key, value FROM $tableName")
-<<<<<<< HEAD
-      val e = intercept[AnalysisException] {
-        df.write.mode(SaveMode.Append).saveAsTable(tableName)
-      }.getMessage
-      assert(e.contains("Saving data in the Hive serde table default.tab1 is not supported " +
-        "yet. Please use the insertInto() API as an alternative."))
-
-=======
->>>>>>> 86cd3c08
       df.write.insertInto(tableName)
       checkAnswer(
         sql(s"SELECT * FROM $tableName"),
@@ -1016,11 +1007,7 @@
         identifier = TableIdentifier("not_skip_hive_metadata"),
         tableType = CatalogTableType.EXTERNAL,
         storage = CatalogStorageFormat.empty.copy(
-<<<<<<< HEAD
-          locationUri = Some(tempPath.getCanonicalPath),
-=======
           locationUri = Some(tempPath.toURI),
->>>>>>> 86cd3c08
           properties = Map("skipHiveMetadata" -> "false")
         ),
         schema = schema,
