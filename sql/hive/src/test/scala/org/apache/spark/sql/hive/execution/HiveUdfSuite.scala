--- conflicted
+++ resolved
@@ -61,14 +61,9 @@
       """.stripMargin).first() === Row(1, 2, 3, 4, 5))
   }
 
-<<<<<<< HEAD
-  TestHive.sql(
-    """
-=======
   test("hive struct udf") {
     sql(
       """
->>>>>>> 1056e9ec
       |CREATE EXTERNAL TABLE hiveUdfTestTable (
       |   pair STRUCT<id: INT, value: INT>
       |)
@@ -89,18 +84,6 @@
     sql("DROP TEMPORARY FUNCTION IF EXISTS testUdf")
   }
 
-<<<<<<< HEAD
-  TestHive.sql(
-    "ALTER TABLE hiveUdfTestTable ADD IF NOT EXISTS PARTITION(partition='testUdf') LOCATION '%s'"
-      .format(this.getClass.getClassLoader.getResource("data/files/testUdf").getFile)
-  )
-
-  TestHive.sql("CREATE TEMPORARY FUNCTION testUdf AS '%s'".format(classOf[PairUdf].getName))
-
-  TestHive.sql("SELECT testUdf(pair) FROM hiveUdfTestTable")
-
-  TestHive.sql("DROP TEMPORARY FUNCTION IF EXISTS testUdf")
-=======
   test("SPARK-2693 udaf aggregates test") {
     checkAnswer(sql("SELECT percentile(key,1) FROM src LIMIT 1"),
       sql("SELECT max(key) FROM src").collect().toSeq)
@@ -181,7 +164,6 @@
 
     TestHive.reset()
   }
->>>>>>> 1056e9ec
 }
 
 class TestPair(x: Int, y: Int) extends Writable with Serializable {
