--- conflicted
+++ resolved
@@ -72,11 +72,7 @@
       |create external table $tableName (fieldOne long)
       |partitioned by (partCol1 int, partCol2 int)
       |stored as parquet
-<<<<<<< HEAD
-      |location "${dir.getAbsolutePath}"""".stripMargin)
-=======
       |location "${dir.toURI}"""".stripMargin)
->>>>>>> 86cd3c08
     if (repair) {
       spark.sql(s"msck repair table $tableName")
     }
@@ -415,8 +411,6 @@
       }
     }
   }
-<<<<<<< HEAD
-=======
 
   test("resolveRelation for a FileFormat DataSource without userSchema scan filesystem only once") {
     withTempDir { dir =>
@@ -428,5 +422,4 @@
       assert(HiveCatalogMetrics.METRIC_FILE_CACHE_HITS.getCount() == 1)
     }
   }
->>>>>>> 86cd3c08
 }