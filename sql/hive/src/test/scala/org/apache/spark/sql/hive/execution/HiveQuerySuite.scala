--- conflicted
+++ resolved
@@ -24,13 +24,10 @@
 
 import scala.util.Try
 
-<<<<<<< HEAD
-=======
 import org.apache.hadoop.hive.conf.HiveConf.ConfVars
 
 import org.apache.spark.{SparkFiles, SparkException}
 import org.apache.spark.sql.catalyst.plans.logical.Project
->>>>>>> 1056e9ec
 import org.apache.spark.sql.hive._
 import org.apache.spark.sql.hive.test.TestHive
 import org.apache.spark.sql.hive.test.TestHive._
@@ -293,21 +290,14 @@
     setConf("spark.sql.dialect", "sql")
     assert(sql("SELECT 1").collect() === Array(Seq(1)))
     setConf("spark.sql.dialect", "hiveql")
-<<<<<<< HEAD
-
-=======
->>>>>>> 1056e9ec
   }
 
   test("Query expressed in HiveQL") {
     sql("FROM src SELECT key").collect()
-<<<<<<< HEAD
-=======
   }
 
   test("Query with constant folding the CAST") {
     sql("SELECT CAST(CAST('123' AS binary) AS binary) FROM src LIMIT 1").collect()
->>>>>>> 1056e9ec
   }
 
   createQueryTest("Constant Folding Optimization for AVG_SUM_COUNT",
@@ -492,10 +482,6 @@
     "SELECT null FROM src LIMIT 1")
 
   test("implement identity function using case statement") {
-<<<<<<< HEAD
-    val actual = sql("SELECT (CASE key WHEN key THEN key END) FROM src").collect().toSet
-    val expected = sql("SELECT key FROM src").collect().toSet
-=======
     val actual = sql("SELECT (CASE key WHEN key THEN key END) FROM src")
       .map { case Row(i: Int) => i }
       .collect()
@@ -506,7 +492,6 @@
       .collect()
       .toSet
 
->>>>>>> 1056e9ec
     assert(actual === expected)
   }
 
@@ -525,11 +510,7 @@
     val testData =
       TestHive.sparkContext.parallelize(
         TestData(1, "str1") ::
-<<<<<<< HEAD
-        TestData(2, "str2") :: Nil).toSchemaRDD
-=======
         TestData(2, "str2") :: Nil)
->>>>>>> 1056e9ec
     testData.registerTempTable("REGisteredTABle")
 
     assertResult(Array(Array(2, "str2"))) {
@@ -683,11 +664,7 @@
     val testData =
       TestHive.sparkContext.parallelize(
         TestData(1, "str1") ::
-<<<<<<< HEAD
-        TestData(1, "str2") :: Nil).toSchemaRDD
-=======
         TestData(1, "str2") :: Nil)
->>>>>>> 1056e9ec
     testData.registerTempTable("test_describe_commands2")
 
     assertResult(
@@ -712,41 +689,6 @@
     }
   }
 
-<<<<<<< HEAD
-  test("parse HQL set commands") {
-    // Adapted from its SQL counterpart.
-    val testKey = "spark.sql.key.usedfortestonly"
-    val testVal = "val0,val_1,val2.3,my_table"
-
-    sql(s"set $testKey=$testVal")
-    assert(getConf(testKey, testVal + "_") == testVal)
-
-    sql("set some.property=20")
-    assert(getConf("some.property", "0") == "20")
-    sql("set some.property = 40")
-    assert(getConf("some.property", "0") == "40")
-
-    sql(s"set $testKey=$testVal")
-    assert(getConf(testKey, "0") == testVal)
-
-    sql(s"set $testKey=")
-    assert(getConf(testKey, "0") == "")
-  }
-
-  test("SET commands semantics for a HiveContext") {
-    // Adapted from its SQL counterpart.
-    val testKey = "spark.sql.key.usedfortestonly"
-    val testVal = "test.val.0"
-    val nonexistentKey = "nonexistent"
-    val KV = "([^=]+)=([^=]*)".r
-    def collectResults(rdd: SchemaRDD): Set[(String, String)] =
-      rdd.collect().map {
-        case Row(key: String, value: String) => key -> value
-        case Row(KV(key, value)) => key -> value
-      }.toSet
-    clear()
-
-=======
   test("ADD JAR command") {
     val testJar = TestHive.getHiveFile("data/files/TestSerDe.jar").getCanonicalPath
     sql("CREATE TABLE alter1(a INT, b INT)")
@@ -954,7 +896,6 @@
       }.toSet
     clear()
 
->>>>>>> 1056e9ec
     // "SET" itself returns all config variables currently specified in SQLConf.
     // TODO: Should we be listing the default here always? probably...
     assert(sql("SET").collect().size == 0)
@@ -969,13 +910,8 @@
 
     sql(s"SET ${testKey + testKey}=${testVal + testVal}")
     assert(hiveconf.get(testKey + testKey, "") == testVal + testVal)
-<<<<<<< HEAD
-    assertResult(Array(s"$testKey=$testVal", s"${testKey + testKey}=${testVal + testVal}")) {
-      sql(s"SET").collect().map(_.getString(0))
-=======
     assertResult(Set(testKey -> testVal, (testKey + testKey) -> (testVal + testVal))) {
       collectResults(sql("SET"))
->>>>>>> 1056e9ec
     }
     assertResult(Set(testKey -> testVal, (testKey + testKey) -> (testVal + testVal))) {
       collectResults(sql("SET -v"))
@@ -995,11 +931,7 @@
 
   createQueryTest("select from thrift based table",
     "SELECT * from src_thrift")
-<<<<<<< HEAD
-  
-=======
-
->>>>>>> 1056e9ec
+
   // Put tests that depend on specific Hive settings before these last two test,
   // since they modify /clear stuff.
 }
