/*
 * Licensed to the Apache Software Foundation (ASF) under one or more
 * contributor license agreements.  See the NOTICE file distributed with
 * this work for additional information regarding copyright ownership.
 * The ASF licenses this file to You under the Apache License, Version 2.0
 * (the "License"); you may not use this file except in compliance with
 * the License.  You may obtain a copy of the License at
 *
 *    http://www.apache.org/licenses/LICENSE-2.0
 *
 * Unless required by applicable law or agreed to in writing, software
 * distributed under the License is distributed on an "AS IS" BASIS,
 * WITHOUT WARRANTIES OR CONDITIONS OF ANY KIND, either express or implied.
 * See the License for the specific language governing permissions and
 * limitations under the License.
 */

package org.apache.spark.sql.hive.client

import java.io.{ByteArrayOutputStream, File, PrintStream}
import java.net.URI

import org.apache.hadoop.conf.Configuration
import org.apache.hadoop.hive.common.StatsSetupConst
import org.apache.hadoop.hive.ql.io.HiveIgnoreKeyTextOutputFormat
import org.apache.hadoop.hive.serde2.`lazy`.LazySimpleSerDe
import org.apache.hadoop.mapred.TextInputFormat

import org.apache.spark.SparkFunSuite
import org.apache.spark.internal.Logging
import org.apache.spark.sql.{AnalysisException, Row}
import org.apache.spark.sql.catalyst.{FunctionIdentifier, TableIdentifier}
import org.apache.spark.sql.catalyst.analysis.{NoSuchDatabaseException, NoSuchPermanentFunctionException}
import org.apache.spark.sql.catalyst.catalog._
import org.apache.spark.sql.catalyst.expressions.{AttributeReference, EqualTo, Literal}
import org.apache.spark.sql.catalyst.util.quietly
<<<<<<< HEAD
import org.apache.spark.sql.hive.HiveUtils
import org.apache.spark.sql.hive.test.TestHiveSingleton
import org.apache.spark.sql.test.SQLTestUtils
=======
import org.apache.spark.sql.hive.{HiveExternalCatalog, HiveUtils}
import org.apache.spark.sql.hive.test.TestHiveVersion
>>>>>>> 86cd3c08
import org.apache.spark.sql.types.IntegerType
import org.apache.spark.sql.types.StructType
import org.apache.spark.tags.ExtendedHiveTest
import org.apache.spark.util.{MutableURLClassLoader, Utils}

/**
 * A simple set of tests that call the methods of a [[HiveClient]], loading different version
 * of hive from maven central.  These tests are simple in that they are mostly just testing to make
 * sure that reflective calls are not throwing NoSuchMethod error, but the actually functionality
 * is not fully tested.
 */
@ExtendedHiveTest
class VersionsSuite extends SparkFunSuite with SQLTestUtils with TestHiveSingleton with Logging {

  private val clientBuilder = new HiveClientBuilder
  import clientBuilder.buildClient

  /**
   * Creates a temporary directory, which is then passed to `f` and will be deleted after `f`
   * returns.
   */
  protected def withTempDir(f: File => Unit): Unit = {
    val dir = Utils.createTempDir().getCanonicalFile
    try f(dir) finally Utils.deleteRecursively(dir)
  }

  /**
   * Drops table `tableName` after calling `f`.
   */
  protected def withTable(tableNames: String*)(f: => Unit): Unit = {
    try f finally {
      tableNames.foreach { name =>
        versionSpark.sql(s"DROP TABLE IF EXISTS $name")
      }
    }
  }

  test("success sanity check") {
    val badClient = buildClient(HiveUtils.hiveExecutionVersion, new Configuration())
    val db = new CatalogDatabase("default", "desc", new URI("loc"), Map())
    badClient.createDatabase(db, ignoreIfExists = true)
  }

  test("hadoop configuration preserved") {
    val hadoopConf = new Configuration()
    hadoopConf.set("test", "success")
    val client = buildClient(HiveUtils.hiveExecutionVersion, hadoopConf)
    assert("success" === client.getConf("test", null))
  }

  private def getNestedMessages(e: Throwable): String = {
    var causes = ""
    var lastException = e
    while (lastException != null) {
      causes += lastException.toString + "\n"
      lastException = lastException.getCause
    }
    causes
  }

  private val emptyDir = Utils.createTempDir().getCanonicalPath

  // Its actually pretty easy to mess things up and have all of your tests "pass" by accidentally
  // connecting to an auto-populated, in-process metastore.  Let's make sure we are getting the
  // versions right by forcing a known compatibility failure.
  // TODO: currently only works on mysql where we manually create the schema...
  ignore("failure sanity check") {
    val e = intercept[Throwable] {
      val badClient = quietly { buildClient("13", new Configuration()) }
    }
    assert(getNestedMessages(e) contains "Unknown column 'A0.OWNER_NAME' in 'field list'")
  }

  private val versions = Seq("0.12", "0.13", "0.14", "1.0", "1.1", "1.2", "2.0", "2.1")

  private var client: HiveClient = null

  private var versionSpark: TestHiveVersion = null

  versions.foreach { version =>
    test(s"$version: create client") {
      client = null
      System.gc() // Hack to avoid SEGV on some JVM versions.
      val hadoopConf = new Configuration()
      hadoopConf.set("test", "success")
      // Hive changed the default of datanucleus.schema.autoCreateAll from true to false and
      // hive.metastore.schema.verification from false to true since 2.0
      // For details, see the JIRA HIVE-6113 and HIVE-12463
      if (version == "2.0" || version == "2.1") {
        hadoopConf.set("datanucleus.schema.autoCreateAll", "true")
        hadoopConf.set("hive.metastore.schema.verification", "false")
      }
      client = buildClient(version, hadoopConf, HiveUtils.hiveClientConfigurations(hadoopConf))
      if (versionSpark != null) versionSpark.reset()
      versionSpark = TestHiveVersion(client)
      assert(versionSpark.sharedState.externalCatalog.asInstanceOf[HiveExternalCatalog].client
        .version.fullVersion.startsWith(version))
    }

    def table(database: String, tableName: String): CatalogTable = {
      CatalogTable(
        identifier = TableIdentifier(tableName, Some(database)),
        tableType = CatalogTableType.MANAGED,
        schema = new StructType().add("key", "int"),
        storage = CatalogStorageFormat(
          locationUri = None,
          inputFormat = Some(classOf[TextInputFormat].getName),
          outputFormat = Some(classOf[HiveIgnoreKeyTextOutputFormat[_, _]].getName),
          serde = Some(classOf[LazySimpleSerDe].getName()),
          compressed = false,
          properties = Map.empty
        ))
    }

    ///////////////////////////////////////////////////////////////////////////
    // Database related API
    ///////////////////////////////////////////////////////////////////////////

    val tempDatabasePath = Utils.createTempDir().toURI

    test(s"$version: createDatabase") {
      val defaultDB = CatalogDatabase("default", "desc", new URI("loc"), Map())
      client.createDatabase(defaultDB, ignoreIfExists = true)
      val tempDB = CatalogDatabase(
        "temporary", description = "test create", tempDatabasePath, Map())
      client.createDatabase(tempDB, ignoreIfExists = true)
    }

    test(s"$version: setCurrentDatabase") {
      client.setCurrentDatabase("default")
    }

    test(s"$version: getDatabase") {
      // No exception should be thrown
      client.getDatabase("default")
      intercept[NoSuchDatabaseException](client.getDatabase("nonexist"))
    }

    test(s"$version: databaseExists") {
      assert(client.databaseExists("default") == true)
      assert(client.databaseExists("nonexist") == false)
    }

    test(s"$version: listDatabases") {
      assert(client.listDatabases("defau.*") == Seq("default"))
    }

    test(s"$version: alterDatabase") {
      val database = client.getDatabase("temporary").copy(properties = Map("flag" -> "true"))
      client.alterDatabase(database)
      assert(client.getDatabase("temporary").properties.contains("flag"))
    }

    test(s"$version: dropDatabase") {
      assert(client.databaseExists("temporary") == true)
      client.dropDatabase("temporary", ignoreIfNotExists = false, cascade = true)
      assert(client.databaseExists("temporary") == false)
    }

    ///////////////////////////////////////////////////////////////////////////
    // Table related API
    ///////////////////////////////////////////////////////////////////////////

    test(s"$version: createTable") {
      client.createTable(table("default", tableName = "src"), ignoreIfExists = false)
      client.createTable(table("default", "temporary"), ignoreIfExists = false)
    }

    test(s"$version: loadTable") {
      client.loadTable(
        emptyDir,
        tableName = "src",
        replace = false,
        isSrcLocal = false)
    }

    test(s"$version: tableExists") {
      // No exception should be thrown
      assert(client.tableExists("default", "src"))
      assert(!client.tableExists("default", "nonexistent"))
    }

    test(s"$version: getTable") {
      // No exception should be thrown
      client.getTable("default", "src")
    }

    test(s"$version: getTableOption") {
      assert(client.getTableOption("default", "src").isDefined)
    }

    test(s"$version: alterTable(table: CatalogTable)") {
      val newTable = client.getTable("default", "src").copy(properties = Map("changed" -> ""))
      client.alterTable(newTable)
      assert(client.getTable("default", "src").properties.contains("changed"))
    }

    test(s"$version: alterTable(tableName: String, table: CatalogTable)") {
      val newTable = client.getTable("default", "src").copy(properties = Map("changedAgain" -> ""))
      client.alterTable("src", newTable)
      assert(client.getTable("default", "src").properties.contains("changedAgain"))
    }

    test(s"$version: listTables(database)") {
      assert(client.listTables("default") === Seq("src", "temporary"))
    }

    test(s"$version: listTables(database, pattern)") {
      assert(client.listTables("default", pattern = "src") === Seq("src"))
      assert(client.listTables("default", pattern = "nonexist").isEmpty)
    }

    test(s"$version: dropTable") {
      val versionsWithoutPurge = versions.takeWhile(_ != "0.14")
      // First try with the purge option set. This should fail if the version is < 0.14, in which
      // case we check the version and try without it.
      try {
        client.dropTable("default", tableName = "temporary", ignoreIfNotExists = false,
          purge = true)
        assert(!versionsWithoutPurge.contains(version))
      } catch {
        case _: UnsupportedOperationException =>
          assert(versionsWithoutPurge.contains(version))
          client.dropTable("default", tableName = "temporary", ignoreIfNotExists = false,
            purge = false)
      }
      assert(client.listTables("default") === Seq("src"))
    }

    ///////////////////////////////////////////////////////////////////////////
    // Partition related API
    ///////////////////////////////////////////////////////////////////////////

    val storageFormat = CatalogStorageFormat(
      locationUri = None,
      inputFormat = None,
      outputFormat = None,
      serde = None,
      compressed = false,
      properties = Map.empty)

    test(s"$version: sql create partitioned table") {
      client.runSqlHive("CREATE TABLE src_part (value INT) PARTITIONED BY (key1 INT, key2 INT)")
    }

    val testPartitionCount = 2

    test(s"$version: createPartitions") {
      val partitions = (1 to testPartitionCount).map { key2 =>
        CatalogTablePartition(Map("key1" -> "1", "key2" -> key2.toString), storageFormat)
      }
      client.createPartitions(
        "default", "src_part", partitions, ignoreIfExists = true)
    }

    test(s"$version: getPartitionNames(catalogTable)") {
      val partitionNames = (1 to testPartitionCount).map(key2 => s"key1=1/key2=$key2")
      assert(partitionNames == client.getPartitionNames(client.getTable("default", "src_part")))
    }

    test(s"$version: getPartitions(catalogTable)") {
      assert(testPartitionCount ==
        client.getPartitions(client.getTable("default", "src_part")).size)
    }

    test(s"$version: getPartitionsByFilter") {
      // Only one partition [1, 1] for key2 == 1
      val result = client.getPartitionsByFilter(client.getTable("default", "src_part"),
        Seq(EqualTo(AttributeReference("key2", IntegerType)(), Literal(1))))

      // Hive 0.12 doesn't support getPartitionsByFilter, it ignores the filter condition.
      if (version != "0.12") {
        assert(result.size == 1)
      } else {
        assert(result.size == testPartitionCount)
      }
    }

    test(s"$version: getPartition") {
      // No exception should be thrown
      client.getPartition("default", "src_part", Map("key1" -> "1", "key2" -> "2"))
    }

    test(s"$version: getPartitionOption(db: String, table: String, spec: TablePartitionSpec)") {
      val partition = client.getPartitionOption(
        "default", "src_part", Map("key1" -> "1", "key2" -> "2"))
      assert(partition.isDefined)
    }

    test(s"$version: getPartitionOption(table: CatalogTable, spec: TablePartitionSpec)") {
      val partition = client.getPartitionOption(
        client.getTable("default", "src_part"), Map("key1" -> "1", "key2" -> "2"))
      assert(partition.isDefined)
    }

    test(s"$version: getPartitions(db: String, table: String)") {
      assert(testPartitionCount == client.getPartitions("default", "src_part", None).size)
    }

    test(s"$version: loadPartition") {
      val partSpec = new java.util.LinkedHashMap[String, String]
      partSpec.put("key1", "1")
      partSpec.put("key2", "2")

      client.loadPartition(
        emptyDir,
        "default",
        "src_part",
        partSpec,
        replace = false,
        inheritTableSpecs = false,
        isSrcLocal = false)
    }

    test(s"$version: loadDynamicPartitions") {
      val partSpec = new java.util.LinkedHashMap[String, String]
      partSpec.put("key1", "1")
      partSpec.put("key2", "") // Dynamic partition

      client.loadDynamicPartitions(
        emptyDir,
        "default",
        "src_part",
        partSpec,
        replace = false,
        numDP = 1)
    }

    test(s"$version: renamePartitions") {
      val oldSpec = Map("key1" -> "1", "key2" -> "1")
      val newSpec = Map("key1" -> "1", "key2" -> "3")
      client.renamePartitions("default", "src_part", Seq(oldSpec), Seq(newSpec))

      // Checks the existence of the new partition (key1 = 1, key2 = 3)
      assert(client.getPartitionOption("default", "src_part", newSpec).isDefined)
    }

    test(s"$version: alterPartitions") {
      val spec = Map("key1" -> "1", "key2" -> "2")
      val newLocation = new URI(Utils.createTempDir().toURI.toString.stripSuffix("/"))
      val storage = storageFormat.copy(
        locationUri = Some(newLocation),
        // needed for 0.12 alter partitions
        serde = Some("org.apache.hadoop.hive.serde2.lazy.LazySimpleSerDe"))
      val partition = CatalogTablePartition(spec, storage)
      client.alterPartitions("default", "src_part", Seq(partition))
      assert(client.getPartition("default", "src_part", spec)
        .storage.locationUri == Some(newLocation))
    }

    test(s"$version: dropPartitions") {
      val spec = Map("key1" -> "1", "key2" -> "3")
      val versionsWithoutPurge = versions.takeWhile(_ != "1.2")
      // Similar to dropTable; try with purge set, and if it fails, make sure we're running
      // with a version that is older than the minimum (1.2 in this case).
      try {
        client.dropPartitions("default", "src_part", Seq(spec), ignoreIfNotExists = true,
          purge = true, retainData = false)
        assert(!versionsWithoutPurge.contains(version))
      } catch {
        case _: UnsupportedOperationException =>
          assert(versionsWithoutPurge.contains(version))
          client.dropPartitions("default", "src_part", Seq(spec), ignoreIfNotExists = true,
            purge = false, retainData = false)
      }

      assert(client.getPartitionOption("default", "src_part", spec).isEmpty)
    }

    ///////////////////////////////////////////////////////////////////////////
    // Function related API
    ///////////////////////////////////////////////////////////////////////////

    def function(name: String, className: String): CatalogFunction = {
      CatalogFunction(
        FunctionIdentifier(name, Some("default")), className, Seq.empty[FunctionResource])
    }

    test(s"$version: createFunction") {
      val functionClass = "org.apache.spark.MyFunc1"
      if (version == "0.12") {
        // Hive 0.12 doesn't support creating permanent functions
        intercept[AnalysisException] {
          client.createFunction("default", function("func1", functionClass))
        }
      } else {
        client.createFunction("default", function("func1", functionClass))
      }
    }

    test(s"$version: functionExists") {
      if (version == "0.12") {
        // Hive 0.12 doesn't allow customized permanent functions
        assert(client.functionExists("default", "func1") == false)
      } else {
        assert(client.functionExists("default", "func1") == true)
      }
    }

    test(s"$version: renameFunction") {
      if (version == "0.12") {
        // Hive 0.12 doesn't allow customized permanent functions
        intercept[NoSuchPermanentFunctionException] {
          client.renameFunction("default", "func1", "func2")
        }
      } else {
        client.renameFunction("default", "func1", "func2")
        assert(client.functionExists("default", "func2") == true)
      }
    }

    test(s"$version: alterFunction") {
      val functionClass = "org.apache.spark.MyFunc2"
      if (version == "0.12") {
        // Hive 0.12 doesn't allow customized permanent functions
        intercept[NoSuchPermanentFunctionException] {
          client.alterFunction("default", function("func2", functionClass))
        }
      } else {
        client.alterFunction("default", function("func2", functionClass))
      }
    }

    test(s"$version: getFunction") {
      if (version == "0.12") {
        // Hive 0.12 doesn't allow customized permanent functions
        intercept[NoSuchPermanentFunctionException] {
          client.getFunction("default", "func2")
        }
      } else {
        // No exception should be thrown
        val func = client.getFunction("default", "func2")
        assert(func.className == "org.apache.spark.MyFunc2")
      }
    }

    test(s"$version: getFunctionOption") {
      if (version == "0.12") {
        // Hive 0.12 doesn't allow customized permanent functions
        assert(client.getFunctionOption("default", "func2").isEmpty)
      } else {
        assert(client.getFunctionOption("default", "func2").isDefined)
        assert(client.getFunctionOption("default", "the_func_not_exists").isEmpty)
      }
    }

    test(s"$version: listFunctions") {
      if (version == "0.12") {
        // Hive 0.12 doesn't allow customized permanent functions
        assert(client.listFunctions("default", "fun.*").isEmpty)
      } else {
        assert(client.listFunctions("default", "fun.*").size == 1)
      }
    }

    test(s"$version: dropFunction") {
      if (version == "0.12") {
        // Hive 0.12 doesn't support creating permanent functions
        intercept[NoSuchPermanentFunctionException] {
          client.dropFunction("default", "func2")
        }
      } else {
        // No exception should be thrown
        client.dropFunction("default", "func2")
        assert(client.listFunctions("default", "fun.*").size == 0)
      }
    }

    ///////////////////////////////////////////////////////////////////////////
    // SQL related API
    ///////////////////////////////////////////////////////////////////////////

    test(s"$version: sql set command") {
      client.runSqlHive("SET spark.sql.test.key=1")
    }

    test(s"$version: sql create index and reset") {
      client.runSqlHive("CREATE TABLE indexed_table (key INT)")
      client.runSqlHive("CREATE INDEX index_1 ON TABLE indexed_table(key) " +
        "as 'COMPACT' WITH DEFERRED REBUILD")
    }

    ///////////////////////////////////////////////////////////////////////////
    // Miscellaneous API
    ///////////////////////////////////////////////////////////////////////////

    test(s"$version: version") {
      assert(client.version.fullVersion.startsWith(version))
    }

    test(s"$version: getConf") {
      assert("success" === client.getConf("test", null))
    }

    test(s"$version: setOut") {
      client.setOut(new PrintStream(new ByteArrayOutputStream()))
    }

    test(s"$version: setInfo") {
      client.setInfo(new PrintStream(new ByteArrayOutputStream()))
    }

    test(s"$version: setError") {
      client.setError(new PrintStream(new ByteArrayOutputStream()))
    }

    test(s"$version: newSession") {
      val newClient = client.newSession()
      assert(newClient != null)
    }

    test(s"$version: withHiveState and addJar") {
      val newClassPath = "."
      client.addJar(newClassPath)
      client.withHiveState {
        // No exception should be thrown.
        // withHiveState changes the classloader to MutableURLClassLoader
        val classLoader = Thread.currentThread().getContextClassLoader
          .asInstanceOf[MutableURLClassLoader]

        val urls = classLoader.getURLs()
        urls.contains(new File(newClassPath).toURI.toURL)
      }
    }

    test(s"$version: reset") {
      // Clears all database, tables, functions...
      client.reset()
      assert(client.listTables("default").isEmpty)
    }

    ///////////////////////////////////////////////////////////////////////////
    // End-To-End tests
    ///////////////////////////////////////////////////////////////////////////

    test(s"$version: CREATE TABLE AS SELECT") {
      withTable("tbl") {
<<<<<<< HEAD
        spark.sql("CREATE TABLE tbl AS SELECT 1 AS a")
        assert(spark.table("tbl").collect().toSeq == Seq(Row(1)))
=======
        versionSpark.sql("CREATE TABLE tbl AS SELECT 1 AS a")
        assert(versionSpark.table("tbl").collect().toSeq == Seq(Row(1)))
        val tableMeta = versionSpark.sessionState.catalog.getTableMetadata(TableIdentifier("tbl"))
        val totalSize = tableMeta.properties.get(StatsSetupConst.TOTAL_SIZE).map(_.toLong)
        // Except 0.12, all the following versions will fill the Hive-generated statistics
        if (version == "0.12") {
          assert(totalSize.isEmpty)
        } else {
          assert(totalSize.nonEmpty && totalSize.get > 0)
        }
>>>>>>> 86cd3c08
      }
    }

    test(s"$version: Delete the temporary staging directory and files after each insert") {
      withTempDir { tmpDir =>
        withTable("tab") {
<<<<<<< HEAD
          spark.sql(
=======
          versionSpark.sql(
>>>>>>> 86cd3c08
            s"""
               |CREATE TABLE tab(c1 string)
               |location '${tmpDir.toURI.toString}'
             """.stripMargin)

          (1 to 3).map { i =>
<<<<<<< HEAD
            spark.sql(s"INSERT OVERWRITE TABLE tab SELECT '$i'")
=======
            versionSpark.sql(s"INSERT OVERWRITE TABLE tab SELECT '$i'")
>>>>>>> 86cd3c08
          }
          def listFiles(path: File): List[String] = {
            val dir = path.listFiles()
            val folders = dir.filter(_.isDirectory).toList
            val filePaths = dir.map(_.getName).toList
            folders.flatMap(listFiles) ++: filePaths
          }
<<<<<<< HEAD
          val expectedFiles = ".part-00000.crc" :: "part-00000" :: Nil
          assert(listFiles(tmpDir).sorted == expectedFiles)
        }
      }
    }

=======
          // expect 2 files left: `.part-00000-random-uuid.crc` and `part-00000-random-uuid`
          // 0.12, 0.13, 1.0 and 1.1 also has another two more files ._SUCCESS.crc and _SUCCESS
          val metadataFiles = Seq("._SUCCESS.crc", "_SUCCESS")
          assert(listFiles(tmpDir).filterNot(metadataFiles.contains).length == 2)
        }
      }
    }

    test(s"$version: SPARK-13709: reading partitioned Avro table with nested schema") {
      withTempDir { dir =>
        val path = dir.toURI.toString
        val tableName = "spark_13709"
        val tempTableName = "spark_13709_temp"

        new File(dir.getAbsolutePath, tableName).mkdir()
        new File(dir.getAbsolutePath, tempTableName).mkdir()

        val avroSchema =
          """{
            |  "name": "test_record",
            |  "type": "record",
            |  "fields": [ {
            |    "name": "f0",
            |    "type": "int"
            |  }, {
            |    "name": "f1",
            |    "type": {
            |      "type": "record",
            |      "name": "inner",
            |      "fields": [ {
            |        "name": "f10",
            |        "type": "int"
            |      }, {
            |        "name": "f11",
            |        "type": "double"
            |      } ]
            |    }
            |  } ]
            |}
          """.stripMargin

        withTable(tableName, tempTableName) {
          // Creates the external partitioned Avro table to be tested.
          versionSpark.sql(
            s"""CREATE EXTERNAL TABLE $tableName
               |PARTITIONED BY (ds STRING)
               |ROW FORMAT SERDE 'org.apache.hadoop.hive.serde2.avro.AvroSerDe'
               |STORED AS
               |  INPUTFORMAT 'org.apache.hadoop.hive.ql.io.avro.AvroContainerInputFormat'
               |  OUTPUTFORMAT 'org.apache.hadoop.hive.ql.io.avro.AvroContainerOutputFormat'
               |LOCATION '$path/$tableName'
               |TBLPROPERTIES ('avro.schema.literal' = '$avroSchema')
           """.stripMargin
          )

          // Creates an temporary Avro table used to prepare testing Avro file.
          versionSpark.sql(
            s"""CREATE EXTERNAL TABLE $tempTableName
               |ROW FORMAT SERDE 'org.apache.hadoop.hive.serde2.avro.AvroSerDe'
               |STORED AS
               |  INPUTFORMAT 'org.apache.hadoop.hive.ql.io.avro.AvroContainerInputFormat'
               |  OUTPUTFORMAT 'org.apache.hadoop.hive.ql.io.avro.AvroContainerOutputFormat'
               |LOCATION '$path/$tempTableName'
               |TBLPROPERTIES ('avro.schema.literal' = '$avroSchema')
           """.stripMargin
          )

          // Generates Avro data.
          versionSpark.sql(s"INSERT OVERWRITE TABLE $tempTableName SELECT 1, STRUCT(2, 2.5)")

          // Adds generated Avro data as a new partition to the testing table.
          versionSpark.sql(
            s"ALTER TABLE $tableName ADD PARTITION (ds = 'foo') LOCATION '$path/$tempTableName'")

          // The following query fails before SPARK-13709 is fixed. This is because when reading
          // data from table partitions, Avro deserializer needs the Avro schema, which is defined
          // in table property "avro.schema.literal". However, we only initializes the deserializer
          // using partition properties, which doesn't include the wanted property entry. Merging
          // two sets of properties solves the problem.
          assert(versionSpark.sql(s"SELECT * FROM $tableName").collect() ===
            Array(Row(1, Row(2, 2.5D), "foo")))
        }
      }
    }

    test(s"$version: CTAS for managed data source tables") {
      withTable("t", "t1") {
        versionSpark.range(1).write.saveAsTable("t")
        assert(versionSpark.table("t").collect() === Array(Row(0)))
        versionSpark.sql("create table t1 using parquet as select 2 as a")
        assert(versionSpark.table("t1").collect() === Array(Row(2)))
      }
    }
>>>>>>> 86cd3c08
    // TODO: add more tests.
  }
}<|MERGE_RESOLUTION|>--- conflicted
+++ resolved
@@ -34,14 +34,8 @@
 import org.apache.spark.sql.catalyst.catalog._
 import org.apache.spark.sql.catalyst.expressions.{AttributeReference, EqualTo, Literal}
 import org.apache.spark.sql.catalyst.util.quietly
-<<<<<<< HEAD
-import org.apache.spark.sql.hive.HiveUtils
-import org.apache.spark.sql.hive.test.TestHiveSingleton
-import org.apache.spark.sql.test.SQLTestUtils
-=======
 import org.apache.spark.sql.hive.{HiveExternalCatalog, HiveUtils}
 import org.apache.spark.sql.hive.test.TestHiveVersion
->>>>>>> 86cd3c08
 import org.apache.spark.sql.types.IntegerType
 import org.apache.spark.sql.types.StructType
 import org.apache.spark.tags.ExtendedHiveTest
@@ -54,7 +48,7 @@
  * is not fully tested.
  */
 @ExtendedHiveTest
-class VersionsSuite extends SparkFunSuite with SQLTestUtils with TestHiveSingleton with Logging {
+class VersionsSuite extends SparkFunSuite with Logging {
 
   private val clientBuilder = new HiveClientBuilder
   import clientBuilder.buildClient
@@ -579,10 +573,6 @@
 
     test(s"$version: CREATE TABLE AS SELECT") {
       withTable("tbl") {
-<<<<<<< HEAD
-        spark.sql("CREATE TABLE tbl AS SELECT 1 AS a")
-        assert(spark.table("tbl").collect().toSeq == Seq(Row(1)))
-=======
         versionSpark.sql("CREATE TABLE tbl AS SELECT 1 AS a")
         assert(versionSpark.table("tbl").collect().toSeq == Seq(Row(1)))
         val tableMeta = versionSpark.sessionState.catalog.getTableMetadata(TableIdentifier("tbl"))
@@ -593,29 +583,20 @@
         } else {
           assert(totalSize.nonEmpty && totalSize.get > 0)
         }
->>>>>>> 86cd3c08
       }
     }
 
     test(s"$version: Delete the temporary staging directory and files after each insert") {
       withTempDir { tmpDir =>
         withTable("tab") {
-<<<<<<< HEAD
-          spark.sql(
-=======
           versionSpark.sql(
->>>>>>> 86cd3c08
             s"""
                |CREATE TABLE tab(c1 string)
                |location '${tmpDir.toURI.toString}'
              """.stripMargin)
 
           (1 to 3).map { i =>
-<<<<<<< HEAD
-            spark.sql(s"INSERT OVERWRITE TABLE tab SELECT '$i'")
-=======
             versionSpark.sql(s"INSERT OVERWRITE TABLE tab SELECT '$i'")
->>>>>>> 86cd3c08
           }
           def listFiles(path: File): List[String] = {
             val dir = path.listFiles()
@@ -623,14 +604,6 @@
             val filePaths = dir.map(_.getName).toList
             folders.flatMap(listFiles) ++: filePaths
           }
-<<<<<<< HEAD
-          val expectedFiles = ".part-00000.crc" :: "part-00000" :: Nil
-          assert(listFiles(tmpDir).sorted == expectedFiles)
-        }
-      }
-    }
-
-=======
           // expect 2 files left: `.part-00000-random-uuid.crc` and `part-00000-random-uuid`
           // 0.12, 0.13, 1.0 and 1.1 also has another two more files ._SUCCESS.crc and _SUCCESS
           val metadataFiles = Seq("._SUCCESS.crc", "_SUCCESS")
@@ -724,7 +697,6 @@
         assert(versionSpark.table("t1").collect() === Array(Row(2)))
       }
     }
->>>>>>> 86cd3c08
     // TODO: add more tests.
   }
 }