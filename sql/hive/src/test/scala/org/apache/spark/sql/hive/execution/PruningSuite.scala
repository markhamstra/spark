/*
 * Licensed to the Apache Software Foundation (ASF) under one or more
 * contributor license agreements.  See the NOTICE file distributed with
 * this work for additional information regarding copyright ownership.
 * The ASF licenses this file to You under the Apache License, Version 2.0
 * (the "License"); you may not use this file except in compliance with
 * the License.  You may obtain a copy of the License at
 *
 *    http://www.apache.org/licenses/LICENSE-2.0
 *
 * Unless required by applicable law or agreed to in writing, software
 * distributed under the License is distributed on an "AS IS" BASIS,
 * WITHOUT WARRANTIES OR CONDITIONS OF ANY KIND, either express or implied.
 * See the License for the specific language governing permissions and
 * limitations under the License.
 */

package org.apache.spark.sql.hive.execution

import org.scalatest.BeforeAndAfter

import org.apache.spark.sql.hive.test.TestHive

/* Implicit conversions */
import scala.collection.JavaConversions._

/**
 * A set of test cases that validate partition and column pruning.
 */
class PruningSuite extends HiveComparisonTest with BeforeAndAfter {
<<<<<<< HEAD
  // MINOR HACK: You must run a query before calling reset the first time.
  TestHive.sql("SHOW TABLES")
=======
>>>>>>> 1056e9ec
  TestHive.cacheTables = false

  // Column/partition pruning is not implemented for `InMemoryColumnarTableScan` yet, need to reset
  // the environment to ensure all referenced tables in this suites are not cached in-memory.
  // Refer to https://issues.apache.org/jira/browse/SPARK-2283 for details.
  TestHive.reset()

  // Column pruning tests

  createPruningTest("Column pruning - with partitioned table",
    "SELECT key FROM srcpart WHERE ds = '2008-04-08' LIMIT 3",
    Seq("key"),
    Seq("key"),
    Seq(
      Seq("2008-04-08", "11"),
      Seq("2008-04-08", "12")))

  createPruningTest("Column pruning - with non-partitioned table",
    "SELECT key FROM src WHERE key > 10 LIMIT 3",
    Seq("key"),
    Seq("key"),
    Seq.empty)

  createPruningTest("Column pruning - with multiple projects",
    "SELECT c1 FROM (SELECT key AS c1 FROM src WHERE key > 10) t1 LIMIT 3",
    Seq("c1"),
    Seq("key"),
    Seq.empty)

  createPruningTest("Column pruning - projects alias substituting",
    "SELECT c1 AS c2 FROM (SELECT key AS c1 FROM src WHERE key > 10) t1 LIMIT 3",
    Seq("c2"),
    Seq("key"),
    Seq.empty)

  createPruningTest("Column pruning - filter alias in-lining",
    "SELECT c1 FROM (SELECT key AS c1 FROM src WHERE key > 10) t1 WHERE c1 < 100 LIMIT 3",
    Seq("c1"),
    Seq("key"),
    Seq.empty)

  createPruningTest("Column pruning - without filters",
    "SELECT c1 FROM (SELECT key AS c1 FROM src) t1 LIMIT 3",
    Seq("c1"),
    Seq("key"),
    Seq.empty)

  createPruningTest("Column pruning - simple top project without aliases",
    "SELECT key FROM (SELECT key FROM src WHERE key > 10) t1 WHERE key < 100 LIMIT 3",
    Seq("key"),
    Seq("key"),
    Seq.empty)

  createPruningTest("Column pruning - non-trivial top project with aliases",
    "SELECT c1 * 2 AS double FROM (SELECT key AS c1 FROM src WHERE key > 10) t1 LIMIT 3",
    Seq("double"),
    Seq("key"),
    Seq.empty)

  // Partition pruning tests

  createPruningTest("Partition pruning - non-partitioned, non-trivial project",
    "SELECT key * 2 AS double FROM src WHERE value IS NOT NULL",
    Seq("double"),
    Seq("key", "value"),
    Seq.empty)

  createPruningTest("Partition pruning - non-partitioned table",
    "SELECT value FROM src WHERE key IS NOT NULL",
    Seq("value"),
    Seq("value", "key"),
    Seq.empty)

  createPruningTest("Partition pruning - with filter on string partition key",
    "SELECT value, hr FROM srcpart1 WHERE ds = '2008-04-08'",
    Seq("value", "hr"),
    Seq("value", "hr"),
    Seq(
      Seq("2008-04-08", "11"),
      Seq("2008-04-08", "12")))

  createPruningTest("Partition pruning - with filter on int partition key",
    "SELECT value, hr FROM srcpart1 WHERE hr < 12",
    Seq("value", "hr"),
    Seq("value", "hr"),
    Seq(
      Seq("2008-04-08", "11"),
      Seq("2008-04-09", "11")))

  createPruningTest("Partition pruning - left only 1 partition",
    "SELECT value, hr FROM srcpart1 WHERE ds = '2008-04-08' AND hr < 12",
    Seq("value", "hr"),
    Seq("value", "hr"),
    Seq(
      Seq("2008-04-08", "11")))

  createPruningTest("Partition pruning - all partitions pruned",
    "SELECT value, hr FROM srcpart1 WHERE ds = '2014-01-27' AND hr = 11",
    Seq("value", "hr"),
    Seq("value", "hr"),
    Seq.empty)

  createPruningTest("Partition pruning - pruning with both column key and partition key",
    "SELECT value, hr FROM srcpart1 WHERE value IS NOT NULL AND hr < 12",
    Seq("value", "hr"),
    Seq("value", "hr"),
    Seq(
      Seq("2008-04-08", "11"),
      Seq("2008-04-09", "11")))

  def createPruningTest(
      testCaseName: String,
      sql: String,
      expectedOutputColumns: Seq[String],
      expectedScannedColumns: Seq[String],
      expectedPartValues: Seq[Seq[String]]) = {
    test(s"$testCaseName - pruning test") {
      val plan = new TestHive.HiveQLQueryExecution(sql).executedPlan
      val actualOutputColumns = plan.output.map(_.name)
      val (actualScannedColumns, actualPartValues) = plan.collect {
        case p @ HiveTableScan(columns, relation, _) =>
          val columnNames = columns.map(_.name)
          val partValues = p.prunePartitions(relation.hiveQlPartitions).map(_.getValues)
          (columnNames, partValues)
      }.head

      assert(actualOutputColumns === expectedOutputColumns, "Output columns mismatch")
      assert(actualScannedColumns === expectedScannedColumns, "Scanned columns mismatch")

      assert(
        actualPartValues.length === expectedPartValues.length,
        "Partition value count mismatches")

      for ((actual, expected) <- actualPartValues.zip(expectedPartValues)) {
        assert(actual sameElements expected, "Partition values mismatch")
      }
    }

    // Creates a query test to compare query results generated by Hive and Catalyst.
    createQueryTest(s"$testCaseName - query test", sql)
  }
}<|MERGE_RESOLUTION|>--- conflicted
+++ resolved
@@ -28,11 +28,6 @@
  * A set of test cases that validate partition and column pruning.
  */
 class PruningSuite extends HiveComparisonTest with BeforeAndAfter {
-<<<<<<< HEAD
-  // MINOR HACK: You must run a query before calling reset the first time.
-  TestHive.sql("SHOW TABLES")
-=======
->>>>>>> 1056e9ec
   TestHive.cacheTables = false
 
   // Column/partition pruning is not implemented for `InMemoryColumnarTableScan` yet, need to reset
