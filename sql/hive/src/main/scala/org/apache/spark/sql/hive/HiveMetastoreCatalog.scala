/*
 * Licensed to the Apache Software Foundation (ASF) under one or more
 * contributor license agreements.  See the NOTICE file distributed with
 * this work for additional information regarding copyright ownership.
 * The ASF licenses this file to You under the Apache License, Version 2.0
 * (the "License"); you may not use this file except in compliance with
 * the License.  You may obtain a copy of the License at
 *
 *    http://www.apache.org/licenses/LICENSE-2.0
 *
 * Unless required by applicable law or agreed to in writing, software
 * distributed under the License is distributed on an "AS IS" BASIS,
 * WITHOUT WARRANTIES OR CONDITIONS OF ANY KIND, either express or implied.
 * See the License for the specific language governing permissions and
 * limitations under the License.
 */

package org.apache.spark.sql.hive

import scala.util.control.NonFatal

import com.google.common.util.concurrent.Striped
import org.apache.hadoop.fs.Path

import org.apache.spark.SparkException
import org.apache.spark.internal.Logging
import org.apache.spark.sql.SparkSession
import org.apache.spark.sql.catalyst.{QualifiedTableName, TableIdentifier}
import org.apache.spark.sql.catalyst.catalog._
import org.apache.spark.sql.catalyst.plans.logical._
import org.apache.spark.sql.execution.datasources._
import org.apache.spark.sql.internal.SQLConf.HiveCaseSensitiveInferenceMode._
import org.apache.spark.sql.types._

/**
 * Legacy catalog for interacting with the Hive metastore.
 *
 * This is still used for things like creating data source tables, but in the future will be
 * cleaned up to integrate more nicely with [[HiveExternalCatalog]].
 */
private[hive] class HiveMetastoreCatalog(sparkSession: SparkSession) extends Logging {
  // these are def_s and not val/lazy val since the latter would introduce circular references
  private def sessionState = sparkSession.sessionState
  private def catalogProxy = sparkSession.sessionState.catalog
  import HiveMetastoreCatalog._

  /** These locks guard against multiple attempts to instantiate a table, which wastes memory. */
  private val tableCreationLocks = Striped.lazyWeakLock(100)

  /** Acquires a lock on the table cache for the duration of `f`. */
  private def withTableCreationLock[A](tableName: QualifiedTableName, f: => A): A = {
    val lock = tableCreationLocks.get(tableName)
    lock.lock()
    try f finally {
      lock.unlock()
    }
  }

  // For testing only
  private[hive] def getCachedDataSourceTable(table: TableIdentifier): LogicalPlan = {
    val key = QualifiedTableName(
      table.database.getOrElse(sessionState.catalog.getCurrentDatabase).toLowerCase,
      table.table.toLowerCase)
    catalogProxy.getCachedTable(key)
  }

  private def getCached(
      tableIdentifier: QualifiedTableName,
      pathsInMetastore: Seq[Path],
      schemaInMetastore: StructType,
      expectedFileFormat: Class[_ <: FileFormat],
      partitionSchema: Option[StructType]): Option[LogicalRelation] = {

    catalogProxy.getCachedTable(tableIdentifier) match {
      case null => None // Cache miss
      case logical @ LogicalRelation(relation: HadoopFsRelation, _, _) =>
        val cachedRelationFileFormatClass = relation.fileFormat.getClass

        expectedFileFormat match {
          case `cachedRelationFileFormatClass` =>
            // If we have the same paths, same schema, and same partition spec,
            // we will use the cached relation.
            val useCached =
              relation.location.rootPaths.toSet == pathsInMetastore.toSet &&
                logical.schema.sameType(schemaInMetastore) &&
                // We don't support hive bucketed tables. This function `getCached` is only used for
                // converting supported Hive tables to data source tables.
                relation.bucketSpec.isEmpty &&
                relation.partitionSchema == partitionSchema.getOrElse(StructType(Nil))

            if (useCached) {
              Some(logical)
            } else {
              // If the cached relation is not updated, we invalidate it right away.
              catalogProxy.invalidateCachedTable(tableIdentifier)
              None
            }
          case _ =>
            logWarning(s"Table $tableIdentifier should be stored as $expectedFileFormat. " +
              s"However, we are getting a ${relation.fileFormat} from the metastore cache. " +
              "This cached entry will be invalidated.")
            catalogProxy.invalidateCachedTable(tableIdentifier)
            None
        }
      case other =>
        logWarning(s"Table $tableIdentifier should be stored as $expectedFileFormat. " +
          s"However, we are getting a $other from the metastore cache. " +
          "This cached entry will be invalidated.")
        catalogProxy.invalidateCachedTable(tableIdentifier)
        None
    }
  }

  def convertToLogicalRelation(
      relation: HiveTableRelation,
      options: Map[String, String],
      fileFormatClass: Class[_ <: FileFormat],
      fileType: String): LogicalRelation = {
    val metastoreSchema = relation.tableMeta.schema
    val tableIdentifier =
      QualifiedTableName(relation.tableMeta.database, relation.tableMeta.identifier.table)

    val lazyPruningEnabled = sparkSession.sqlContext.conf.manageFilesourcePartitions
    val tablePath = new Path(relation.tableMeta.location)
    val fileFormat = fileFormatClass.newInstance()

    val result = if (relation.isPartitioned) {
      val partitionSchema = relation.tableMeta.partitionSchema
      val rootPaths: Seq[Path] = if (lazyPruningEnabled) {
        Seq(tablePath)
      } else {
        // By convention (for example, see CatalogFileIndex), the definition of a
        // partitioned table's paths depends on whether that table has any actual partitions.
        // Partitioned tables without partitions use the location of the table's base path.
        // Partitioned tables with partitions use the locations of those partitions' data
        // locations,_omitting_ the table's base path.
        val paths = sparkSession.sharedState.externalCatalog
          .listPartitions(tableIdentifier.database, tableIdentifier.name)
          .map(p => new Path(p.storage.locationUri.get))

        if (paths.isEmpty) {
          Seq(tablePath)
        } else {
          paths
        }
      }

      withTableCreationLock(tableIdentifier, {
        val cached = getCached(
          tableIdentifier,
          rootPaths,
          metastoreSchema,
          fileFormatClass,
          Some(partitionSchema))

        val logicalRelation = cached.getOrElse {
          val sizeInBytes = relation.stats(sparkSession.sessionState.conf).sizeInBytes.toLong
          val fileIndex = {
            val index = new CatalogFileIndex(sparkSession, relation.tableMeta, sizeInBytes)
            if (lazyPruningEnabled) {
              index
            } else {
              index.filterPartitions(Nil)  // materialize all the partitions in memory
            }
          }

          val updatedTable = inferIfNeeded(relation, options, fileFormat, Option(fileIndex))

          val fsRelation = HadoopFsRelation(
            location = fileIndex,
            partitionSchema = partitionSchema,
            dataSchema = updatedTable.dataSchema,
            // We don't support hive bucketed tables, only ones we write out.
            bucketSpec = None,
            fileFormat = fileFormat,
            options = options)(sparkSession = sparkSession)
          val created = LogicalRelation(fsRelation, updatedTable)
          catalogProxy.cacheTable(tableIdentifier, created)
          created
        }

        logicalRelation
      })
    } else {
      val rootPath = tablePath
<<<<<<< HEAD
      val paths: Seq[Path] =
        if (fileType != "parquet") {
          Seq(rootPath)
        } else {
          selectParquetLocationDirectories(relation.tableMeta.identifier.table, Option(rootPath))
=======
      withTableCreationLock(tableIdentifier, {
        val cached = getCached(
          tableIdentifier,
          Seq(rootPath),
          metastoreSchema,
          fileFormatClass,
          None)
        val logicalRelation = cached.getOrElse {
          val updatedTable = inferIfNeeded(relation, options, fileFormat)
          val created =
            LogicalRelation(
              DataSource(
                sparkSession = sparkSession,
                paths = rootPath.toString :: Nil,
                userSpecifiedSchema = Option(updatedTable.dataSchema),
                // We don't support hive bucketed tables, only ones we write out.
                bucketSpec = None,
                options = options,
                className = fileType).resolveRelation(),
              table = updatedTable)

          catalogProxy.cacheTable(tableIdentifier, created)
          created
>>>>>>> 4074ed2e
        }
      // SPY-1453: disable the cache completely until we migrated to partitioning
      val (dataSchema, updatedTable) = inferIfNeeded(relation, options, fileFormat)
      val created =
        LogicalRelation(
          DataSource(
            sparkSession = sparkSession,
            paths = paths.map(_.toString),
            userSpecifiedSchema = Option(dataSchema),
            // We don't support hive bucketed tables, only ones we write out.
            bucketSpec = None,
            options = options,
            className = fileType).resolveRelation(),
          table = updatedTable)
      created
    }
    // The inferred schema may have different field names as the table schema, we should respect
    // it, but also respect the exprId in table relation output.
    assert(result.output.length == relation.output.length &&
      result.output.zip(relation.output).forall { case (a1, a2) => a1.dataType == a2.dataType })
    val newOutput = result.output.zip(relation.output).map {
      case (a1, a2) => a1.withExprId(a2.exprId)
    }
    result.copy(output = newOutput)
  }

  private[hive] def selectParquetLocationDirectories(
      tableName: String,
      locationOpt: Option[Path]): Seq[Path] = {
    val hadoopConf = sparkSession.sparkContext.hadoopConfiguration
    val paths: Option[Seq[Path]] = for {
      selector <- sparkSession.sharedState.externalCatalog.findHadoopFileSelector
      location <- locationOpt
      fs = location.getFileSystem(hadoopConf)
      selectedPaths <- selector.selectFiles(tableName, fs, location)
      selectedDir = for {
        selectedPath <- selectedPaths
        if selectedPath
          .getFileSystem(hadoopConf)
          .isDirectory(selectedPath)
      } yield selectedPath
      if selectedDir.nonEmpty
    } yield selectedDir
    paths.getOrElse(Seq(locationOpt.orNull))
  }

  private def inferIfNeeded(
      relation: HiveTableRelation,
      options: Map[String, String],
      fileFormat: FileFormat,
      fileIndexOpt: Option[FileIndex] = None): CatalogTable = {
    val inferenceMode = sparkSession.sessionState.conf.caseSensitiveInferenceMode
    val shouldInfer = (inferenceMode != NEVER_INFER) && !relation.tableMeta.schemaPreservesCase
    val tableName = relation.tableMeta.identifier.unquotedString
    if (shouldInfer) {
      logInfo(s"Inferring case-sensitive schema for table $tableName (inference mode: " +
        s"$inferenceMode)")
      val fileIndex = fileIndexOpt.getOrElse {
        val rootPath = new Path(relation.tableMeta.location)
        new InMemoryFileIndex(sparkSession, Seq(rootPath), options, None)
      }

      val inferredSchema = fileFormat
        .inferSchema(
          sparkSession,
          options,
          fileIndex.listFiles(Nil, Nil).flatMap(_.files))
        .map(mergeWithMetastoreSchema(relation.tableMeta.dataSchema, _))

      inferredSchema match {
        case Some(dataSchema) =>
          if (inferenceMode == INFER_AND_SAVE) {
            updateDataSchema(relation.tableMeta.identifier, dataSchema)
          }
          val newSchema = StructType(dataSchema ++ relation.tableMeta.partitionSchema)
          relation.tableMeta.copy(schema = newSchema)
        case None =>
          logWarning(s"Unable to infer schema for table $tableName from file format " +
            s"$fileFormat (inference mode: $inferenceMode). Using metastore schema.")
          relation.tableMeta
      }
    } else {
      relation.tableMeta
    }
  }

  private def updateDataSchema(identifier: TableIdentifier, newDataSchema: StructType): Unit = try {
    logInfo(s"Saving case-sensitive schema for table ${identifier.unquotedString}")
    sparkSession.sessionState.catalog.alterTableDataSchema(identifier, newDataSchema)
  } catch {
    case NonFatal(ex) =>
      logWarning(s"Unable to save case-sensitive schema for table ${identifier.unquotedString}", ex)
  }
}


private[hive] object HiveMetastoreCatalog {
  def mergeWithMetastoreSchema(
      metastoreSchema: StructType,
      inferredSchema: StructType): StructType = try {
    // Find any nullable fields in mestastore schema that are missing from the inferred schema.
    val metastoreFields = metastoreSchema.map(f => f.name.toLowerCase -> f).toMap
    val missingNullables = metastoreFields
      .filterKeys(!inferredSchema.map(_.name.toLowerCase).contains(_))
      .values
      .filter(_.nullable)
    // Merge missing nullable fields to inferred schema and build a case-insensitive field map.
    val inferredFields = StructType(inferredSchema ++ missingNullables)
      .map(f => f.name.toLowerCase -> f).toMap
    StructType(metastoreSchema.map(f => f.copy(name = inferredFields(f.name).name)))
  } catch {
    case NonFatal(_) =>
      val msg = s"""Detected conflicting schemas when merging the schema obtained from the Hive
         | Metastore with the one inferred from the file format. Metastore schema:
         |${metastoreSchema.prettyJson}
         |
         |Inferred schema:
         |${inferredSchema.prettyJson}
       """.stripMargin
      throw new SparkException(msg)
  }
}<|MERGE_RESOLUTION|>--- conflicted
+++ resolved
@@ -183,51 +183,27 @@
       })
     } else {
       val rootPath = tablePath
-<<<<<<< HEAD
       val paths: Seq[Path] =
         if (fileType != "parquet") {
           Seq(rootPath)
         } else {
           selectParquetLocationDirectories(relation.tableMeta.identifier.table, Option(rootPath))
-=======
+        }
       withTableCreationLock(tableIdentifier, {
-        val cached = getCached(
-          tableIdentifier,
-          Seq(rootPath),
-          metastoreSchema,
-          fileFormatClass,
-          None)
-        val logicalRelation = cached.getOrElse {
-          val updatedTable = inferIfNeeded(relation, options, fileFormat)
-          val created =
-            LogicalRelation(
-              DataSource(
-                sparkSession = sparkSession,
-                paths = rootPath.toString :: Nil,
-                userSpecifiedSchema = Option(updatedTable.dataSchema),
-                // We don't support hive bucketed tables, only ones we write out.
-                bucketSpec = None,
-                options = options,
-                className = fileType).resolveRelation(),
-              table = updatedTable)
-
-          catalogProxy.cacheTable(tableIdentifier, created)
-          created
->>>>>>> 4074ed2e
-        }
-      // SPY-1453: disable the cache completely until we migrated to partitioning
-      val (dataSchema, updatedTable) = inferIfNeeded(relation, options, fileFormat)
-      val created =
-        LogicalRelation(
-          DataSource(
-            sparkSession = sparkSession,
-            paths = paths.map(_.toString),
-            userSpecifiedSchema = Option(dataSchema),
-            // We don't support hive bucketed tables, only ones we write out.
-            bucketSpec = None,
-            options = options,
-            className = fileType).resolveRelation(),
-          table = updatedTable)
+        // SPY-1453: disable the cache completely until we migrated to partitioning
+        val (dataSchema, updatedTable) = inferIfNeeded(relation, options, fileFormat)
+        val created =
+          LogicalRelation(
+            DataSource(
+              sparkSession = sparkSession,
+              paths = paths.map(_.toString),
+              userSpecifiedSchema = Option(dataSchema),
+              // We don't support hive bucketed tables, only ones we write out.
+              bucketSpec = None,
+              options = options,
+              className = fileType).resolveRelation(),
+            table = updatedTable)
+      }
       created
     }
     // The inferred schema may have different field names as the table schema, we should respect
