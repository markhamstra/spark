--- conflicted
+++ resolved
@@ -88,22 +88,6 @@
     }
   }
 
-<<<<<<< HEAD
-  object DataSinks extends Strategy {
-    def apply(plan: LogicalPlan): Seq[SparkPlan] = plan match {
-      case logical.InsertIntoTable(
-          table: MetastoreRelation, partition, child, overwrite, ifNotExists) =>
-        InsertIntoHiveTable(
-          table, partition, planLater(child), overwrite.enabled, ifNotExists) :: Nil
-
-      case CreateTable(tableDesc, mode, Some(query)) if tableDesc.provider.get == "hive" =>
-        val newTableDesc = if (tableDesc.storage.serde.isEmpty) {
-          // add default serde
-          tableDesc.withNewStorage(
-            serde = Some("org.apache.hadoop.hive.serde2.lazy.LazySimpleSerDe"))
-        } else {
-          tableDesc
-=======
   override def apply(plan: LogicalPlan): LogicalPlan = plan resolveOperators {
     case c @ CreateTable(t, _, query) if DDLUtils.isHiveTable(t) =>
       // Finds the database name if the name does not exist.
@@ -120,7 +104,6 @@
         if (inferred.schema.length <= 0) {
           throw new AnalysisException("Unable to infer the schema. " +
             s"The schema specification is required to create the table ${inferred.identifier}.")
->>>>>>> 86cd3c08
         }
         inferred
       } else {
