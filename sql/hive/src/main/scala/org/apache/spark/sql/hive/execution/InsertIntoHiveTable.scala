/*
 * Licensed to the Apache Software Foundation (ASF) under one or more
 * contributor license agreements.  See the NOTICE file distributed with
 * this work for additional information regarding copyright ownership.
 * The ASF licenses this file to You under the Apache License, Version 2.0
 * (the "License"); you may not use this file except in compliance with
 * the License.  You may obtain a copy of the License at
 *
 *    http://www.apache.org/licenses/LICENSE-2.0
 *
 * Unless required by applicable law or agreed to in writing, software
 * distributed under the License is distributed on an "AS IS" BASIS,
 * WITHOUT WARRANTIES OR CONDITIONS OF ANY KIND, either express or implied.
 * See the License for the specific language governing permissions and
 * limitations under the License.
 */

package org.apache.spark.sql.hive.execution

import java.io.{File, IOException}
import java.net.URI
import java.text.SimpleDateFormat
import java.util.{Date, Locale, Random}

import scala.util.control.NonFatal

import org.apache.hadoop.fs.{FileSystem, Path}
import org.apache.hadoop.hive.common.FileUtils
import org.apache.hadoop.hive.ql.exec.TaskRunner
import org.apache.hadoop.hive.ql.ErrorMsg
import org.apache.hadoop.hive.ql.plan.TableDesc

import org.apache.spark.internal.io.FileCommitProtocol
import org.apache.spark.sql.{AnalysisException, Dataset, Row, SparkSession}
import org.apache.spark.sql.catalyst.catalog.CatalogTable
import org.apache.spark.sql.catalyst.expressions.Attribute
<<<<<<< HEAD
import org.apache.spark.sql.catalyst.plans.physical.Partitioning
import org.apache.spark.sql.execution.{SparkPlan, UnaryExecNode}
=======
import org.apache.spark.sql.catalyst.plans.logical.LogicalPlan
import org.apache.spark.sql.execution.command.RunnableCommand
import org.apache.spark.sql.execution.datasources.FileFormatWriter
>>>>>>> 86cd3c08
import org.apache.spark.sql.hive._
import org.apache.spark.sql.hive.HiveShim.{ShimFileSinkDesc => FileSinkDesc}
import org.apache.spark.sql.hive.client.{HiveClientImpl, HiveVersion}
import org.apache.spark.SparkException


/**
 * Command for writing data out to a Hive table.
 *
 * This class is mostly a mess, for legacy reasons (since it evolved in organic ways and had to
 * follow Hive's internal implementations closely, which itself was a mess too). Please don't
 * blame Reynold for this! He was just moving code around!
 *
 * In the future we should converge the write path for Hive with the normal data source write path,
<<<<<<< HEAD
 * as defined in [[org.apache.spark.sql.execution.datasources.FileFormatWriter]].
 *
 * @param table the logical plan representing the table. In the future this should be a
 *              [[org.apache.spark.sql.catalyst.catalog.CatalogTable]] once we converge Hive tables
 *              and data source tables.
=======
 * as defined in `org.apache.spark.sql.execution.datasources.FileFormatWriter`.
 *
 * @param table the metadata of the table.
>>>>>>> 86cd3c08
 * @param partition a map from the partition key to the partition value (optional). If the partition
 *                  value is optional, dynamic partition insert will be performed.
 *                  As an example, `INSERT INTO tbl PARTITION (a=1, b=2) AS ...` would have
 *
 *                  {{{
 *                  Map('a' -> Some('1'), 'b' -> Some('2'))
 *                  }}}
 *
 *                  and `INSERT INTO tbl PARTITION (a=1, b) AS ...`
 *                  would have
 *
 *                  {{{
 *                  Map('a' -> Some('1'), 'b' -> None)
 *                  }}}.
<<<<<<< HEAD
 * @param child the logical plan representing data to write to.
 * @param overwrite overwrite existing table or partitions.
 * @param ifNotExists If true, only write if the table or partition does not exist.
=======
 * @param query the logical plan representing data to write to.
 * @param overwrite overwrite existing table or partitions.
 * @param ifPartitionNotExists If true, only write if the partition does not exist.
 *                                   Only valid for static partitions.
>>>>>>> 86cd3c08
 */
case class InsertIntoHiveTable(
    table: CatalogTable,
    partition: Map[String, Option[String]],
    query: LogicalPlan,
    overwrite: Boolean,
    ifPartitionNotExists: Boolean) extends RunnableCommand {

  override protected def innerChildren: Seq[LogicalPlan] = query :: Nil

<<<<<<< HEAD
  val hadoopConf = sessionState.newHadoopConf()
  var createdTempDir: Option[Path] = None
  val stagingDir = hadoopConf.get("hive.exec.stagingdir", ".hive-staging")
  val scratchDir = hadoopConf.get("hive.exec.scratchdir", "/tmp/hive")
=======
  var createdTempDir: Option[Path] = None
>>>>>>> 86cd3c08

  private def executionId: String = {
    val rand: Random = new Random
    val format = new SimpleDateFormat("yyyy-MM-dd_HH-mm-ss_SSS", Locale.US)
    "hive_" + format.format(new Date) + "_" + Math.abs(rand.nextLong)
  }

<<<<<<< HEAD
  private def getStagingDir(inputPath: Path): Path = {
=======
  private def getStagingDir(
      inputPath: Path,
      hadoopConf: Configuration,
      stagingDir: String): Path = {
>>>>>>> 86cd3c08
    val inputPathUri: URI = inputPath.toUri
    val inputPathName: String = inputPathUri.getPath
    val fs: FileSystem = inputPath.getFileSystem(hadoopConf)
    var stagingPathName: String =
      if (inputPathName.indexOf(stagingDir) == -1) {
        new Path(inputPathName, stagingDir).toString
      } else {
        inputPathName.substring(0, inputPathName.indexOf(stagingDir) + stagingDir.length)
      }

    // SPARK-20594: This is a walk-around fix to resolve a Hive bug. Hive requires that the
    // staging directory needs to avoid being deleted when users set hive.exec.stagingdir
    // under the table directory.
    if (FileUtils.isSubDir(new Path(stagingPathName), inputPath, fs) &&
      !stagingPathName.stripPrefix(inputPathName).stripPrefix(File.separator).startsWith(".")) {
      logDebug(s"The staging dir '$stagingPathName' should be a child directory starts " +
        "with '.' to avoid being deleted if we set hive.exec.stagingdir under the table " +
        "directory.")
      stagingPathName = new Path(inputPathName, ".hive-staging").toString
    }

    val dir: Path =
      fs.makeQualified(
        new Path(stagingPathName + "_" + executionId + "-" + TaskRunner.getTaskRunnerID))
    logDebug("Created staging dir = " + dir + " for path = " + inputPath)
    try {
      if (!FileUtils.mkdir(fs, dir, true, hadoopConf)) {
        throw new IllegalStateException("Cannot create staging directory  '" + dir.toString + "'")
      }
      createdTempDir = Some(dir)
      fs.deleteOnExit(dir)
    } catch {
      case e: IOException =>
        throw new RuntimeException(
          "Cannot create staging directory '" + dir.toString + "': " + e.getMessage, e)
<<<<<<< HEAD
=======
    }
    dir
  }

  private def getExternalScratchDir(
      extURI: URI,
      hadoopConf: Configuration,
      stagingDir: String): Path = {
    getStagingDir(
      new Path(extURI.getScheme, extURI.getAuthority, extURI.getPath),
      hadoopConf,
      stagingDir)
  }

  def getExternalTmpPath(
      path: Path,
      hiveVersion: HiveVersion,
      hadoopConf: Configuration,
      stagingDir: String,
      scratchDir: String): Path = {
    import org.apache.spark.sql.hive.client.hive._

    // Before Hive 1.1, when inserting into a table, Hive will create the staging directory under
    // a common scratch directory. After the writing is finished, Hive will simply empty the table
    // directory and move the staging directory to it.
    // After Hive 1.1, Hive will create the staging directory under the table directory, and when
    // moving staging directory to table directory, Hive will still empty the table directory, but
    // will exclude the staging directory there.
    // We have to follow the Hive behavior here, to avoid troubles. For example, if we create
    // staging directory under the table director for Hive prior to 1.1, the staging directory will
    // be removed by Hive when Hive is trying to empty the table directory.
    val hiveVersionsUsingOldExternalTempPath: Set[HiveVersion] = Set(v12, v13, v14, v1_0)
    val hiveVersionsUsingNewExternalTempPath: Set[HiveVersion] = Set(v1_1, v1_2, v2_0, v2_1)

    // Ensure all the supported versions are considered here.
    assert(hiveVersionsUsingNewExternalTempPath ++ hiveVersionsUsingOldExternalTempPath ==
      allSupportedHiveVersions)

    if (hiveVersionsUsingOldExternalTempPath.contains(hiveVersion)) {
      oldVersionExternalTempPath(path, hadoopConf, scratchDir)
    } else if (hiveVersionsUsingNewExternalTempPath.contains(hiveVersion)) {
      newVersionExternalTempPath(path, hadoopConf, stagingDir)
    } else {
      throw new IllegalStateException("Unsupported hive version: " + hiveVersion.fullVersion)
>>>>>>> 86cd3c08
    }
  }

<<<<<<< HEAD
  private def getExternalScratchDir(extURI: URI): Path = {
    getStagingDir(new Path(extURI.getScheme, extURI.getAuthority, extURI.getPath))
  }

  def getExternalTmpPath(path: Path): Path = {
    import org.apache.spark.sql.hive.client.hive._

    val hiveVersion = externalCatalog.asInstanceOf[HiveExternalCatalog].client.version
    // Before Hive 1.1, when inserting into a table, Hive will create the staging directory under
    // a common scratch directory. After the writing is finished, Hive will simply empty the table
    // directory and move the staging directory to it.
    // After Hive 1.1, Hive will create the staging directory under the table directory, and when
    // moving staging directory to table directory, Hive will still empty the table directory, but
    // will exclude the staging directory there.
    // We have to follow the Hive behavior here, to avoid troubles. For example, if we create
    // staging directory under the table director for Hive prior to 1.1, the staging directory will
    // be removed by Hive when Hive is trying to empty the table directory.
    if (hiveVersion == v12 || hiveVersion == v13 || hiveVersion == v14 || hiveVersion == v1_0) {
      oldVersionExternalTempPath(path)
    } else if (hiveVersion == v1_1 || hiveVersion == v1_2) {
      newVersionExternalTempPath(path)
    } else {
      throw new IllegalStateException("Unsupported hive version: " + hiveVersion.fullVersion)
    }
  }

  // Mostly copied from Context.java#getExternalTmpPath of Hive 0.13
  def oldVersionExternalTempPath(path: Path): Path = {
    val extURI: URI = path.toUri
    val scratchPath = new Path(scratchDir, executionId)
    var dirPath = new Path(
      extURI.getScheme,
      extURI.getAuthority,
      scratchPath.toUri.getPath + "-" + TaskRunner.getTaskRunnerID())

    try {
      val fs: FileSystem = dirPath.getFileSystem(hadoopConf)
      dirPath = new Path(fs.makeQualified(dirPath).toString())

      if (!FileUtils.mkdir(fs, dirPath, true, hadoopConf)) {
        throw new IllegalStateException("Cannot create staging directory: " + dirPath.toString)
      }
      createdTempDir = Some(dirPath)
      fs.deleteOnExit(dirPath)
    } catch {
      case e: IOException =>
        throw new RuntimeException("Cannot create staging directory: " + dirPath.toString, e)
    }
    dirPath
  }

  // Mostly copied from Context.java#getExternalTmpPath of Hive 1.2
  def newVersionExternalTempPath(path: Path): Path = {
    val extURI: URI = path.toUri
    if (extURI.getScheme == "viewfs") {
      getExtTmpPathRelTo(path.getParent)
    } else {
      new Path(getExternalScratchDir(extURI), "-ext-10000")
    }
  }

  def getExtTmpPathRelTo(path: Path): Path = {
    new Path(getStagingDir(path), "-ext-10000") // Hive uses 10000
  }

  private def saveAsHiveFile(
      rdd: RDD[InternalRow],
      valueClass: Class[_],
      fileSinkConf: FileSinkDesc,
      conf: SerializableJobConf,
      writerContainer: SparkHiveWriterContainer): Unit = {
    assert(valueClass != null, "Output value class not set")
    conf.value.setOutputValueClass(valueClass)

    val outputFileFormatClassName = fileSinkConf.getTableInfo.getOutputFileFormatClassName
    assert(outputFileFormatClassName != null, "Output format class not set")
    conf.value.set("mapred.output.format.class", outputFileFormatClassName)

    FileOutputFormat.setOutputPath(
      conf.value,
      SparkHiveWriterContainer.createPathFromString(fileSinkConf.getDirName(), conf.value))
    log.debug("Saving as hadoop file of type " + valueClass.getSimpleName)
    writerContainer.driverSideSetup()
    sqlContext.sparkContext.runJob(rdd, writerContainer.writeToFile _)
    writerContainer.commitJob()
=======
  // Mostly copied from Context.java#getExternalTmpPath of Hive 0.13
  def oldVersionExternalTempPath(
      path: Path,
      hadoopConf: Configuration,
      scratchDir: String): Path = {
    val extURI: URI = path.toUri
    val scratchPath = new Path(scratchDir, executionId)
    var dirPath = new Path(
      extURI.getScheme,
      extURI.getAuthority,
      scratchPath.toUri.getPath + "-" + TaskRunner.getTaskRunnerID())

    try {
      val fs: FileSystem = dirPath.getFileSystem(hadoopConf)
      dirPath = new Path(fs.makeQualified(dirPath).toString())

      if (!FileUtils.mkdir(fs, dirPath, true, hadoopConf)) {
        throw new IllegalStateException("Cannot create staging directory: " + dirPath.toString)
      }
      createdTempDir = Some(dirPath)
      fs.deleteOnExit(dirPath)
    } catch {
      case e: IOException =>
        throw new RuntimeException("Cannot create staging directory: " + dirPath.toString, e)
    }
    dirPath
  }

  // Mostly copied from Context.java#getExternalTmpPath of Hive 1.2
  def newVersionExternalTempPath(
      path: Path,
      hadoopConf: Configuration,
      stagingDir: String): Path = {
    val extURI: URI = path.toUri
    if (extURI.getScheme == "viewfs") {
      getExtTmpPathRelTo(path.getParent, hadoopConf, stagingDir)
    } else {
      new Path(getExternalScratchDir(extURI, hadoopConf, stagingDir), "-ext-10000")
    }
  }

  def getExtTmpPathRelTo(
      path: Path,
      hadoopConf: Configuration,
      stagingDir: String): Path = {
    new Path(getStagingDir(path, hadoopConf, stagingDir), "-ext-10000") // Hive uses 10000
>>>>>>> 86cd3c08
  }

  /**
   * Inserts all the rows in the table into Hive.  Row objects are properly serialized with the
   * `org.apache.hadoop.hive.serde2.SerDe` and the
   * `org.apache.hadoop.mapred.OutputFormat` provided by the table definition.
   */
  override def run(sparkSession: SparkSession): Seq[Row] = {
    val sessionState = sparkSession.sessionState
    val externalCatalog = sparkSession.sharedState.externalCatalog
    val hiveVersion = externalCatalog.asInstanceOf[HiveExternalCatalog].client.version
    val hadoopConf = sessionState.newHadoopConf()
    val stagingDir = hadoopConf.get("hive.exec.stagingdir", ".hive-staging")
    val scratchDir = hadoopConf.get("hive.exec.scratchdir", "/tmp/hive")

    val hiveQlTable = HiveClientImpl.toHiveTable(table)
    // Have to pass the TableDesc object to RDD.mapPartitions and then instantiate new serializer
    // instances within the closure, since Serializer is not serializable while TableDesc is.
<<<<<<< HEAD
    val tableDesc = table.tableDesc
    val tableLocation = table.hiveQlTable.getDataLocation
    val tmpLocation = getExternalTmpPath(tableLocation)
=======
    val tableDesc = new TableDesc(
      hiveQlTable.getInputFormatClass,
      // The class of table should be org.apache.hadoop.hive.ql.metadata.Table because
      // getOutputFormatClass will use HiveFileFormatUtils.getOutputFormatSubstitute to
      // substitute some output formats, e.g. substituting SequenceFileOutputFormat to
      // HiveSequenceFileOutputFormat.
      hiveQlTable.getOutputFormatClass,
      hiveQlTable.getMetadata
    )
    val tableLocation = hiveQlTable.getDataLocation
    val tmpLocation =
      getExternalTmpPath(tableLocation, hiveVersion, hadoopConf, stagingDir, scratchDir)
>>>>>>> 86cd3c08
    val fileSinkConf = new FileSinkDesc(tmpLocation.toString, tableDesc, false)
    val isCompressed = hadoopConf.get("hive.exec.compress.output", "false").toBoolean

    if (isCompressed) {
      // Please note that isCompressed, "mapreduce.output.fileoutputformat.compress",
      // "mapreduce.output.fileoutputformat.compress.codec", and
      // "mapreduce.output.fileoutputformat.compress.type"
      // have no impact on ORC because it uses table properties to store compression information.
      hadoopConf.set("mapreduce.output.fileoutputformat.compress", "true")
      fileSinkConf.setCompressed(true)
      fileSinkConf.setCompressCodec(hadoopConf
        .get("mapreduce.output.fileoutputformat.compress.codec"))
      fileSinkConf.setCompressType(hadoopConf
        .get("mapreduce.output.fileoutputformat.compress.type"))
    }

    val numDynamicPartitions = partition.values.count(_.isEmpty)
    val numStaticPartitions = partition.values.count(_.nonEmpty)
    val partitionSpec = partition.map {
      case (key, Some(value)) => key -> value
      case (key, None) => key -> ""
    }

    // All partition column names in the format of "<column name 1>/<column name 2>/..."
    val partitionColumns = fileSinkConf.getTableInfo.getProperties.getProperty("partition_columns")
    val partitionColumnNames = Option(partitionColumns).map(_.split("/")).getOrElse(Array.empty)

    // By this time, the partition map must match the table's partition columns
    if (partitionColumnNames.toSet != partition.keySet) {
      throw new SparkException(
        s"""Requested partitioning does not match the ${table.identifier.table} table:
           |Requested partitions: ${partition.keys.mkString(",")}
           |Table partitions: ${table.partitionColumnNames.mkString(",")}""".stripMargin)
    }

    // Validate partition spec if there exist any dynamic partitions
    if (numDynamicPartitions > 0) {
      // Report error if dynamic partitioning is not enabled
      if (!hadoopConf.get("hive.exec.dynamic.partition", "true").toBoolean) {
        throw new SparkException(ErrorMsg.DYNAMIC_PARTITION_DISABLED.getMsg)
      }

      // Report error if dynamic partition strict mode is on but no static partition is found
      if (numStaticPartitions == 0 &&
        hadoopConf.get("hive.exec.dynamic.partition.mode", "strict").equalsIgnoreCase("strict")) {
        throw new SparkException(ErrorMsg.DYNAMIC_PARTITION_STRICT_MODE.getMsg)
      }

      // Report error if any static partition appears after a dynamic partition
      val isDynamic = partitionColumnNames.map(partitionSpec(_).isEmpty)
      if (isDynamic.init.zip(isDynamic.tail).contains((true, false))) {
        throw new AnalysisException(ErrorMsg.PARTITION_DYN_STA_ORDER.getMsg)
      }
    }

    val committer = FileCommitProtocol.instantiate(
      sparkSession.sessionState.conf.fileCommitProtocolClass,
      jobId = java.util.UUID.randomUUID().toString,
      outputPath = tmpLocation.toString,
      isAppend = false)

    FileFormatWriter.write(
      sparkSession = sparkSession,
      queryExecution = Dataset.ofRows(sparkSession, query).queryExecution,
      fileFormat = new HiveFileFormat(fileSinkConf),
      committer = committer,
      outputSpec = FileFormatWriter.OutputSpec(tmpLocation.toString, Map.empty),
      hadoopConf = hadoopConf,
      partitionColumnNames = partitionColumnNames.takeRight(numDynamicPartitions),
      bucketSpec = None,
      refreshFunction = _ => (),
      options = Map.empty)

    if (partition.nonEmpty) {
      if (numDynamicPartitions > 0) {
        externalCatalog.loadDynamicPartitions(
          db = table.database,
          table = table.identifier.table,
          tmpLocation.toString,
          partitionSpec,
          overwrite,
          numDynamicPartitions)
      } else {
        // scalastyle:off
        // ifNotExists is only valid with static partition, refer to
        // https://cwiki.apache.org/confluence/display/Hive/LanguageManual+DML#LanguageManualDML-InsertingdataintoHiveTablesfromqueries
        // scalastyle:on
        val oldPart =
          externalCatalog.getPartitionOption(
            table.database,
            table.identifier.table,
            partitionSpec)

        var doHiveOverwrite = overwrite

        if (oldPart.isEmpty || !ifPartitionNotExists) {
          // SPARK-18107: Insert overwrite runs much slower than hive-client.
          // Newer Hive largely improves insert overwrite performance. As Spark uses older Hive
          // version and we may not want to catch up new Hive version every time. We delete the
          // Hive partition first and then load data file into the Hive partition.
          if (oldPart.nonEmpty && overwrite) {
            oldPart.get.storage.locationUri.foreach { uri =>
              val partitionPath = new Path(uri)
              val fs = partitionPath.getFileSystem(hadoopConf)
              if (fs.exists(partitionPath)) {
                if (!fs.delete(partitionPath, true)) {
                  throw new RuntimeException(
                    "Cannot remove partition directory '" + partitionPath.toString)
                }
                // Don't let Hive do overwrite operation since it is slower.
                doHiveOverwrite = false
              }
            }
          }

          // inheritTableSpecs is set to true. It should be set to false for an IMPORT query
          // which is currently considered as a Hive native command.
          val inheritTableSpecs = true
          externalCatalog.loadPartition(
            table.database,
            table.identifier.table,
            tmpLocation.toString,
            partitionSpec,
            isOverwrite = doHiveOverwrite,
            inheritTableSpecs = inheritTableSpecs,
            isSrcLocal = false)
        }
      }
    } else {
      externalCatalog.loadTable(
        table.database,
        table.identifier.table,
        tmpLocation.toString, // TODO: URI
        overwrite,
        isSrcLocal = false)
    }

    // Attempt to delete the staging directory and the inclusive files. If failed, the files are
    // expected to be dropped at the normal termination of VM since deleteOnExit is used.
    try {
      createdTempDir.foreach { path => path.getFileSystem(hadoopConf).delete(path, true) }
    } catch {
      case NonFatal(e) =>
        logWarning(s"Unable to delete staging directory: $stagingDir.\n" + e)
    }

<<<<<<< HEAD
    // Attempt to delete the staging directory and the inclusive files. If failed, the files are
    // expected to be dropped at the normal termination of VM since deleteOnExit is used.
    try {
      createdTempDir.foreach { path => path.getFileSystem(hadoopConf).delete(path, true) }
    } catch {
      case NonFatal(e) =>
        logWarning(s"Unable to delete staging directory: $stagingDir.\n" + e)
    }

    // un-cache this table.
    sqlContext.sparkSession.catalog.uncacheTable(table.catalogTable.identifier.quotedString)
    sqlContext.sessionState.catalog.refreshTable(table.catalogTable.identifier)
=======
    // un-cache this table.
    sparkSession.catalog.uncacheTable(table.identifier.quotedString)
    sparkSession.sessionState.catalog.refreshTable(table.identifier)
>>>>>>> 86cd3c08

    // It would be nice to just return the childRdd unchanged so insert operations could be chained,
    // however for now we return an empty list to simplify compatibility checks with hive, which
    // does not return anything for insert operations.
    // TODO: implement hive compatibility as rules.
    Seq.empty[Row]
  }
}<|MERGE_RESOLUTION|>--- conflicted
+++ resolved
@@ -24,6 +24,7 @@
 
 import scala.util.control.NonFatal
 
+import org.apache.hadoop.conf.Configuration
 import org.apache.hadoop.fs.{FileSystem, Path}
 import org.apache.hadoop.hive.common.FileUtils
 import org.apache.hadoop.hive.ql.exec.TaskRunner
@@ -34,14 +35,9 @@
 import org.apache.spark.sql.{AnalysisException, Dataset, Row, SparkSession}
 import org.apache.spark.sql.catalyst.catalog.CatalogTable
 import org.apache.spark.sql.catalyst.expressions.Attribute
-<<<<<<< HEAD
-import org.apache.spark.sql.catalyst.plans.physical.Partitioning
-import org.apache.spark.sql.execution.{SparkPlan, UnaryExecNode}
-=======
 import org.apache.spark.sql.catalyst.plans.logical.LogicalPlan
 import org.apache.spark.sql.execution.command.RunnableCommand
 import org.apache.spark.sql.execution.datasources.FileFormatWriter
->>>>>>> 86cd3c08
 import org.apache.spark.sql.hive._
 import org.apache.spark.sql.hive.HiveShim.{ShimFileSinkDesc => FileSinkDesc}
 import org.apache.spark.sql.hive.client.{HiveClientImpl, HiveVersion}
@@ -56,17 +52,9 @@
  * blame Reynold for this! He was just moving code around!
  *
  * In the future we should converge the write path for Hive with the normal data source write path,
-<<<<<<< HEAD
- * as defined in [[org.apache.spark.sql.execution.datasources.FileFormatWriter]].
- *
- * @param table the logical plan representing the table. In the future this should be a
- *              [[org.apache.spark.sql.catalyst.catalog.CatalogTable]] once we converge Hive tables
- *              and data source tables.
-=======
  * as defined in `org.apache.spark.sql.execution.datasources.FileFormatWriter`.
  *
  * @param table the metadata of the table.
->>>>>>> 86cd3c08
  * @param partition a map from the partition key to the partition value (optional). If the partition
  *                  value is optional, dynamic partition insert will be performed.
  *                  As an example, `INSERT INTO tbl PARTITION (a=1, b=2) AS ...` would have
@@ -81,16 +69,10 @@
  *                  {{{
  *                  Map('a' -> Some('1'), 'b' -> None)
  *                  }}}.
-<<<<<<< HEAD
- * @param child the logical plan representing data to write to.
- * @param overwrite overwrite existing table or partitions.
- * @param ifNotExists If true, only write if the table or partition does not exist.
-=======
  * @param query the logical plan representing data to write to.
  * @param overwrite overwrite existing table or partitions.
  * @param ifPartitionNotExists If true, only write if the partition does not exist.
  *                                   Only valid for static partitions.
->>>>>>> 86cd3c08
  */
 case class InsertIntoHiveTable(
     table: CatalogTable,
@@ -101,14 +83,7 @@
 
   override protected def innerChildren: Seq[LogicalPlan] = query :: Nil
 
-<<<<<<< HEAD
-  val hadoopConf = sessionState.newHadoopConf()
   var createdTempDir: Option[Path] = None
-  val stagingDir = hadoopConf.get("hive.exec.stagingdir", ".hive-staging")
-  val scratchDir = hadoopConf.get("hive.exec.scratchdir", "/tmp/hive")
-=======
-  var createdTempDir: Option[Path] = None
->>>>>>> 86cd3c08
 
   private def executionId: String = {
     val rand: Random = new Random
@@ -116,14 +91,10 @@
     "hive_" + format.format(new Date) + "_" + Math.abs(rand.nextLong)
   }
 
-<<<<<<< HEAD
-  private def getStagingDir(inputPath: Path): Path = {
-=======
   private def getStagingDir(
       inputPath: Path,
       hadoopConf: Configuration,
       stagingDir: String): Path = {
->>>>>>> 86cd3c08
     val inputPathUri: URI = inputPath.toUri
     val inputPathName: String = inputPathUri.getPath
     val fs: FileSystem = inputPath.getFileSystem(hadoopConf)
@@ -159,8 +130,6 @@
       case e: IOException =>
         throw new RuntimeException(
           "Cannot create staging directory '" + dir.toString + "': " + e.getMessage, e)
-<<<<<<< HEAD
-=======
     }
     dir
   }
@@ -205,97 +174,9 @@
       newVersionExternalTempPath(path, hadoopConf, stagingDir)
     } else {
       throw new IllegalStateException("Unsupported hive version: " + hiveVersion.fullVersion)
->>>>>>> 86cd3c08
-    }
-  }
-
-<<<<<<< HEAD
-  private def getExternalScratchDir(extURI: URI): Path = {
-    getStagingDir(new Path(extURI.getScheme, extURI.getAuthority, extURI.getPath))
-  }
-
-  def getExternalTmpPath(path: Path): Path = {
-    import org.apache.spark.sql.hive.client.hive._
-
-    val hiveVersion = externalCatalog.asInstanceOf[HiveExternalCatalog].client.version
-    // Before Hive 1.1, when inserting into a table, Hive will create the staging directory under
-    // a common scratch directory. After the writing is finished, Hive will simply empty the table
-    // directory and move the staging directory to it.
-    // After Hive 1.1, Hive will create the staging directory under the table directory, and when
-    // moving staging directory to table directory, Hive will still empty the table directory, but
-    // will exclude the staging directory there.
-    // We have to follow the Hive behavior here, to avoid troubles. For example, if we create
-    // staging directory under the table director for Hive prior to 1.1, the staging directory will
-    // be removed by Hive when Hive is trying to empty the table directory.
-    if (hiveVersion == v12 || hiveVersion == v13 || hiveVersion == v14 || hiveVersion == v1_0) {
-      oldVersionExternalTempPath(path)
-    } else if (hiveVersion == v1_1 || hiveVersion == v1_2) {
-      newVersionExternalTempPath(path)
-    } else {
-      throw new IllegalStateException("Unsupported hive version: " + hiveVersion.fullVersion)
-    }
-  }
-
-  // Mostly copied from Context.java#getExternalTmpPath of Hive 0.13
-  def oldVersionExternalTempPath(path: Path): Path = {
-    val extURI: URI = path.toUri
-    val scratchPath = new Path(scratchDir, executionId)
-    var dirPath = new Path(
-      extURI.getScheme,
-      extURI.getAuthority,
-      scratchPath.toUri.getPath + "-" + TaskRunner.getTaskRunnerID())
-
-    try {
-      val fs: FileSystem = dirPath.getFileSystem(hadoopConf)
-      dirPath = new Path(fs.makeQualified(dirPath).toString())
-
-      if (!FileUtils.mkdir(fs, dirPath, true, hadoopConf)) {
-        throw new IllegalStateException("Cannot create staging directory: " + dirPath.toString)
-      }
-      createdTempDir = Some(dirPath)
-      fs.deleteOnExit(dirPath)
-    } catch {
-      case e: IOException =>
-        throw new RuntimeException("Cannot create staging directory: " + dirPath.toString, e)
-    }
-    dirPath
-  }
-
-  // Mostly copied from Context.java#getExternalTmpPath of Hive 1.2
-  def newVersionExternalTempPath(path: Path): Path = {
-    val extURI: URI = path.toUri
-    if (extURI.getScheme == "viewfs") {
-      getExtTmpPathRelTo(path.getParent)
-    } else {
-      new Path(getExternalScratchDir(extURI), "-ext-10000")
-    }
-  }
-
-  def getExtTmpPathRelTo(path: Path): Path = {
-    new Path(getStagingDir(path), "-ext-10000") // Hive uses 10000
-  }
-
-  private def saveAsHiveFile(
-      rdd: RDD[InternalRow],
-      valueClass: Class[_],
-      fileSinkConf: FileSinkDesc,
-      conf: SerializableJobConf,
-      writerContainer: SparkHiveWriterContainer): Unit = {
-    assert(valueClass != null, "Output value class not set")
-    conf.value.setOutputValueClass(valueClass)
-
-    val outputFileFormatClassName = fileSinkConf.getTableInfo.getOutputFileFormatClassName
-    assert(outputFileFormatClassName != null, "Output format class not set")
-    conf.value.set("mapred.output.format.class", outputFileFormatClassName)
-
-    FileOutputFormat.setOutputPath(
-      conf.value,
-      SparkHiveWriterContainer.createPathFromString(fileSinkConf.getDirName(), conf.value))
-    log.debug("Saving as hadoop file of type " + valueClass.getSimpleName)
-    writerContainer.driverSideSetup()
-    sqlContext.sparkContext.runJob(rdd, writerContainer.writeToFile _)
-    writerContainer.commitJob()
-=======
+    }
+  }
+
   // Mostly copied from Context.java#getExternalTmpPath of Hive 0.13
   def oldVersionExternalTempPath(
       path: Path,
@@ -342,7 +223,6 @@
       hadoopConf: Configuration,
       stagingDir: String): Path = {
     new Path(getStagingDir(path, hadoopConf, stagingDir), "-ext-10000") // Hive uses 10000
->>>>>>> 86cd3c08
   }
 
   /**
@@ -361,11 +241,6 @@
     val hiveQlTable = HiveClientImpl.toHiveTable(table)
     // Have to pass the TableDesc object to RDD.mapPartitions and then instantiate new serializer
     // instances within the closure, since Serializer is not serializable while TableDesc is.
-<<<<<<< HEAD
-    val tableDesc = table.tableDesc
-    val tableLocation = table.hiveQlTable.getDataLocation
-    val tmpLocation = getExternalTmpPath(tableLocation)
-=======
     val tableDesc = new TableDesc(
       hiveQlTable.getInputFormatClass,
       // The class of table should be org.apache.hadoop.hive.ql.metadata.Table because
@@ -378,7 +253,6 @@
     val tableLocation = hiveQlTable.getDataLocation
     val tmpLocation =
       getExternalTmpPath(tableLocation, hiveVersion, hadoopConf, stagingDir, scratchDir)
->>>>>>> 86cd3c08
     val fileSinkConf = new FileSinkDesc(tmpLocation.toString, tableDesc, false)
     val isCompressed = hadoopConf.get("hive.exec.compress.output", "false").toBoolean
 
@@ -525,24 +399,9 @@
         logWarning(s"Unable to delete staging directory: $stagingDir.\n" + e)
     }
 
-<<<<<<< HEAD
-    // Attempt to delete the staging directory and the inclusive files. If failed, the files are
-    // expected to be dropped at the normal termination of VM since deleteOnExit is used.
-    try {
-      createdTempDir.foreach { path => path.getFileSystem(hadoopConf).delete(path, true) }
-    } catch {
-      case NonFatal(e) =>
-        logWarning(s"Unable to delete staging directory: $stagingDir.\n" + e)
-    }
-
-    // un-cache this table.
-    sqlContext.sparkSession.catalog.uncacheTable(table.catalogTable.identifier.quotedString)
-    sqlContext.sessionState.catalog.refreshTable(table.catalogTable.identifier)
-=======
     // un-cache this table.
     sparkSession.catalog.uncacheTable(table.identifier.quotedString)
     sparkSession.sessionState.catalog.refreshTable(table.identifier)
->>>>>>> 86cd3c08
 
     // It would be nice to just return the childRdd unchanged so insert operations could be chained,
     // however for now we return an empty list to simplify compatibility checks with hive, which
