--- conflicted
+++ resolved
@@ -283,11 +283,7 @@
       > SELECT _FUNC_('100', 2, 10);
        4
       > SELECT _FUNC_(-10, 16, -10);
-<<<<<<< HEAD
-       16
-=======
        -16
->>>>>>> 86cd3c08
   """)
 case class Conv(numExpr: Expression, fromBaseExpr: Expression, toBaseExpr: Expression)
   extends TernaryExpression with ImplicitCastInputTypes {
@@ -1034,11 +1030,7 @@
     dataType match {
       case DecimalType.Fixed(_, s) =>
         val decimal = input1.asInstanceOf[Decimal]
-<<<<<<< HEAD
-        if (decimal.changePrecision(decimal.precision, s, mode)) decimal else null
-=======
         decimal.toPrecision(decimal.precision, s, mode).orNull
->>>>>>> 86cd3c08
       case ByteType =>
         BigDecimal(input1.asInstanceOf[Byte]).setScale(_scale, mode).toByte
       case ShortType =>
