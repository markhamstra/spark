/*
 * Licensed to the Apache Software Foundation (ASF) under one or more
 * contributor license agreements.  See the NOTICE file distributed with
 * this work for additional information regarding copyright ownership.
 * The ASF licenses this file to You under the Apache License, Version 2.0
 * (the "License"); you may not use this file except in compliance with
 * the License.  You may obtain a copy of the License at
 *
 *    http://www.apache.org/licenses/LICENSE-2.0
 *
 * Unless required by applicable law or agreed to in writing, software
 * distributed under the License is distributed on an "AS IS" BASIS,
 * WITHOUT WARRANTIES OR CONDITIONS OF ANY KIND, either express or implied.
 * See the License for the specific language governing permissions and
 * limitations under the License.
 */

package org.apache.spark.sql.catalyst.optimizer

import org.apache.spark.sql.catalyst.expressions._
import org.apache.spark.sql.catalyst.expressions.aggregate.{AggregateExpression, AggregateFunction, Complete}
import org.apache.spark.sql.catalyst.plans.logical.{Aggregate, Expand, LogicalPlan}
import org.apache.spark.sql.catalyst.rules.Rule
import org.apache.spark.sql.types.IntegerType

/**
 * This rule rewrites an aggregate query with distinct aggregations into an expanded double
 * aggregation in which the regular aggregation expressions and every distinct clause is aggregated
 * in a separate group. The results are then combined in a second aggregate.
 *
 * For example (in scala):
 * {{{
 *   val data = Seq(
 *     ("a", "ca1", "cb1", 10),
 *     ("a", "ca1", "cb2", 5),
 *     ("b", "ca1", "cb1", 13))
 *     .toDF("key", "cat1", "cat2", "value")
 *   data.createOrReplaceTempView("data")
 *
 *   val agg = data.groupBy($"key")
 *     .agg(
 *       countDistinct($"cat1").as("cat1_cnt"),
 *       countDistinct($"cat2").as("cat2_cnt"),
 *       sum($"value").as("total"))
 * }}}
 *
 * This translates to the following (pseudo) logical plan:
 * {{{
 * Aggregate(
 *    key = ['key]
 *    functions = [COUNT(DISTINCT 'cat1),
 *                 COUNT(DISTINCT 'cat2),
 *                 sum('value)]
 *    output = ['key, 'cat1_cnt, 'cat2_cnt, 'total])
 *   LocalTableScan [...]
 * }}}
 *
 * This rule rewrites this logical plan to the following (pseudo) logical plan:
 * {{{
 * Aggregate(
 *    key = ['key]
 *    functions = [count(if (('gid = 1)) 'cat1 else null),
 *                 count(if (('gid = 2)) 'cat2 else null),
 *                 first(if (('gid = 0)) 'total else null) ignore nulls]
 *    output = ['key, 'cat1_cnt, 'cat2_cnt, 'total])
 *   Aggregate(
 *      key = ['key, 'cat1, 'cat2, 'gid]
 *      functions = [sum('value)]
 *      output = ['key, 'cat1, 'cat2, 'gid, 'total])
 *     Expand(
 *        projections = [('key, null, null, 0, cast('value as bigint)),
 *                       ('key, 'cat1, null, 1, null),
 *                       ('key, null, 'cat2, 2, null)]
 *        output = ['key, 'cat1, 'cat2, 'gid, 'value])
 *       LocalTableScan [...]
 * }}}
 *
 * The rule does the following things here:
 * 1. Expand the data. There are three aggregation groups in this query:
 *    i. the non-distinct group;
 *    ii. the distinct 'cat1 group;
 *    iii. the distinct 'cat2 group.
 *    An expand operator is inserted to expand the child data for each group. The expand will null
 *    out all unused columns for the given group; this must be done in order to ensure correctness
 *    later on. Groups can by identified by a group id (gid) column added by the expand operator.
 * 2. De-duplicate the distinct paths and aggregate the non-aggregate path. The group by clause of
 *    this aggregate consists of the original group by clause, all the requested distinct columns
 *    and the group id. Both de-duplication of distinct column and the aggregation of the
 *    non-distinct group take advantage of the fact that we group by the group id (gid) and that we
 *    have nulled out all non-relevant columns the given group.
 * 3. Aggregating the distinct groups and combining this with the results of the non-distinct
 *    aggregation. In this step we use the group id to filter the inputs for the aggregate
 *    functions. The result of the non-distinct group are 'aggregated' by using the first operator,
 *    it might be more elegant to use the native UDAF merge mechanism for this in the future.
 *
 * This rule duplicates the input data by two or more times (# distinct groups + an optional
 * non-distinct group). This will put quite a bit of memory pressure of the used aggregate and
 * exchange operators. Keeping the number of distinct groups as low a possible should be priority,
 * we could improve this in the current rule by applying more advanced expression canonicalization
 * techniques.
 */
object RewriteDistinctAggregates extends Rule[LogicalPlan] {

  def apply(plan: LogicalPlan): LogicalPlan = plan transformUp {
    case a: Aggregate => rewrite(a)
  }

  def rewrite(a: Aggregate): Aggregate = {

    // Collect all aggregate expressions.
    val aggExpressions = a.aggregateExpressions.flatMap { e =>
      e.collect {
        case ae: AggregateExpression => ae
      }
    }

    // Extract distinct aggregate expressions.
    val distinctAggGroups = aggExpressions.filter(_.isDistinct).groupBy { e =>
        val unfoldableChildren = e.aggregateFunction.children.filter(!_.foldable).toSet
        if (unfoldableChildren.nonEmpty) {
          // Only expand the unfoldable children
          unfoldableChildren
        } else {
          // If aggregateFunction's children are all foldable
          // we must expand at least one of the children (here we take the first child),
          // or If we don't, we will get the wrong result, for example:
          // count(distinct 1) will be explained to count(1) after the rewrite function.
          // Generally, the distinct aggregateFunction should not run
          // foldable TypeCheck for the first child.
          e.aggregateFunction.children.take(1).toSet
        }
    }
<<<<<<< HEAD

    // Check if the aggregates contains functions that do not support partial aggregation.
    val existsNonPartial = aggExpressions.exists(!_.aggregateFunction.supportsPartial)
=======
>>>>>>> 86cd3c08

    // Aggregation strategy can handle queries with a single distinct group.
    if (distinctAggGroups.size > 1) {
      // Create the attributes for the grouping id and the group by clause.
      val gid = AttributeReference("gid", IntegerType, nullable = false)(isGenerated = true)
      val groupByMap = a.groupingExpressions.collect {
        case ne: NamedExpression => ne -> ne.toAttribute
        case e => e -> AttributeReference(e.sql, e.dataType, e.nullable)()
      }
      val groupByAttrs = groupByMap.map(_._2)

      // Functions used to modify aggregate functions and their inputs.
      def evalWithinGroup(id: Literal, e: Expression) = If(EqualTo(gid, id), e, nullify(e))
      def patchAggregateFunctionChildren(
          af: AggregateFunction)(
          attrs: Expression => Option[Expression]): AggregateFunction = {
        val newChildren = af.children.map(c => attrs(c).getOrElse(c))
        af.withNewChildren(newChildren).asInstanceOf[AggregateFunction]
      }

      // Setup unique distinct aggregate children.
      val distinctAggChildren = distinctAggGroups.keySet.flatten.toSeq.distinct
      val distinctAggChildAttrMap = distinctAggChildren.map(expressionAttributePair)
      val distinctAggChildAttrs = distinctAggChildAttrMap.map(_._2)

      // Setup expand & aggregate operators for distinct aggregate expressions.
      val distinctAggChildAttrLookup = distinctAggChildAttrMap.toMap
      val distinctAggOperatorMap = distinctAggGroups.toSeq.zipWithIndex.map {
        case ((group, expressions), i) =>
          val id = Literal(i + 1)

          // Expand projection
          val projection = distinctAggChildren.map {
            case e if group.contains(e) => e
            case e => nullify(e)
          } :+ id

          // Final aggregate
          val operators = expressions.map { e =>
            val af = e.aggregateFunction
            val naf = patchAggregateFunctionChildren(af) { x =>
              distinctAggChildAttrLookup.get(x).map(evalWithinGroup(id, _))
            }
            (e, e.copy(aggregateFunction = naf, isDistinct = false))
          }

          (projection, operators)
      }

      // Setup expand for the 'regular' aggregate expressions.
      // only expand unfoldable children
      val regularAggExprs = aggExpressions
        .filter(e => !e.isDistinct && e.children.exists(!_.foldable))
      val regularAggChildren = regularAggExprs
        .flatMap(_.aggregateFunction.children.filter(!_.foldable))
        .distinct
      val regularAggChildAttrMap = regularAggChildren.map(expressionAttributePair)

      // Setup aggregates for 'regular' aggregate expressions.
      val regularGroupId = Literal(0)
      val regularAggChildAttrLookup = regularAggChildAttrMap.toMap
      val regularAggOperatorMap = regularAggExprs.map { e =>
        // Perform the actual aggregation in the initial aggregate.
        val af = patchAggregateFunctionChildren(e.aggregateFunction)(regularAggChildAttrLookup.get)
        val operator = Alias(e.copy(aggregateFunction = af), e.sql)()

        // Select the result of the first aggregate in the last aggregate.
        val result = AggregateExpression(
          aggregate.First(evalWithinGroup(regularGroupId, operator.toAttribute), Literal(true)),
          mode = Complete,
          isDistinct = false)

        // Some aggregate functions (COUNT) have the special property that they can return a
        // non-null result without any input. We need to make sure we return a result in this case.
        val resultWithDefault = af.defaultResult match {
          case Some(lit) => Coalesce(Seq(result, lit))
          case None => result
        }

        // Return a Tuple3 containing:
        // i. The original aggregate expression (used for look ups).
        // ii. The actual aggregation operator (used in the first aggregate).
        // iii. The operator that selects and returns the result (used in the second aggregate).
        (e, operator, resultWithDefault)
      }

      // Construct the regular aggregate input projection only if we need one.
      val regularAggProjection = if (regularAggExprs.nonEmpty) {
        Seq(a.groupingExpressions ++
          distinctAggChildren.map(nullify) ++
          Seq(regularGroupId) ++
          regularAggChildren)
      } else {
        Seq.empty[Seq[Expression]]
      }

      // Construct the distinct aggregate input projections.
      val regularAggNulls = regularAggChildren.map(nullify)
      val distinctAggProjections = distinctAggOperatorMap.map {
        case (projection, _) =>
          a.groupingExpressions ++
            projection ++
            regularAggNulls
      }

      // Construct the expand operator.
      val expand = Expand(
        regularAggProjection ++ distinctAggProjections,
        groupByAttrs ++ distinctAggChildAttrs ++ Seq(gid) ++ regularAggChildAttrMap.map(_._2),
        a.child)

      // Construct the first aggregate operator. This de-duplicates the all the children of
      // distinct operators, and applies the regular aggregate operators.
      val firstAggregateGroupBy = groupByAttrs ++ distinctAggChildAttrs :+ gid
      val firstAggregate = Aggregate(
        firstAggregateGroupBy,
        firstAggregateGroupBy ++ regularAggOperatorMap.map(_._2),
        expand)

      // Construct the second aggregate
      val transformations: Map[Expression, Expression] =
        (distinctAggOperatorMap.flatMap(_._2) ++
          regularAggOperatorMap.map(e => (e._1, e._3))).toMap

      val patchedAggExpressions = a.aggregateExpressions.map { e =>
        e.transformDown {
          case e: Expression =>
            // The same GROUP BY clauses can have different forms (different names for instance) in
            // the groupBy and aggregate expressions of an aggregate. This makes a map lookup
            // tricky. So we do a linear search for a semantically equal group by expression.
            groupByMap
              .find(ge => e.semanticEquals(ge._1))
              .map(_._2)
              .getOrElse(transformations.getOrElse(e, e))
        }.asInstanceOf[NamedExpression]
      }
      Aggregate(groupByAttrs, patchedAggExpressions, firstAggregate)
    } else {
      a
    }
  }

  private def nullify(e: Expression) = Literal.create(null, e.dataType)

  private def expressionAttributePair(e: Expression) =
    // We are creating a new reference here instead of reusing the attribute in case of a
    // NamedExpression. This is done to prevent collisions between distinct and regular aggregate
    // children, in this case attribute reuse causes the input of the regular aggregate to bound to
    // the (nulled out) input of the distinct aggregate.
    e -> AttributeReference(e.sql, e.dataType, nullable = true)()
}<|MERGE_RESOLUTION|>--- conflicted
+++ resolved
@@ -130,12 +130,6 @@
           e.aggregateFunction.children.take(1).toSet
         }
     }
-<<<<<<< HEAD
-
-    // Check if the aggregates contains functions that do not support partial aggregation.
-    val existsNonPartial = aggExpressions.exists(!_.aggregateFunction.supportsPartial)
-=======
->>>>>>> 86cd3c08
 
     // Aggregation strategy can handle queries with a single distinct group.
     if (distinctAggGroups.size > 1) {
