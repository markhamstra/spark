--- conflicted
+++ resolved
@@ -123,8 +123,6 @@
   override def eval(input: Row): Any = i2(input, left, right, _.rem(_, _))
 }
 
-<<<<<<< HEAD
-=======
 /**
  * A function that calculates bitwise and(&) of two numbers.
  */
@@ -197,7 +195,6 @@
   }
 }
 
->>>>>>> 1056e9ec
 case class MaxOf(left: Expression, right: Expression) extends Expression {
   type EvaluatedType = Any
 
@@ -227,8 +224,6 @@
   }
 
   override def toString = s"MaxOf($left, $right)"
-<<<<<<< HEAD
-=======
 }
 
 /**
@@ -243,5 +238,4 @@
   override def toString = s"Abs($child)"
 
   override def eval(input: Row): Any = n1(child, input, _.abs(_))
->>>>>>> 1056e9ec
 }