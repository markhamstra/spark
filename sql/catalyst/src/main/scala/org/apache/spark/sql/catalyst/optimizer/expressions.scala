/*
 * Licensed to the Apache Software Foundation (ASF) under one or more
 * contributor license agreements.  See the NOTICE file distributed with
 * this work for additional information regarding copyright ownership.
 * The ASF licenses this file to You under the Apache License, Version 2.0
 * (the "License"); you may not use this file except in compliance with
 * the License.  You may obtain a copy of the License at
 *
 *    http://www.apache.org/licenses/LICENSE-2.0
 *
 * Unless required by applicable law or agreed to in writing, software
 * distributed under the License is distributed on an "AS IS" BASIS,
 * WITHOUT WARRANTIES OR CONDITIONS OF ANY KIND, either express or implied.
 * See the License for the specific language governing permissions and
 * limitations under the License.
 */

package org.apache.spark.sql.catalyst.optimizer

import scala.collection.immutable.HashSet

import org.apache.spark.sql.catalyst.analysis._
import org.apache.spark.sql.catalyst.expressions._
import org.apache.spark.sql.catalyst.expressions.aggregate._
import org.apache.spark.sql.catalyst.expressions.Literal.{FalseLiteral, TrueLiteral}
import org.apache.spark.sql.catalyst.expressions.objects.AssertNotNull
import org.apache.spark.sql.catalyst.plans._
import org.apache.spark.sql.catalyst.plans.logical._
import org.apache.spark.sql.catalyst.rules._
import org.apache.spark.sql.internal.SQLConf
import org.apache.spark.sql.types._

/*
 * Optimization rules defined in this file should not affect the structure of the logical plan.
 */


/**
 * Replaces [[Expression Expressions]] that can be statically evaluated with
 * equivalent [[Literal]] values.
 */
object ConstantFolding extends Rule[LogicalPlan] {
  def apply(plan: LogicalPlan): LogicalPlan = plan transform {
    case q: LogicalPlan => q transformExpressionsDown {
      // Skip redundant folding of literals. This rule is technically not necessary. Placing this
      // here avoids running the next rule for Literal values, which would create a new Literal
      // object and running eval unnecessarily.
      case l: Literal => l

      // Fold expressions that are foldable.
      case e if e.foldable => Literal.create(e.eval(EmptyRow), e.dataType)
    }
  }
}


/**
 * Reorder associative integral-type operators and fold all constants into one.
 */
object ReorderAssociativeOperator extends Rule[LogicalPlan] {
  private def flattenAdd(
    expression: Expression,
    groupSet: ExpressionSet): Seq[Expression] = expression match {
    case expr @ Add(l, r) if !groupSet.contains(expr) =>
      flattenAdd(l, groupSet) ++ flattenAdd(r, groupSet)
    case other => other :: Nil
  }

  private def flattenMultiply(
    expression: Expression,
    groupSet: ExpressionSet): Seq[Expression] = expression match {
    case expr @ Multiply(l, r) if !groupSet.contains(expr) =>
      flattenMultiply(l, groupSet) ++ flattenMultiply(r, groupSet)
    case other => other :: Nil
  }

  private def collectGroupingExpressions(plan: LogicalPlan): ExpressionSet = plan match {
    case Aggregate(groupingExpressions, aggregateExpressions, child) =>
      ExpressionSet.apply(groupingExpressions)
    case _ => ExpressionSet(Seq())
  }

  def apply(plan: LogicalPlan): LogicalPlan = plan transform {
    case q: LogicalPlan =>
      // We have to respect aggregate expressions which exists in grouping expressions when plan
      // is an Aggregate operator, otherwise the optimized expression could not be derived from
      // grouping expressions.
      val groupingExpressionSet = collectGroupingExpressions(q)
      q transformExpressionsDown {
      case a: Add if a.deterministic && a.dataType.isInstanceOf[IntegralType] =>
        val (foldables, others) = flattenAdd(a, groupingExpressionSet).partition(_.foldable)
        if (foldables.size > 1) {
          val foldableExpr = foldables.reduce((x, y) => Add(x, y))
          val c = Literal.create(foldableExpr.eval(EmptyRow), a.dataType)
          if (others.isEmpty) c else Add(others.reduce((x, y) => Add(x, y)), c)
        } else {
          a
        }
      case m: Multiply if m.deterministic && m.dataType.isInstanceOf[IntegralType] =>
        val (foldables, others) = flattenMultiply(m, groupingExpressionSet).partition(_.foldable)
        if (foldables.size > 1) {
          val foldableExpr = foldables.reduce((x, y) => Multiply(x, y))
          val c = Literal.create(foldableExpr.eval(EmptyRow), m.dataType)
          if (others.isEmpty) c else Multiply(others.reduce((x, y) => Multiply(x, y)), c)
        } else {
          m
        }
    }
  }
}


/**
 * Optimize IN predicates:
 * 1. Removes literal repetitions.
 * 2. Replaces [[In (value, seq[Literal])]] with optimized version
 *    [[InSet (value, HashSet[Literal])]] which is much faster.
 */
case class OptimizeIn(conf: SQLConf) extends Rule[LogicalPlan] {
  def apply(plan: LogicalPlan): LogicalPlan = plan transform {
    case q: LogicalPlan => q transformExpressionsDown {
      case expr @ In(v, list) if expr.inSetConvertible =>
        val newList = ExpressionSet(list).toSeq
        if (newList.size > conf.optimizerInSetConversionThreshold) {
          val hSet = newList.map(e => e.eval(EmptyRow))
          InSet(v, HashSet() ++ hSet)
        } else if (newList.size < list.size) {
          expr.copy(list = newList)
        } else { // newList.length == list.length
          expr
        }
    }
  }
}


/**
 * Simplifies boolean expressions:
 * 1. Simplifies expressions whose answer can be determined without evaluating both sides.
 * 2. Eliminates / extracts common factors.
 * 3. Merge same expressions
 * 4. Removes `Not` operator.
 */
object BooleanSimplification extends Rule[LogicalPlan] with PredicateHelper {
  def apply(plan: LogicalPlan): LogicalPlan = plan transform {
    case q: LogicalPlan => q transformExpressionsUp {
      case TrueLiteral And e => e
      case e And TrueLiteral => e
      case FalseLiteral Or e => e
      case e Or FalseLiteral => e

      case FalseLiteral And _ => FalseLiteral
      case _ And FalseLiteral => FalseLiteral
      case TrueLiteral Or _ => TrueLiteral
      case _ Or TrueLiteral => TrueLiteral

      case a And b if Not(a).semanticEquals(b) => FalseLiteral
      case a Or b if Not(a).semanticEquals(b) => TrueLiteral
      case a And b if a.semanticEquals(Not(b)) => FalseLiteral
      case a Or b if a.semanticEquals(Not(b)) => TrueLiteral

      case a And b if a.semanticEquals(b) => a
      case a Or b if a.semanticEquals(b) => a

      case a And (b Or c) if Not(a).semanticEquals(b) => And(a, c)
      case a And (b Or c) if Not(a).semanticEquals(c) => And(a, b)
      case (a Or b) And c if a.semanticEquals(Not(c)) => And(b, c)
      case (a Or b) And c if b.semanticEquals(Not(c)) => And(a, c)

      case a Or (b And c) if Not(a).semanticEquals(b) => Or(a, c)
      case a Or (b And c) if Not(a).semanticEquals(c) => Or(a, b)
      case (a And b) Or c if a.semanticEquals(Not(c)) => Or(b, c)
      case (a And b) Or c if b.semanticEquals(Not(c)) => Or(a, c)

      // Common factor elimination for conjunction
      case and @ (left And right) =>
        // 1. Split left and right to get the disjunctive predicates,
        //   i.e. lhs = (a, b), rhs = (a, c)
        // 2. Find the common predict between lhsSet and rhsSet, i.e. common = (a)
        // 3. Remove common predict from lhsSet and rhsSet, i.e. ldiff = (b), rdiff = (c)
        // 4. Apply the formula, get the optimized predicate: common || (ldiff && rdiff)
        val lhs = splitDisjunctivePredicates(left)
        val rhs = splitDisjunctivePredicates(right)
        val common = lhs.filter(e => rhs.exists(e.semanticEquals))
        if (common.isEmpty) {
          // No common factors, return the original predicate
          and
        } else {
          val ldiff = lhs.filterNot(e => common.exists(e.semanticEquals))
          val rdiff = rhs.filterNot(e => common.exists(e.semanticEquals))
          if (ldiff.isEmpty || rdiff.isEmpty) {
            // (a || b || c || ...) && (a || b) => (a || b)
            common.reduce(Or)
          } else {
            // (a || b || c || ...) && (a || b || d || ...) =>
            // ((c || ...) && (d || ...)) || a || b
            (common :+ And(ldiff.reduce(Or), rdiff.reduce(Or))).reduce(Or)
          }
        }

      // Common factor elimination for disjunction
      case or @ (left Or right) =>
        // 1. Split left and right to get the conjunctive predicates,
        //   i.e.  lhs = (a, b), rhs = (a, c)
        // 2. Find the common predict between lhsSet and rhsSet, i.e. common = (a)
        // 3. Remove common predict from lhsSet and rhsSet, i.e. ldiff = (b), rdiff = (c)
        // 4. Apply the formula, get the optimized predicate: common && (ldiff || rdiff)
        val lhs = splitConjunctivePredicates(left)
        val rhs = splitConjunctivePredicates(right)
        val common = lhs.filter(e => rhs.exists(e.semanticEquals))
        if (common.isEmpty) {
          // No common factors, return the original predicate
          or
        } else {
          val ldiff = lhs.filterNot(e => common.exists(e.semanticEquals))
          val rdiff = rhs.filterNot(e => common.exists(e.semanticEquals))
          if (ldiff.isEmpty || rdiff.isEmpty) {
            // (a && b) || (a && b && c && ...) => a && b
            common.reduce(And)
          } else {
            // (a && b && c && ...) || (a && b && d && ...) =>
            // ((c && ...) || (d && ...)) && a && b
            (common :+ Or(ldiff.reduce(And), rdiff.reduce(And))).reduce(And)
          }
        }

      case Not(TrueLiteral) => FalseLiteral
      case Not(FalseLiteral) => TrueLiteral

      case Not(a GreaterThan b) => LessThanOrEqual(a, b)
      case Not(a GreaterThanOrEqual b) => LessThan(a, b)

      case Not(a LessThan b) => GreaterThanOrEqual(a, b)
      case Not(a LessThanOrEqual b) => GreaterThan(a, b)

      case Not(a Or b) => And(Not(a), Not(b))
      case Not(a And b) => Or(Not(a), Not(b))

      case Not(Not(e)) => e
    }
  }
}


/**
 * Simplifies binary comparisons with semantically-equal expressions:
 * 1) Replace '<=>' with 'true' literal.
 * 2) Replace '=', '<=', and '>=' with 'true' literal if both operands are non-nullable.
 * 3) Replace '<' and '>' with 'false' literal if both operands are non-nullable.
 */
object SimplifyBinaryComparison extends Rule[LogicalPlan] with PredicateHelper {
  def apply(plan: LogicalPlan): LogicalPlan = plan transform {
    case q: LogicalPlan => q transformExpressionsUp {
      // True with equality
      case a EqualNullSafe b if a.semanticEquals(b) => TrueLiteral
      case a EqualTo b if !a.nullable && !b.nullable && a.semanticEquals(b) => TrueLiteral
      case a GreaterThanOrEqual b if !a.nullable && !b.nullable && a.semanticEquals(b) =>
        TrueLiteral
      case a LessThanOrEqual b if !a.nullable && !b.nullable && a.semanticEquals(b) => TrueLiteral

      // False with inequality
      case a GreaterThan b if !a.nullable && !b.nullable && a.semanticEquals(b) => FalseLiteral
      case a LessThan b if !a.nullable && !b.nullable && a.semanticEquals(b) => FalseLiteral
    }
  }
}


/**
 * Simplifies conditional expressions (if / case).
 */
object SimplifyConditionals extends Rule[LogicalPlan] with PredicateHelper {
  private def falseOrNullLiteral(e: Expression): Boolean = e match {
    case FalseLiteral => true
    case Literal(null, _) => true
    case _ => false
  }

  def apply(plan: LogicalPlan): LogicalPlan = plan transform {
    case q: LogicalPlan => q transformExpressionsUp {
      case If(TrueLiteral, trueValue, _) => trueValue
      case If(FalseLiteral, _, falseValue) => falseValue
      case If(Literal(null, _), _, falseValue) => falseValue

      case e @ CaseWhen(branches, elseValue) if branches.exists(x => falseOrNullLiteral(x._1)) =>
        // If there are branches that are always false, remove them.
        // If there are no more branches left, just use the else value.
        // Note that these two are handled together here in a single case statement because
        // otherwise we cannot determine the data type for the elseValue if it is None (i.e. null).
        val newBranches = branches.filter(x => !falseOrNullLiteral(x._1))
        if (newBranches.isEmpty) {
          elseValue.getOrElse(Literal.create(null, e.dataType))
        } else {
          e.copy(branches = newBranches)
        }

      case e @ CaseWhen(branches, _) if branches.headOption.map(_._1) == Some(TrueLiteral) =>
        // If the first branch is a true literal, remove the entire CaseWhen and use the value
        // from that. Note that CaseWhen.branches should never be empty, and as a result the
        // headOption (rather than head) added above is just an extra (and unnecessary) safeguard.
        branches.head._2

      case CaseWhen(branches, _) if branches.exists(_._1 == TrueLiteral) =>
        // a branc with a TRue condition eliminates all following branches,
        // these branches can be pruned away
        val (h, t) = branches.span(_._1 != TrueLiteral)
        CaseWhen( h :+ t.head, None)
    }
  }
}


/**
 * Simplifies LIKE expressions that do not need full regular expressions to evaluate the condition.
 * For example, when the expression is just checking to see if a string starts with a given
 * pattern.
 */
object LikeSimplification extends Rule[LogicalPlan] {
  // if guards below protect from escapes on trailing %.
  // Cases like "something\%" are not optimized, but this does not affect correctness.
  private val startsWith = "([^_%]+)%".r
  private val endsWith = "%([^_%]+)".r
  private val startsAndEndsWith = "([^_%]+)%([^_%]+)".r
  private val contains = "%([^_%]+)%".r
  private val equalTo = "([^_%]*)".r

  def apply(plan: LogicalPlan): LogicalPlan = plan transformAllExpressions {
    case Like(input, Literal(pattern, StringType)) =>
      if (pattern == null) {
        // If pattern is null, return null value directly, since "col like null" == null.
        Literal(null, BooleanType)
      } else {
        pattern.toString match {
          case startsWith(prefix) if !prefix.endsWith("\\") =>
            StartsWith(input, Literal(prefix))
          case endsWith(postfix) =>
            EndsWith(input, Literal(postfix))
          // 'a%a' pattern is basically same with 'a%' && '%a'.
          // However, the additional `Length` condition is required to prevent 'a' match 'a%a'.
          case startsAndEndsWith(prefix, postfix) if !prefix.endsWith("\\") =>
            And(GreaterThanOrEqual(Length(input), Literal(prefix.length + postfix.length)),
              And(StartsWith(input, Literal(prefix)), EndsWith(input, Literal(postfix))))
          case contains(infix) if !infix.endsWith("\\") =>
            Contains(input, Literal(infix))
          case equalTo(str) =>
            EqualTo(input, Literal(str))
          case _ =>
            Like(input, Literal.create(pattern, StringType))
        }
      }
  }
}


/**
 * Replaces [[Expression Expressions]] that can be statically evaluated with
 * equivalent [[Literal]] values. This rule is more specific with
 * Null value propagation from bottom to top of the expression tree.
 */
case class NullPropagation(conf: SQLConf) extends Rule[LogicalPlan] {
  private def isNullLiteral(e: Expression): Boolean = e match {
    case Literal(null, _) => true
    case _ => false
  }

  def apply(plan: LogicalPlan): LogicalPlan = plan transform {
    case q: LogicalPlan => q transformExpressionsUp {
      case e @ WindowExpression(Cast(Literal(0L, _), _, _), _) =>
        Cast(Literal(0L), e.dataType, Option(conf.sessionLocalTimeZone))
      case e @ AggregateExpression(Count(exprs), _, _, _) if exprs.forall(isNullLiteral) =>
        Cast(Literal(0L), e.dataType, Option(conf.sessionLocalTimeZone))
      case ae @ AggregateExpression(Count(exprs), _, false, _) if !exprs.exists(_.nullable) =>
        // This rule should be only triggered when isDistinct field is false.
        ae.copy(aggregateFunction = Count(Literal(1)))

      case IsNull(c) if !c.nullable => Literal.create(false, BooleanType)
      case IsNotNull(c) if !c.nullable => Literal.create(true, BooleanType)

      case EqualNullSafe(Literal(null, _), r) => IsNull(r)
      case EqualNullSafe(l, Literal(null, _)) => IsNull(l)

      case AssertNotNull(c, _) if !c.nullable => c

      // For Coalesce, remove null literals.
      case e @ Coalesce(children) =>
        val newChildren = children.filterNot(isNullLiteral)
        if (newChildren.isEmpty) {
          Literal.create(null, e.dataType)
        } else if (newChildren.length == 1) {
          newChildren.head
        } else {
          Coalesce(newChildren)
        }

      // If the value expression is NULL then transform the In expression to null literal.
      case In(Literal(null, _), _) => Literal.create(null, BooleanType)

      // Non-leaf NullIntolerant expressions will return null, if at least one of its children is
      // a null literal.
      case e: NullIntolerant if e.children.exists(isNullLiteral) =>
        Literal.create(null, e.dataType)
    }
  }
}


/**
 * Propagate foldable expressions:
 * Replace attributes with aliases of the original foldable expressions if possible.
 * Other optimizations will take advantage of the propagated foldable expressions.
 *
 * {{{
 *   SELECT 1.0 x, 'abc' y, Now() z ORDER BY x, y, 3
 *   ==>  SELECT 1.0 x, 'abc' y, Now() z ORDER BY 1.0, 'abc', Now()
 * }}}
 */
object FoldablePropagation extends Rule[LogicalPlan] {
  def apply(plan: LogicalPlan): LogicalPlan = {
    val foldableMap = AttributeMap(plan.flatMap {
      case Project(projectList, _) => projectList.collect {
        case a: Alias if a.child.foldable => (a.toAttribute, a)
      }
      case _ => Nil
    })
    val replaceFoldable: PartialFunction[Expression, Expression] = {
      case a: AttributeReference if foldableMap.contains(a) => foldableMap(a)
    }

    if (foldableMap.isEmpty) {
      plan
    } else {
      var stop = false
      CleanupAliases(plan.transformUp {
        // A leaf node should not stop the folding process (note that we are traversing up the
        // tree, starting at the leaf nodes); so we are allowing it.
        case l: LeafNode =>
          l

        // We can only propagate foldables for a subset of unary nodes.
        case u: UnaryNode if !stop && canPropagateFoldables(u) =>
          u.transformExpressions(replaceFoldable)

        // Allow inner joins. We do not allow outer join, although its output attributes are
        // derived from its children, they are actually different attributes: the output of outer
        // join is not always picked from its children, but can also be null.
        // TODO(cloud-fan): It seems more reasonable to use new attributes as the output attributes
        // of outer join.
        case j @ Join(_, _, Inner, _) if !stop =>
          j.transformExpressions(replaceFoldable)

        // We can fold the projections an expand holds. However expand changes the output columns
        // and often reuses the underlying attributes; so we cannot assume that a column is still
        // foldable after the expand has been applied.
        // TODO(hvanhovell): Expand should use new attributes as the output attributes.
        case expand: Expand if !stop =>
          val newExpand = expand.copy(projections = expand.projections.map { projection =>
            projection.map(_.transform(replaceFoldable))
          })
          stop = true
          newExpand

        case other =>
          stop = true
          other
      })
    }
  }

  /**
   * Whitelist of all [[UnaryNode]]s for which allow foldable propagation.
   */
  private def canPropagateFoldables(u: UnaryNode): Boolean = u match {
    case _: Project => true
    case _: Filter => true
    case _: SubqueryAlias => true
    case _: Aggregate => true
    case _: Window => true
    case _: Sample => true
    case _: GlobalLimit => true
    case _: LocalLimit => true
    case _: Generate => true
    case _: Distinct => true
    case _: AppendColumns => true
    case _: AppendColumnsWithObject => true
<<<<<<< HEAD
    case _: BroadcastHint => true
=======
    case _: ResolvedHint => true
>>>>>>> 86cd3c08
    case _: RepartitionByExpression => true
    case _: Repartition => true
    case _: Sort => true
    case _: TypedFilter => true
    case _ => false
  }
}


/**
 * Optimizes expressions by replacing according to CodeGen configuration.
 */
case class OptimizeCodegen(conf: SQLConf) extends Rule[LogicalPlan] {
  def apply(plan: LogicalPlan): LogicalPlan = plan transformAllExpressions {
    case e: CaseWhen if canCodegen(e) => e.toCodegen()
  }

  private def canCodegen(e: CaseWhen): Boolean = {
    val numBranches = e.branches.size + e.elseValue.size
    numBranches <= conf.maxCaseBranchesForCodegen
  }
}


/**
 * Removes [[Cast Casts]] that are unnecessary because the input is already the correct type.
 */
object SimplifyCasts extends Rule[LogicalPlan] {
  def apply(plan: LogicalPlan): LogicalPlan = plan transformAllExpressions {
    case Cast(e, dataType, _) if e.dataType == dataType => e
    case c @ Cast(e, dataType, _) => (e.dataType, dataType) match {
      case (ArrayType(from, false), ArrayType(to, true)) if from == to => e
      case (MapType(fromKey, fromValue, false), MapType(toKey, toValue, true))
        if fromKey == toKey && fromValue == toValue => e
      case _ => c
      }
  }
}


/**
 * Removes nodes that are not necessary.
 */
object RemoveDispensableExpressions extends Rule[LogicalPlan] {
  def apply(plan: LogicalPlan): LogicalPlan = plan transformAllExpressions {
    case UnaryPositive(child) => child
    case PromotePrecision(child) => child
  }
}


/**
 * Removes the inner case conversion expressions that are unnecessary because
 * the inner conversion is overwritten by the outer one.
 */
object SimplifyCaseConversionExpressions extends Rule[LogicalPlan] {
  def apply(plan: LogicalPlan): LogicalPlan = plan transform {
    case q: LogicalPlan => q transformExpressionsUp {
      case Upper(Upper(child)) => Upper(child)
      case Upper(Lower(child)) => Upper(child)
      case Lower(Upper(child)) => Lower(child)
      case Lower(Lower(child)) => Lower(child)
    }
  }
}<|MERGE_RESOLUTION|>--- conflicted
+++ resolved
@@ -482,11 +482,7 @@
     case _: Distinct => true
     case _: AppendColumns => true
     case _: AppendColumnsWithObject => true
-<<<<<<< HEAD
-    case _: BroadcastHint => true
-=======
     case _: ResolvedHint => true
->>>>>>> 86cd3c08
     case _: RepartitionByExpression => true
     case _: Repartition => true
     case _: Sort => true
