/*
 * Licensed to the Apache Software Foundation (ASF) under one or more
 * contributor license agreements.  See the NOTICE file distributed with
 * this work for additional information regarding copyright ownership.
 * The ASF licenses this file to You under the Apache License, Version 2.0
 * (the "License"); you may not use this file except in compliance with
 * the License.  You may obtain a copy of the License at
 *
 *    http://www.apache.org/licenses/LICENSE-2.0
 *
 * Unless required by applicable law or agreed to in writing, software
 * distributed under the License is distributed on an "AS IS" BASIS,
 * WITHOUT WARRANTIES OR CONDITIONS OF ANY KIND, either express or implied.
 * See the License for the specific language governing permissions and
 * limitations under the License.
 */

package org.apache.spark.sql.catalyst.expressions.aggregate

import org.apache.spark.sql.catalyst.analysis.TypeCheckResult
import org.apache.spark.sql.catalyst.dsl.expressions._
import org.apache.spark.sql.catalyst.expressions._
import org.apache.spark.sql.catalyst.util.TypeUtils
import org.apache.spark.sql.types._

@ExpressionDescription(
  usage = "_FUNC_(expr) - Returns the mean calculated from values of a group.")
<<<<<<< HEAD
case class Average(child: Expression) extends DeclarativeAggregate {
=======
case class Average(child: Expression) extends DeclarativeAggregate with ImplicitCastInputTypes {
>>>>>>> 86cd3c08

  override def prettyName: String = "avg"

  override def children: Seq[Expression] = child :: Nil

  override def nullable: Boolean = true

  // Return data type.
  override def dataType: DataType = resultType

  override def inputTypes: Seq[AbstractDataType] = Seq(NumericType)

  override def checkInputDataTypes(): TypeCheckResult =
    TypeUtils.checkForNumericExpr(child.dataType, "function average")

  private lazy val resultType = child.dataType match {
    case DecimalType.Fixed(p, s) =>
      DecimalType.bounded(p + 4, s + 4)
    case _ => DoubleType
  }

  private lazy val sumDataType = child.dataType match {
    case _ @ DecimalType.Fixed(p, s) => DecimalType.bounded(p + 10, s)
    case _ => DoubleType
  }

  private lazy val sum = AttributeReference("sum", sumDataType)()
  private lazy val count = AttributeReference("count", LongType)()

  override lazy val aggBufferAttributes = sum :: count :: Nil

  override lazy val initialValues = Seq(
    /* sum = */ Cast(Literal(0), sumDataType),
    /* count = */ Literal(0L)
  )

  override lazy val updateExpressions = Seq(
    /* sum = */
    Add(
      sum,
      Coalesce(Cast(child, sumDataType) :: Cast(Literal(0), sumDataType) :: Nil)),
    /* count = */ If(IsNull(child), count, count + 1L)
  )

  override lazy val mergeExpressions = Seq(
    /* sum = */ sum.left + sum.right,
    /* count = */ count.left + count.right
  )

  // If all input are nulls, count will be 0 and we will get null after the division.
  override lazy val evaluateExpression = child.dataType match {
    case DecimalType.Fixed(p, s) =>
      // increase the precision and scale to prevent precision loss
      val dt = DecimalType.bounded(p + 14, s + 4)
      Cast(Cast(sum, dt) / Cast(count, dt), resultType)
    case _ =>
      Cast(sum, resultType) / Cast(count, resultType)
  }
}<|MERGE_RESOLUTION|>--- conflicted
+++ resolved
@@ -25,11 +25,7 @@
 
 @ExpressionDescription(
   usage = "_FUNC_(expr) - Returns the mean calculated from values of a group.")
-<<<<<<< HEAD
-case class Average(child: Expression) extends DeclarativeAggregate {
-=======
 case class Average(child: Expression) extends DeclarativeAggregate with ImplicitCastInputTypes {
->>>>>>> 86cd3c08
 
   override def prettyName: String = "avg"
 
