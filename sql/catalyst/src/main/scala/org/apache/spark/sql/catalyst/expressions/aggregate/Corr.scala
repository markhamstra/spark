--- conflicted
+++ resolved
@@ -32,12 +32,8 @@
 @ExpressionDescription(
   usage = "_FUNC_(expr1, expr2) - Returns Pearson coefficient of correlation between a set of number pairs.")
 // scalastyle:on line.size.limit
-<<<<<<< HEAD
-case class Corr(x: Expression, y: Expression) extends DeclarativeAggregate {
-=======
 case class Corr(x: Expression, y: Expression)
   extends DeclarativeAggregate with ImplicitCastInputTypes {
->>>>>>> 86cd3c08
 
   override def children: Seq[Expression] = Seq(x, y)
   override def nullable: Boolean = true
