/*
 * Licensed to the Apache Software Foundation (ASF) under one or more
 * contributor license agreements.  See the NOTICE file distributed with
 * this work for additional information regarding copyright ownership.
 * The ASF licenses this file to You under the Apache License, Version 2.0
 * (the "License"); you may not use this file except in compliance with
 * the License.  You may obtain a copy of the License at
 *
 *    http://www.apache.org/licenses/LICENSE-2.0
 *
 * Unless required by applicable law or agreed to in writing, software
 * distributed under the License is distributed on an "AS IS" BASIS,
 * WITHOUT WARRANTIES OR CONDITIONS OF ANY KIND, either express or implied.
 * See the License for the specific language governing permissions and
 * limitations under the License.
 */

package org.apache.spark.sql.catalyst.catalog

import java.io.IOException

import scala.collection.mutable

import org.apache.hadoop.conf.Configuration
import org.apache.hadoop.fs.Path

import org.apache.spark.{SparkConf, SparkException}
import org.apache.spark.sql.AnalysisException
import org.apache.spark.sql.catalyst.{FunctionIdentifier, TableIdentifier}
import org.apache.spark.sql.catalyst.analysis._
<<<<<<< HEAD
import org.apache.spark.sql.catalyst.catalog.ExternalCatalogUtils.{escapePathName, HadoopFileSelector}
=======
import org.apache.spark.sql.catalyst.catalog.ExternalCatalogUtils._
>>>>>>> 86cd3c08
import org.apache.spark.sql.catalyst.expressions.Expression
import org.apache.spark.sql.catalyst.util.StringUtils
import org.apache.spark.sql.types.StructType

/**
 * An in-memory (ephemeral) implementation of the system catalog.
 *
 * This is a dummy implementation that does not require setting up external systems.
 * It is intended for testing or exploration purposes only and should not be used
 * in production.
 *
 * All public methods should be synchronized for thread-safety.
 */
class InMemoryCatalog(
    conf: SparkConf = new SparkConf,
    hadoopConfig: Configuration = new Configuration)
  extends ExternalCatalog {

  import CatalogTypes.TablePartitionSpec

  private class TableDesc(var table: CatalogTable) {
    val partitions = new mutable.HashMap[TablePartitionSpec, CatalogTablePartition]
  }

  private class DatabaseDesc(var db: CatalogDatabase) {
    val tables = new mutable.HashMap[String, TableDesc]
    val functions = new mutable.HashMap[String, CatalogFunction]
  }

  // Database name -> description
  private val catalog = new scala.collection.mutable.HashMap[String, DatabaseDesc]

  private def partitionExists(db: String, table: String, spec: TablePartitionSpec): Boolean = {
    requireTableExists(db, table)
    catalog(db).tables(table).partitions.contains(spec)
  }

  private def requireTableNotExists(db: String, table: String): Unit = {
    if (tableExists(db, table)) {
      throw new TableAlreadyExistsException(db = db, table = table)
    }
  }

  private def requirePartitionsExist(
      db: String,
      table: String,
      specs: Seq[TablePartitionSpec]): Unit = {
    specs.foreach { s =>
      if (!partitionExists(db, table, s)) {
        throw new NoSuchPartitionException(db = db, table = table, spec = s)
      }
    }
  }

  private def requirePartitionsNotExist(
      db: String,
      table: String,
      specs: Seq[TablePartitionSpec]): Unit = {
    specs.foreach { s =>
      if (partitionExists(db, table, s)) {
        throw new PartitionAlreadyExistsException(db = db, table = table, spec = s)
      }
    }
  }

  // --------------------------------------------------------------------------
  // Databases
  // --------------------------------------------------------------------------

  override protected def doCreateDatabase(
      dbDefinition: CatalogDatabase,
      ignoreIfExists: Boolean): Unit = synchronized {
    if (catalog.contains(dbDefinition.name)) {
      if (!ignoreIfExists) {
        throw new DatabaseAlreadyExistsException(dbDefinition.name)
      }
    } else {
      try {
        val location = new Path(dbDefinition.locationUri)
        val fs = location.getFileSystem(hadoopConfig)
        fs.mkdirs(location)
      } catch {
        case e: IOException =>
          throw new SparkException(s"Unable to create database ${dbDefinition.name} as failed " +
            s"to create its directory ${dbDefinition.locationUri}", e)
      }
      catalog.put(dbDefinition.name, new DatabaseDesc(dbDefinition))
    }
  }

  override protected def doDropDatabase(
      db: String,
      ignoreIfNotExists: Boolean,
      cascade: Boolean): Unit = synchronized {
    if (catalog.contains(db)) {
      if (!cascade) {
        // If cascade is false, make sure the database is empty.
        if (catalog(db).tables.nonEmpty) {
          throw new AnalysisException(s"Database $db is not empty. One or more tables exist.")
        }
        if (catalog(db).functions.nonEmpty) {
          throw new AnalysisException(s"Database '$db' is not empty. One or more functions exist.")
        }
      }
      // Remove the database.
      val dbDefinition = catalog(db).db
      try {
        val location = new Path(dbDefinition.locationUri)
        val fs = location.getFileSystem(hadoopConfig)
        fs.delete(location, true)
      } catch {
        case e: IOException =>
          throw new SparkException(s"Unable to drop database ${dbDefinition.name} as failed " +
            s"to delete its directory ${dbDefinition.locationUri}", e)
      }
      catalog.remove(db)
    } else {
      if (!ignoreIfNotExists) {
        throw new NoSuchDatabaseException(db)
      }
    }
  }

  override def alterDatabase(dbDefinition: CatalogDatabase): Unit = synchronized {
    requireDbExists(dbDefinition.name)
    catalog(dbDefinition.name).db = dbDefinition
  }

  override def getDatabase(db: String): CatalogDatabase = synchronized {
    requireDbExists(db)
    catalog(db).db
  }

  override def databaseExists(db: String): Boolean = synchronized {
    catalog.contains(db)
  }

  override def listDatabases(): Seq[String] = synchronized {
    catalog.keySet.toSeq.sorted
  }

  override def listDatabases(pattern: String): Seq[String] = synchronized {
    StringUtils.filterPattern(listDatabases(), pattern)
  }

  override def setCurrentDatabase(db: String): Unit = { /* no-op */ }

  // --------------------------------------------------------------------------
  // Tables
  // --------------------------------------------------------------------------

  override protected def doCreateTable(
      tableDefinition: CatalogTable,
      ignoreIfExists: Boolean): Unit = synchronized {
    assert(tableDefinition.identifier.database.isDefined)
    val db = tableDefinition.identifier.database.get
    requireDbExists(db)
    val table = tableDefinition.identifier.table
    if (tableExists(db, table)) {
      if (!ignoreIfExists) {
        throw new TableAlreadyExistsException(db = db, table = table)
      }
    } else {
      // Set the default table location if this is a managed table and its location is not
      // specified.
      // Ideally we should not create a managed table with location, but Hive serde table can
      // specify location for managed table. And in [[CreateDataSourceTableAsSelectCommand]] we have
      // to create the table directory and write out data before we create this table, to avoid
      // exposing a partial written table.
      val needDefaultTableLocation =
        tableDefinition.tableType == CatalogTableType.MANAGED &&
          tableDefinition.storage.locationUri.isEmpty

      val tableWithLocation = if (needDefaultTableLocation) {
<<<<<<< HEAD
        val defaultTableLocation = new Path(catalog(db).db.locationUri, table)
=======
        val defaultTableLocation = new Path(new Path(catalog(db).db.locationUri), table)
>>>>>>> 86cd3c08
        try {
          val fs = defaultTableLocation.getFileSystem(hadoopConfig)
          fs.mkdirs(defaultTableLocation)
        } catch {
          case e: IOException =>
            throw new SparkException(s"Unable to create table $table as failed " +
              s"to create its directory $defaultTableLocation", e)
        }
<<<<<<< HEAD
        tableDefinition.withNewStorage(locationUri = Some(defaultTableLocation.toUri.toString))
=======
        tableDefinition.withNewStorage(locationUri = Some(defaultTableLocation.toUri))
>>>>>>> 86cd3c08
      } else {
        tableDefinition
      }

      catalog(db).tables.put(table, new TableDesc(tableWithLocation))
    }
  }

  override protected def doDropTable(
      db: String,
      table: String,
      ignoreIfNotExists: Boolean,
      purge: Boolean): Unit = synchronized {
    requireDbExists(db)
    if (tableExists(db, table)) {
      val tableMeta = getTable(db, table)
      if (tableMeta.tableType == CatalogTableType.MANAGED) {
        // Delete the data/directory for each partition
        val locationAllParts = catalog(db).tables(table).partitions.values.toSeq.map(_.location)
        locationAllParts.foreach { loc =>
          val partitionPath = new Path(loc)
          try {
            val fs = partitionPath.getFileSystem(hadoopConfig)
            fs.delete(partitionPath, true)
          } catch {
            case e: IOException =>
              throw new SparkException(s"Unable to delete partition path $partitionPath", e)
          }
        }
        assert(tableMeta.storage.locationUri.isDefined,
          "Managed table should always have table location, as we will assign a default location " +
            "to it if it doesn't have one.")
        // Delete the data/directory of the table
        val dir = new Path(tableMeta.location)
        try {
          val fs = dir.getFileSystem(hadoopConfig)
          fs.delete(dir, true)
        } catch {
          case e: IOException =>
            throw new SparkException(s"Unable to drop table $table as failed " +
              s"to delete its directory $dir", e)
        }
      }
      catalog(db).tables.remove(table)
    } else {
      if (!ignoreIfNotExists) {
        throw new NoSuchTableException(db = db, table = table)
      }
    }
  }

  override protected def doRenameTable(
      db: String,
      oldName: String,
      newName: String): Unit = synchronized {
    requireTableExists(db, oldName)
    requireTableNotExists(db, newName)
    val oldDesc = catalog(db).tables(oldName)
    oldDesc.table = oldDesc.table.copy(identifier = TableIdentifier(newName, Some(db)))

    if (oldDesc.table.tableType == CatalogTableType.MANAGED) {
      assert(oldDesc.table.storage.locationUri.isDefined,
        "Managed table should always have table location, as we will assign a default location " +
          "to it if it doesn't have one.")
      val oldDir = new Path(oldDesc.table.location)
<<<<<<< HEAD
      val newDir = new Path(catalog(db).db.locationUri, newName)
=======
      val newDir = new Path(new Path(catalog(db).db.locationUri), newName)
>>>>>>> 86cd3c08
      try {
        val fs = oldDir.getFileSystem(hadoopConfig)
        fs.rename(oldDir, newDir)
      } catch {
        case e: IOException =>
          throw new SparkException(s"Unable to rename table $oldName to $newName as failed " +
            s"to rename its directory $oldDir", e)
      }
<<<<<<< HEAD
      oldDesc.table = oldDesc.table.withNewStorage(locationUri = Some(newDir.toUri.toString))
=======
      oldDesc.table = oldDesc.table.withNewStorage(locationUri = Some(newDir.toUri))
>>>>>>> 86cd3c08
    }

    catalog(db).tables.put(newName, oldDesc)
    catalog(db).tables.remove(oldName)
  }

  override def alterTable(tableDefinition: CatalogTable): Unit = synchronized {
    assert(tableDefinition.identifier.database.isDefined)
    val db = tableDefinition.identifier.database.get
    requireTableExists(db, tableDefinition.identifier.table)
    catalog(db).tables(tableDefinition.identifier.table).table = tableDefinition
  }

  override def alterTableSchema(
      db: String,
      table: String,
      schema: StructType): Unit = synchronized {
    requireTableExists(db, table)
    val origTable = catalog(db).tables(table).table
    catalog(db).tables(table).table = origTable.copy(schema = schema)
  }

  override def getTable(db: String, table: String): CatalogTable = synchronized {
    requireTableExists(db, table)
    catalog(db).tables(table).table
  }

  override def getTableOption(db: String, table: String): Option[CatalogTable] = synchronized {
    if (!tableExists(db, table)) None else Option(catalog(db).tables(table).table)
  }

  override def tableExists(db: String, table: String): Boolean = synchronized {
    requireDbExists(db)
    catalog(db).tables.contains(table)
  }

  override def listTables(db: String): Seq[String] = synchronized {
    requireDbExists(db)
    catalog(db).tables.keySet.toSeq.sorted
  }

  override def listTables(db: String, pattern: String): Seq[String] = synchronized {
    StringUtils.filterPattern(listTables(db), pattern)
  }

  override def loadTable(
      db: String,
      table: String,
      loadPath: String,
      isOverwrite: Boolean,
      isSrcLocal: Boolean): Unit = {
    throw new UnsupportedOperationException("loadTable is not implemented")
  }

  override def loadPartition(
      db: String,
      table: String,
      loadPath: String,
      partition: TablePartitionSpec,
      isOverwrite: Boolean,
      inheritTableSpecs: Boolean,
      isSrcLocal: Boolean): Unit = {
    throw new UnsupportedOperationException("loadPartition is not implemented.")
  }

  override def loadDynamicPartitions(
      db: String,
      table: String,
      loadPath: String,
      partition: TablePartitionSpec,
      replace: Boolean,
      numDP: Int): Unit = {
    throw new UnsupportedOperationException("loadDynamicPartitions is not implemented.")
  }

  // --------------------------------------------------------------------------
  // Partitions
  // --------------------------------------------------------------------------

  override def createPartitions(
      db: String,
      table: String,
      parts: Seq[CatalogTablePartition],
      ignoreIfExists: Boolean): Unit = synchronized {
    requireTableExists(db, table)
    val existingParts = catalog(db).tables(table).partitions
    if (!ignoreIfExists) {
      val dupSpecs = parts.collect { case p if existingParts.contains(p.spec) => p.spec }
      if (dupSpecs.nonEmpty) {
        throw new PartitionsAlreadyExistException(db = db, table = table, specs = dupSpecs)
      }
    }

    val tableMeta = getTable(db, table)
    val partitionColumnNames = tableMeta.partitionColumnNames
    val tablePath = new Path(tableMeta.location)
    // TODO: we should follow hive to roll back if one partition path failed to create.
    parts.foreach { p =>
      val partitionPath = p.storage.locationUri.map(new Path(_)).getOrElse {
        ExternalCatalogUtils.generatePartitionPath(p.spec, partitionColumnNames, tablePath)
      }

      try {
        val fs = tablePath.getFileSystem(hadoopConfig)
        if (!fs.exists(partitionPath)) {
          fs.mkdirs(partitionPath)
        }
      } catch {
        case e: IOException =>
          throw new SparkException(s"Unable to create partition path $partitionPath", e)
      }

      existingParts.put(
        p.spec,
<<<<<<< HEAD
        p.copy(storage = p.storage.copy(locationUri = Some(partitionPath.toString))))
=======
        p.copy(storage = p.storage.copy(locationUri = Some(partitionPath.toUri))))
>>>>>>> 86cd3c08
    }
  }

  override def dropPartitions(
      db: String,
      table: String,
      partSpecs: Seq[TablePartitionSpec],
      ignoreIfNotExists: Boolean,
      purge: Boolean,
      retainData: Boolean): Unit = synchronized {
    requireTableExists(db, table)
    val existingParts = catalog(db).tables(table).partitions
    if (!ignoreIfNotExists) {
      val missingSpecs = partSpecs.collect { case s if !existingParts.contains(s) => s }
      if (missingSpecs.nonEmpty) {
        throw new NoSuchPartitionsException(db = db, table = table, specs = missingSpecs)
      }
    }

    val shouldRemovePartitionLocation = if (retainData) {
      false
    } else {
      getTable(db, table).tableType == CatalogTableType.MANAGED
    }

    // TODO: we should follow hive to roll back if one partition path failed to delete, and support
    // partial partition spec.
    partSpecs.foreach { p =>
      if (existingParts.contains(p) && shouldRemovePartitionLocation) {
        val partitionPath = new Path(existingParts(p).location)
        try {
          val fs = partitionPath.getFileSystem(hadoopConfig)
          fs.delete(partitionPath, true)
        } catch {
          case e: IOException =>
            throw new SparkException(s"Unable to delete partition path $partitionPath", e)
        }
      }
      existingParts.remove(p)
    }
  }

  override def renamePartitions(
      db: String,
      table: String,
      specs: Seq[TablePartitionSpec],
      newSpecs: Seq[TablePartitionSpec]): Unit = synchronized {
    require(specs.size == newSpecs.size, "number of old and new partition specs differ")
    requirePartitionsExist(db, table, specs)
    requirePartitionsNotExist(db, table, newSpecs)

    val tableMeta = getTable(db, table)
    val partitionColumnNames = tableMeta.partitionColumnNames
    val tablePath = new Path(tableMeta.location)
    val shouldUpdatePartitionLocation = getTable(db, table).tableType == CatalogTableType.MANAGED
    val existingParts = catalog(db).tables(table).partitions
    // TODO: we should follow hive to roll back if one partition path failed to rename.
    specs.zip(newSpecs).foreach { case (oldSpec, newSpec) =>
      val oldPartition = getPartition(db, table, oldSpec)
      val newPartition = if (shouldUpdatePartitionLocation) {
        val oldPartPath = new Path(oldPartition.location)
        val newPartPath = ExternalCatalogUtils.generatePartitionPath(
          newSpec, partitionColumnNames, tablePath)
        try {
          val fs = tablePath.getFileSystem(hadoopConfig)
          fs.rename(oldPartPath, newPartPath)
        } catch {
          case e: IOException =>
            throw new SparkException(s"Unable to rename partition path $oldPartPath", e)
        }
        oldPartition.copy(
          spec = newSpec,
<<<<<<< HEAD
          storage = oldPartition.storage.copy(locationUri = Some(newPartPath.toString)))
=======
          storage = oldPartition.storage.copy(locationUri = Some(newPartPath.toUri)))
>>>>>>> 86cd3c08
      } else {
        oldPartition.copy(spec = newSpec)
      }

      existingParts.remove(oldSpec)
      existingParts.put(newSpec, newPartition)
    }
  }

  override def alterPartitions(
      db: String,
      table: String,
      parts: Seq[CatalogTablePartition]): Unit = synchronized {
    requirePartitionsExist(db, table, parts.map(p => p.spec))
    parts.foreach { p =>
      catalog(db).tables(table).partitions.put(p.spec, p)
    }
  }

  override def getPartition(
      db: String,
      table: String,
      spec: TablePartitionSpec): CatalogTablePartition = synchronized {
    requirePartitionsExist(db, table, Seq(spec))
    catalog(db).tables(table).partitions(spec)
  }

  override def getPartitionOption(
      db: String,
      table: String,
      spec: TablePartitionSpec): Option[CatalogTablePartition] = synchronized {
    if (!partitionExists(db, table, spec)) {
      None
    } else {
      Option(catalog(db).tables(table).partitions(spec))
    }
  }

  override def listPartitionNames(
      db: String,
      table: String,
      partialSpec: Option[TablePartitionSpec] = None): Seq[String] = synchronized {
    val partitionColumnNames = getTable(db, table).partitionColumnNames

    listPartitions(db, table, partialSpec).map { partition =>
      partitionColumnNames.map { name =>
        escapePathName(name) + "=" + escapePathName(partition.spec(name))
      }.mkString("/")
    }.sorted
  }

  override def listPartitions(
      db: String,
      table: String,
      partialSpec: Option[TablePartitionSpec] = None): Seq[CatalogTablePartition] = synchronized {
    requireTableExists(db, table)

    partialSpec match {
      case None => catalog(db).tables(table).partitions.values.toSeq
      case Some(partial) =>
        catalog(db).tables(table).partitions.toSeq.collect {
          case (spec, partition) if isPartialPartitionSpec(partial, spec) => partition
        }
<<<<<<< HEAD
    }
  }

  /**
   * Returns true if `spec1` is a partial partition spec w.r.t. `spec2`, e.g. PARTITION (a=1) is a
   * partial partition spec w.r.t. PARTITION (a=1,b=2).
   */
  private def isPartialPartitionSpec(
      spec1: TablePartitionSpec,
      spec2: TablePartitionSpec): Boolean = {
    spec1.forall {
      case (partitionColumn, value) => spec2(partitionColumn) == value
=======
>>>>>>> 86cd3c08
    }
  }

  override def listPartitionsByFilter(
      db: String,
      table: String,
      predicates: Seq[Expression],
      defaultTimeZoneId: String): Seq[CatalogTablePartition] = {
    val catalogTable = getTable(db, table)
    val allPartitions = listPartitions(db, table)
    prunePartitionsByFilter(catalogTable, allPartitions, predicates, defaultTimeZoneId)
  }

  // --------------------------------------------------------------------------
  // Functions
  // --------------------------------------------------------------------------

  override protected def doCreateFunction(db: String, func: CatalogFunction): Unit = synchronized {
    requireDbExists(db)
    requireFunctionNotExists(db, func.identifier.funcName)
    catalog(db).functions.put(func.identifier.funcName, func)
  }

  override protected def doDropFunction(db: String, funcName: String): Unit = synchronized {
    requireFunctionExists(db, funcName)
    catalog(db).functions.remove(funcName)
  }

  override protected def doRenameFunction(
      db: String,
      oldName: String,
      newName: String): Unit = synchronized {
    requireFunctionExists(db, oldName)
    requireFunctionNotExists(db, newName)
    val newFunc = getFunction(db, oldName).copy(identifier = FunctionIdentifier(newName, Some(db)))
    catalog(db).functions.remove(oldName)
    catalog(db).functions.put(newName, newFunc)
  }

  override def getFunction(db: String, funcName: String): CatalogFunction = synchronized {
    requireFunctionExists(db, funcName)
    catalog(db).functions(funcName)
  }

  override def functionExists(db: String, funcName: String): Boolean = synchronized {
    requireDbExists(db)
    catalog(db).functions.contains(funcName)
  }

  override def listFunctions(db: String, pattern: String): Seq[String] = synchronized {
    requireDbExists(db)
    StringUtils.filterPattern(catalog(db).functions.keysIterator.toSeq, pattern)
  }

  override def setTableNamePreprocessor(newTableNamePreprocessor: (String) => String): Unit = {}

  def getTableNamePreprocessor: (String) => String = identity

  override def setHadoopFileSelector(hadoopFileSelector: HadoopFileSelector): Unit = {}

  override def unsetHadoopFileSelector(): Unit = {}

  override def findHadoopFileSelector: Option[HadoopFileSelector] = None
}<|MERGE_RESOLUTION|>--- conflicted
+++ resolved
@@ -28,11 +28,7 @@
 import org.apache.spark.sql.AnalysisException
 import org.apache.spark.sql.catalyst.{FunctionIdentifier, TableIdentifier}
 import org.apache.spark.sql.catalyst.analysis._
-<<<<<<< HEAD
-import org.apache.spark.sql.catalyst.catalog.ExternalCatalogUtils.{escapePathName, HadoopFileSelector}
-=======
 import org.apache.spark.sql.catalyst.catalog.ExternalCatalogUtils._
->>>>>>> 86cd3c08
 import org.apache.spark.sql.catalyst.expressions.Expression
 import org.apache.spark.sql.catalyst.util.StringUtils
 import org.apache.spark.sql.types.StructType
@@ -207,11 +203,7 @@
           tableDefinition.storage.locationUri.isEmpty
 
       val tableWithLocation = if (needDefaultTableLocation) {
-<<<<<<< HEAD
-        val defaultTableLocation = new Path(catalog(db).db.locationUri, table)
-=======
         val defaultTableLocation = new Path(new Path(catalog(db).db.locationUri), table)
->>>>>>> 86cd3c08
         try {
           val fs = defaultTableLocation.getFileSystem(hadoopConfig)
           fs.mkdirs(defaultTableLocation)
@@ -220,11 +212,7 @@
             throw new SparkException(s"Unable to create table $table as failed " +
               s"to create its directory $defaultTableLocation", e)
         }
-<<<<<<< HEAD
-        tableDefinition.withNewStorage(locationUri = Some(defaultTableLocation.toUri.toString))
-=======
         tableDefinition.withNewStorage(locationUri = Some(defaultTableLocation.toUri))
->>>>>>> 86cd3c08
       } else {
         tableDefinition
       }
@@ -290,11 +278,7 @@
         "Managed table should always have table location, as we will assign a default location " +
           "to it if it doesn't have one.")
       val oldDir = new Path(oldDesc.table.location)
-<<<<<<< HEAD
-      val newDir = new Path(catalog(db).db.locationUri, newName)
-=======
       val newDir = new Path(new Path(catalog(db).db.locationUri), newName)
->>>>>>> 86cd3c08
       try {
         val fs = oldDir.getFileSystem(hadoopConfig)
         fs.rename(oldDir, newDir)
@@ -303,11 +287,7 @@
           throw new SparkException(s"Unable to rename table $oldName to $newName as failed " +
             s"to rename its directory $oldDir", e)
       }
-<<<<<<< HEAD
-      oldDesc.table = oldDesc.table.withNewStorage(locationUri = Some(newDir.toUri.toString))
-=======
       oldDesc.table = oldDesc.table.withNewStorage(locationUri = Some(newDir.toUri))
->>>>>>> 86cd3c08
     }
 
     catalog(db).tables.put(newName, oldDesc)
@@ -422,11 +402,7 @@
 
       existingParts.put(
         p.spec,
-<<<<<<< HEAD
-        p.copy(storage = p.storage.copy(locationUri = Some(partitionPath.toString))))
-=======
         p.copy(storage = p.storage.copy(locationUri = Some(partitionPath.toUri))))
->>>>>>> 86cd3c08
     }
   }
 
@@ -499,11 +475,7 @@
         }
         oldPartition.copy(
           spec = newSpec,
-<<<<<<< HEAD
-          storage = oldPartition.storage.copy(locationUri = Some(newPartPath.toString)))
-=======
           storage = oldPartition.storage.copy(locationUri = Some(newPartPath.toUri)))
->>>>>>> 86cd3c08
       } else {
         oldPartition.copy(spec = newSpec)
       }
@@ -567,21 +539,6 @@
         catalog(db).tables(table).partitions.toSeq.collect {
           case (spec, partition) if isPartialPartitionSpec(partial, spec) => partition
         }
-<<<<<<< HEAD
-    }
-  }
-
-  /**
-   * Returns true if `spec1` is a partial partition spec w.r.t. `spec2`, e.g. PARTITION (a=1) is a
-   * partial partition spec w.r.t. PARTITION (a=1,b=2).
-   */
-  private def isPartialPartitionSpec(
-      spec1: TablePartitionSpec,
-      spec2: TablePartitionSpec): Boolean = {
-    spec1.forall {
-      case (partitionColumn, value) => spec2(partitionColumn) == value
-=======
->>>>>>> 86cd3c08
     }
   }
 
