--- conflicted
+++ resolved
@@ -542,12 +542,8 @@
       lastChildren: Seq[Boolean],
       builder: StringBuilder,
       verbose: Boolean,
-<<<<<<< HEAD
-      prefix: String = ""): StringBuilder = {
-=======
       prefix: String = "",
       addSuffix: Boolean = false): StringBuilder = {
->>>>>>> 86cd3c08
 
     if (depth > 0) {
       lastChildren.init.foreach { isLast =>
@@ -562,11 +558,7 @@
       simpleString
     }
     builder.append(prefix)
-<<<<<<< HEAD
-    builder.append(if (verbose) verboseString else simpleString)
-=======
     builder.append(str)
->>>>>>> 86cd3c08
     builder.append("\n")
 
     if (innerChildren.nonEmpty) {
@@ -580,15 +572,9 @@
 
     if (children.nonEmpty) {
       children.init.foreach(_.generateTreeString(
-<<<<<<< HEAD
-        depth + 1, lastChildren :+ false, builder, verbose, prefix))
-      children.last.generateTreeString(
-        depth + 1, lastChildren :+ true, builder, verbose, prefix)
-=======
         depth + 1, lastChildren :+ false, builder, verbose, prefix, addSuffix))
       children.last.generateTreeString(
         depth + 1, lastChildren :+ true, builder, verbose, prefix, addSuffix)
->>>>>>> 86cd3c08
     }
 
     builder
