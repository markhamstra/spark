/*
 * Licensed to the Apache Software Foundation (ASF) under one or more
 * contributor license agreements.  See the NOTICE file distributed with
 * this work for additional information regarding copyright ownership.
 * The ASF licenses this file to You under the Apache License, Version 2.0
 * (the "License"); you may not use this file except in compliance with
 * the License.  You may obtain a copy of the License at
 *
 *    http://www.apache.org/licenses/LICENSE-2.0
 *
 * Unless required by applicable law or agreed to in writing, software
 * distributed under the License is distributed on an "AS IS" BASIS,
 * WITHOUT WARRANTIES OR CONDITIONS OF ANY KIND, either express or implied.
 * See the License for the specific language governing permissions and
 * limitations under the License.
 */

package org.apache.spark.sql.catalyst.catalog

import org.apache.spark.sql.AnalysisException
import org.apache.spark.sql.catalyst.{FunctionIdentifier, TableIdentifier}
import org.apache.spark.sql.catalyst.analysis._
import org.apache.spark.sql.catalyst.expressions._
import org.apache.spark.sql.catalyst.parser.CatalystSqlParser
import org.apache.spark.sql.catalyst.plans.PlanTest
import org.apache.spark.sql.catalyst.plans.logical.{Range, SubqueryAlias, View}
import org.apache.spark.sql.internal.SQLConf
import org.apache.spark.sql.types._

class InMemorySessionCatalogSuite extends SessionCatalogSuite {
  protected val utils = new CatalogTestUtils {
    override val tableInputFormat: String = "com.fruit.eyephone.CameraInputFormat"
    override val tableOutputFormat: String = "com.fruit.eyephone.CameraOutputFormat"
    override val defaultProvider: String = "parquet"
    override def newEmptyCatalog(): ExternalCatalog = new InMemoryCatalog
  }
}

/**
 * Tests for [[SessionCatalog]]
 *
 * Note: many of the methods here are very similar to the ones in [[ExternalCatalogSuite]].
 * This is because [[SessionCatalog]] and [[ExternalCatalog]] share many similar method
 * signatures but do not extend a common parent. This is largely by design but
 * unfortunately leads to very similar test code in two places.
 */
abstract class SessionCatalogSuite extends PlanTest {
  protected val utils: CatalogTestUtils

  protected val isHiveExternalCatalog = false

  import utils._

  private def withBasicCatalog(f: SessionCatalog => Unit): Unit = {
    val catalog = new SessionCatalog(newBasicCatalog())
    try {
      f(catalog)
    } finally {
      catalog.reset()
    }
  }

  private def withEmptyCatalog(f: SessionCatalog => Unit): Unit = {
    val catalog = new SessionCatalog(newEmptyCatalog())
    catalog.createDatabase(newDb("default"), ignoreIfExists = true)
    try {
      f(catalog)
    } finally {
      catalog.reset()
    }
  }
  // --------------------------------------------------------------------------
  // Databases
  // --------------------------------------------------------------------------

  test("basic create and list databases") {
    withEmptyCatalog { catalog =>
      assert(catalog.databaseExists("default"))
      assert(!catalog.databaseExists("testing"))
      assert(!catalog.databaseExists("testing2"))
      catalog.createDatabase(newDb("testing"), ignoreIfExists = false)
      assert(catalog.databaseExists("testing"))
      assert(catalog.listDatabases().toSet == Set("default", "testing"))
      catalog.createDatabase(newDb("testing2"), ignoreIfExists = false)
      assert(catalog.listDatabases().toSet == Set("default", "testing", "testing2"))
      assert(catalog.databaseExists("testing2"))
      assert(!catalog.databaseExists("does_not_exist"))
    }
  }

  def testInvalidName(func: (String) => Unit) {
    // scalastyle:off
    // non ascii characters are not allowed in the source code, so we disable the scalastyle.
    val name = "砖"
    // scalastyle:on
    val e = intercept[AnalysisException] {
      func(name)
    }.getMessage
    assert(e.contains(s"`$name` is not a valid name for tables/databases."))
  }

  test("create databases using invalid names") {
    withEmptyCatalog { catalog =>
      testInvalidName(
        name => catalog.createDatabase(newDb(name), ignoreIfExists = true))
    }
  }

  def testInvalidName(func: (String) => Unit) {
    // scalastyle:off
    // non ascii characters are not allowed in the source code, so we disable the scalastyle.
    val name = "砖"
    // scalastyle:on
    val e = intercept[AnalysisException] {
      func(name)
    }.getMessage
    assert(e.contains(s"`$name` is not a valid name for tables/databases."))
  }

  test("create databases using invalid names") {
    val catalog = new SessionCatalog(newEmptyCatalog())
    testInvalidName(name => catalog.createDatabase(newDb(name), ignoreIfExists = true))
  }

  test("get database when a database exists") {
    withBasicCatalog { catalog =>
      val db1 = catalog.getDatabaseMetadata("db1")
      assert(db1.name == "db1")
      assert(db1.description.contains("db1"))
    }
  }

  test("get database should throw exception when the database does not exist") {
    withBasicCatalog { catalog =>
      intercept[NoSuchDatabaseException] {
        catalog.getDatabaseMetadata("db_that_does_not_exist")
      }
    }
  }

  test("list databases without pattern") {
    withBasicCatalog { catalog =>
      assert(catalog.listDatabases().toSet == Set("default", "db1", "db2", "db3"))
    }
  }

  test("list databases with pattern") {
    withBasicCatalog { catalog =>
      assert(catalog.listDatabases("db").toSet == Set.empty)
      assert(catalog.listDatabases("db*").toSet == Set("db1", "db2", "db3"))
      assert(catalog.listDatabases("*1").toSet == Set("db1"))
      assert(catalog.listDatabases("db2").toSet == Set("db2"))
    }
  }

  test("drop database") {
    withBasicCatalog { catalog =>
      catalog.dropDatabase("db1", ignoreIfNotExists = false, cascade = false)
      assert(catalog.listDatabases().toSet == Set("default", "db2", "db3"))
    }
  }

  test("drop database when the database is not empty") {
    // Throw exception if there are functions left
    withBasicCatalog { catalog =>
      catalog.externalCatalog.dropTable("db2", "tbl1", ignoreIfNotExists = false, purge = false)
      catalog.externalCatalog.dropTable("db2", "tbl2", ignoreIfNotExists = false, purge = false)
      intercept[AnalysisException] {
        catalog.dropDatabase("db2", ignoreIfNotExists = false, cascade = false)
      }
    }
    withBasicCatalog { catalog =>
      // Throw exception if there are tables left
      catalog.externalCatalog.dropFunction("db2", "func1")
      intercept[AnalysisException] {
        catalog.dropDatabase("db2", ignoreIfNotExists = false, cascade = false)
      }
    }

    withBasicCatalog { catalog =>
      // When cascade is true, it should drop them
      catalog.externalCatalog.dropDatabase("db2", ignoreIfNotExists = false, cascade = true)
      assert(catalog.listDatabases().toSet == Set("default", "db1", "db3"))
    }
  }

  test("drop database when the database does not exist") {
    withBasicCatalog { catalog =>
      // TODO: fix this inconsistent between HiveExternalCatalog and InMemoryCatalog
      if (isHiveExternalCatalog) {
        val e = intercept[AnalysisException] {
          catalog.dropDatabase("db_that_does_not_exist", ignoreIfNotExists = false, cascade = false)
        }.getMessage
        assert(e.contains(
          "org.apache.hadoop.hive.metastore.api.NoSuchObjectException: db_that_does_not_exist"))
      } else {
        intercept[NoSuchDatabaseException] {
          catalog.dropDatabase("db_that_does_not_exist", ignoreIfNotExists = false, cascade = false)
        }
      }
      catalog.dropDatabase("db_that_does_not_exist", ignoreIfNotExists = true, cascade = false)
    }
  }

  test("drop current database and drop default database") {
    withBasicCatalog { catalog =>
      catalog.setCurrentDatabase("db1")
      assert(catalog.getCurrentDatabase == "db1")
      catalog.dropDatabase("db1", ignoreIfNotExists = false, cascade = true)
      intercept[NoSuchDatabaseException] {
        catalog.createTable(newTable("tbl1", "db1"), ignoreIfExists = false)
      }
      catalog.setCurrentDatabase("default")
      assert(catalog.getCurrentDatabase == "default")
      intercept[AnalysisException] {
        catalog.dropDatabase("default", ignoreIfNotExists = false, cascade = true)
      }
    }
  }

  test("drop current database and drop default database") {
    val catalog = new SessionCatalog(newBasicCatalog())
    catalog.setCurrentDatabase("db1")
    assert(catalog.getCurrentDatabase == "db1")
    catalog.dropDatabase("db1", ignoreIfNotExists = false, cascade = true)
    intercept[NoSuchDatabaseException] {
      catalog.createTable(newTable("tbl1", "db1"), ignoreIfExists = false)
    }
    catalog.setCurrentDatabase("default")
    assert(catalog.getCurrentDatabase == "default")
    intercept[AnalysisException] {
      catalog.dropDatabase("default", ignoreIfNotExists = false, cascade = true)
    }
  }

  test("alter database") {
    withBasicCatalog { catalog =>
      val db1 = catalog.getDatabaseMetadata("db1")
      // Note: alter properties here because Hive does not support altering other fields
      catalog.alterDatabase(db1.copy(properties = Map("k" -> "v3", "good" -> "true")))
      val newDb1 = catalog.getDatabaseMetadata("db1")
      assert(db1.properties.isEmpty)
      assert(newDb1.properties.size == 2)
      assert(newDb1.properties.get("k") == Some("v3"))
      assert(newDb1.properties.get("good") == Some("true"))
    }
  }

  test("alter database should throw exception when the database does not exist") {
    withBasicCatalog { catalog =>
      intercept[NoSuchDatabaseException] {
        catalog.alterDatabase(newDb("unknown_db"))
      }
    }
  }

  test("get/set current database") {
    withBasicCatalog { catalog =>
      assert(catalog.getCurrentDatabase == "default")
      catalog.setCurrentDatabase("db2")
      assert(catalog.getCurrentDatabase == "db2")
      intercept[NoSuchDatabaseException] {
        catalog.setCurrentDatabase("deebo")
      }
      catalog.createDatabase(newDb("deebo"), ignoreIfExists = false)
      catalog.setCurrentDatabase("deebo")
      assert(catalog.getCurrentDatabase == "deebo")
    }
  }

  // --------------------------------------------------------------------------
  // Tables
  // --------------------------------------------------------------------------

  test("create table") {
    withBasicCatalog { catalog =>
      assert(catalog.externalCatalog.listTables("db1").isEmpty)
      assert(catalog.externalCatalog.listTables("db2").toSet == Set("tbl1", "tbl2"))
      catalog.createTable(newTable("tbl3", "db1"), ignoreIfExists = false)
      catalog.createTable(newTable("tbl3", "db2"), ignoreIfExists = false)
      assert(catalog.externalCatalog.listTables("db1").toSet == Set("tbl3"))
      assert(catalog.externalCatalog.listTables("db2").toSet == Set("tbl1", "tbl2", "tbl3"))
      // Create table without explicitly specifying database
      catalog.setCurrentDatabase("db1")
      catalog.createTable(newTable("tbl4"), ignoreIfExists = false)
      assert(catalog.externalCatalog.listTables("db1").toSet == Set("tbl3", "tbl4"))
      assert(catalog.externalCatalog.listTables("db2").toSet == Set("tbl1", "tbl2", "tbl3"))
    }
  }

  test("create tables using invalid names") {
<<<<<<< HEAD
    val catalog = new SessionCatalog(newEmptyCatalog())
    testInvalidName(name => catalog.createTable(newTable(name, "db1"), ignoreIfExists = false))
  }

  test("create table when database does not exist") {
    val catalog = new SessionCatalog(newBasicCatalog())
    // Creating table in non-existent database should always fail
    intercept[NoSuchDatabaseException] {
      catalog.createTable(newTable("tbl1", "does_not_exist"), ignoreIfExists = false)
=======
    withEmptyCatalog { catalog =>
      testInvalidName(name => catalog.createTable(newTable(name, "db1"), ignoreIfExists = false))
>>>>>>> 86cd3c08
    }
  }

  test("create table when database does not exist") {
    withBasicCatalog { catalog =>
      // Creating table in non-existent database should always fail
      intercept[NoSuchDatabaseException] {
        catalog.createTable(newTable("tbl1", "does_not_exist"), ignoreIfExists = false)
      }
      intercept[NoSuchDatabaseException] {
        catalog.createTable(newTable("tbl1", "does_not_exist"), ignoreIfExists = true)
      }
      // Table already exists
      intercept[TableAlreadyExistsException] {
        catalog.createTable(newTable("tbl1", "db2"), ignoreIfExists = false)
      }
      catalog.createTable(newTable("tbl1", "db2"), ignoreIfExists = true)
    }
  }

  test("create temp table") {
    withBasicCatalog { catalog =>
      val tempTable1 = Range(1, 10, 1, 10)
      val tempTable2 = Range(1, 20, 2, 10)
      catalog.createTempView("tbl1", tempTable1, overrideIfExists = false)
      catalog.createTempView("tbl2", tempTable2, overrideIfExists = false)
      assert(catalog.getTempView("tbl1") == Option(tempTable1))
      assert(catalog.getTempView("tbl2") == Option(tempTable2))
      assert(catalog.getTempView("tbl3").isEmpty)
      // Temporary table already exists
      intercept[TempTableAlreadyExistsException] {
        catalog.createTempView("tbl1", tempTable1, overrideIfExists = false)
      }
      // Temporary table already exists but we override it
      catalog.createTempView("tbl1", tempTable2, overrideIfExists = true)
      assert(catalog.getTempView("tbl1") == Option(tempTable2))
    }
  }

  test("drop table") {
    withBasicCatalog { catalog =>
      assert(catalog.externalCatalog.listTables("db2").toSet == Set("tbl1", "tbl2"))
      catalog.dropTable(TableIdentifier("tbl1", Some("db2")), ignoreIfNotExists = false,
        purge = false)
      assert(catalog.externalCatalog.listTables("db2").toSet == Set("tbl2"))
      // Drop table without explicitly specifying database
      catalog.setCurrentDatabase("db2")
      catalog.dropTable(TableIdentifier("tbl2"), ignoreIfNotExists = false, purge = false)
      assert(catalog.externalCatalog.listTables("db2").isEmpty)
    }
  }

  test("drop table when database/table does not exist") {
    withBasicCatalog { catalog =>
      // Should always throw exception when the database does not exist
      intercept[NoSuchDatabaseException] {
        catalog.dropTable(TableIdentifier("tbl1", Some("unknown_db")), ignoreIfNotExists = false,
          purge = false)
      }
      intercept[NoSuchDatabaseException] {
        catalog.dropTable(TableIdentifier("tbl1", Some("unknown_db")), ignoreIfNotExists = true,
          purge = false)
      }
      intercept[NoSuchTableException] {
        catalog.dropTable(TableIdentifier("unknown_table", Some("db2")), ignoreIfNotExists = false,
          purge = false)
      }
      catalog.dropTable(TableIdentifier("unknown_table", Some("db2")), ignoreIfNotExists = true,
        purge = false)
    }
  }

  test("drop temp table") {
    withBasicCatalog { catalog =>
      val tempTable = Range(1, 10, 2, 10)
      catalog.createTempView("tbl1", tempTable, overrideIfExists = false)
      catalog.setCurrentDatabase("db2")
      assert(catalog.getTempView("tbl1") == Some(tempTable))
      assert(catalog.externalCatalog.listTables("db2").toSet == Set("tbl1", "tbl2"))
      // If database is not specified, temp table should be dropped first
      catalog.dropTable(TableIdentifier("tbl1"), ignoreIfNotExists = false, purge = false)
      assert(catalog.getTempView("tbl1") == None)
      assert(catalog.externalCatalog.listTables("db2").toSet == Set("tbl1", "tbl2"))
      // If temp table does not exist, the table in the current database should be dropped
      catalog.dropTable(TableIdentifier("tbl1"), ignoreIfNotExists = false, purge = false)
      assert(catalog.externalCatalog.listTables("db2").toSet == Set("tbl2"))
      // If database is specified, temp tables are never dropped
      catalog.createTempView("tbl1", tempTable, overrideIfExists = false)
      catalog.createTable(newTable("tbl1", "db2"), ignoreIfExists = false)
      catalog.dropTable(TableIdentifier("tbl1", Some("db2")), ignoreIfNotExists = false,
        purge = false)
      assert(catalog.getTempView("tbl1") == Some(tempTable))
      assert(catalog.externalCatalog.listTables("db2").toSet == Set("tbl2"))
    }
  }

  test("rename table") {
    withBasicCatalog { catalog =>
      assert(catalog.externalCatalog.listTables("db2").toSet == Set("tbl1", "tbl2"))
      catalog.renameTable(TableIdentifier("tbl1", Some("db2")), TableIdentifier("tblone"))
      assert(catalog.externalCatalog.listTables("db2").toSet == Set("tblone", "tbl2"))
      catalog.renameTable(TableIdentifier("tbl2", Some("db2")), TableIdentifier("tbltwo"))
      assert(catalog.externalCatalog.listTables("db2").toSet == Set("tblone", "tbltwo"))
      // Rename table without explicitly specifying database
      catalog.setCurrentDatabase("db2")
      catalog.renameTable(TableIdentifier("tbltwo"), TableIdentifier("table_two"))
      assert(catalog.externalCatalog.listTables("db2").toSet == Set("tblone", "table_two"))
      // Renaming "db2.tblone" to "db1.tblones" should fail because databases don't match
      intercept[AnalysisException] {
        catalog.renameTable(
          TableIdentifier("tblone", Some("db2")), TableIdentifier("tblones", Some("db1")))
      }
      // The new table already exists
      intercept[TableAlreadyExistsException] {
        catalog.renameTable(
          TableIdentifier("tblone", Some("db2")),
          TableIdentifier("table_two"))
      }
    }
  }

  test("rename tables to an invalid name") {
    withBasicCatalog { catalog =>
      testInvalidName(
        name => catalog.renameTable(TableIdentifier("tbl1", Some("db2")), TableIdentifier(name)))
    }
  }

  test("rename tables to an invalid name") {
    val catalog = new SessionCatalog(newBasicCatalog())
    testInvalidName(
      name => catalog.renameTable(TableIdentifier("tbl1", Some("db2")), TableIdentifier(name)))
  }

  test("rename table when database/table does not exist") {
    withBasicCatalog { catalog =>
      intercept[NoSuchDatabaseException] {
        catalog.renameTable(TableIdentifier("tbl1", Some("unknown_db")), TableIdentifier("tbl2"))
      }
      intercept[NoSuchTableException] {
        catalog.renameTable(TableIdentifier("unknown_table", Some("db2")), TableIdentifier("tbl2"))
      }
    }
  }

  test("rename temp table") {
    withBasicCatalog { catalog =>
      val tempTable = Range(1, 10, 2, 10)
      catalog.createTempView("tbl1", tempTable, overrideIfExists = false)
      catalog.setCurrentDatabase("db2")
      assert(catalog.getTempView("tbl1") == Option(tempTable))
      assert(catalog.externalCatalog.listTables("db2").toSet == Set("tbl1", "tbl2"))
      // If database is not specified, temp table should be renamed first
      catalog.renameTable(TableIdentifier("tbl1"), TableIdentifier("tbl3"))
      assert(catalog.getTempView("tbl1").isEmpty)
      assert(catalog.getTempView("tbl3") == Option(tempTable))
      assert(catalog.externalCatalog.listTables("db2").toSet == Set("tbl1", "tbl2"))
      // If database is specified, temp tables are never renamed
      catalog.renameTable(TableIdentifier("tbl2", Some("db2")), TableIdentifier("tbl4"))
      assert(catalog.getTempView("tbl3") == Option(tempTable))
      assert(catalog.getTempView("tbl4").isEmpty)
      assert(catalog.externalCatalog.listTables("db2").toSet == Set("tbl1", "tbl4"))
    }
  }

  test("alter table") {
    withBasicCatalog { catalog =>
      val tbl1 = catalog.externalCatalog.getTable("db2", "tbl1")
      catalog.alterTable(tbl1.copy(properties = Map("toh" -> "frem")))
      val newTbl1 = catalog.externalCatalog.getTable("db2", "tbl1")
      assert(!tbl1.properties.contains("toh"))
      assert(newTbl1.properties.size == tbl1.properties.size + 1)
      assert(newTbl1.properties.get("toh") == Some("frem"))
      // Alter table without explicitly specifying database
      catalog.setCurrentDatabase("db2")
      catalog.alterTable(tbl1.copy(identifier = TableIdentifier("tbl1")))
      val newestTbl1 = catalog.externalCatalog.getTable("db2", "tbl1")
      // For hive serde table, hive metastore will set transient_lastDdlTime in table's properties,
      // and its value will be modified, here we ignore it when comparing the two tables.
      assert(newestTbl1.copy(properties = Map.empty) == tbl1.copy(properties = Map.empty))
    }
  }

  test("alter table when database/table does not exist") {
    withBasicCatalog { catalog =>
      intercept[NoSuchDatabaseException] {
        catalog.alterTable(newTable("tbl1", "unknown_db"))
      }
      intercept[NoSuchTableException] {
        catalog.alterTable(newTable("unknown_table", "db2"))
      }
    }
  }

  test("alter table add columns") {
    withBasicCatalog { sessionCatalog =>
      sessionCatalog.createTable(newTable("t1", "default"), ignoreIfExists = false)
      val oldTab = sessionCatalog.externalCatalog.getTable("default", "t1")
      sessionCatalog.alterTableSchema(
        TableIdentifier("t1", Some("default")),
        StructType(oldTab.dataSchema.add("c3", IntegerType) ++ oldTab.partitionSchema))

      val newTab = sessionCatalog.externalCatalog.getTable("default", "t1")
      // construct the expected table schema
      val expectedTableSchema = StructType(oldTab.dataSchema.fields ++
        Seq(StructField("c3", IntegerType)) ++ oldTab.partitionSchema)
      assert(newTab.schema == expectedTableSchema)
    }
  }

  test("alter table drop columns") {
    withBasicCatalog { sessionCatalog =>
      sessionCatalog.createTable(newTable("t1", "default"), ignoreIfExists = false)
      val oldTab = sessionCatalog.externalCatalog.getTable("default", "t1")
      val e = intercept[AnalysisException] {
        sessionCatalog.alterTableSchema(
          TableIdentifier("t1", Some("default")), StructType(oldTab.schema.drop(1)))
      }.getMessage
      assert(e.contains("We don't support dropping columns yet."))
    }
  }

  test("get table") {
    withBasicCatalog { catalog =>
      assert(catalog.getTableMetadata(TableIdentifier("tbl1", Some("db2")))
        == catalog.externalCatalog.getTable("db2", "tbl1"))
      // Get table without explicitly specifying database
      catalog.setCurrentDatabase("db2")
      assert(catalog.getTableMetadata(TableIdentifier("tbl1"))
        == catalog.externalCatalog.getTable("db2", "tbl1"))
    }
  }

  test("get table when database/table does not exist") {
    withBasicCatalog { catalog =>
      intercept[NoSuchDatabaseException] {
        catalog.getTableMetadata(TableIdentifier("tbl1", Some("unknown_db")))
      }
      intercept[NoSuchTableException] {
        catalog.getTableMetadata(TableIdentifier("unknown_table", Some("db2")))
      }
    }
  }

  test("get option of table metadata") {
    withBasicCatalog { catalog =>
      assert(catalog.getTableMetadataOption(TableIdentifier("tbl1", Some("db2")))
        == Option(catalog.externalCatalog.getTable("db2", "tbl1")))
      assert(catalog.getTableMetadataOption(TableIdentifier("unknown_table", Some("db2"))).isEmpty)
      intercept[NoSuchDatabaseException] {
        catalog.getTableMetadataOption(TableIdentifier("tbl1", Some("unknown_db")))
      }
    }
  }

  test("lookup table relation") {
    withBasicCatalog { catalog =>
      val tempTable1 = Range(1, 10, 1, 10)
      val metastoreTable1 = catalog.externalCatalog.getTable("db2", "tbl1")
      catalog.createTempView("tbl1", tempTable1, overrideIfExists = false)
      catalog.setCurrentDatabase("db2")
      // If we explicitly specify the database, we'll look up the relation in that database
      assert(catalog.lookupRelation(TableIdentifier("tbl1", Some("db2"))).children.head
        .asInstanceOf[CatalogRelation].tableMeta == metastoreTable1)
      // Otherwise, we'll first look up a temporary table with the same name
      assert(catalog.lookupRelation(TableIdentifier("tbl1"))
        == SubqueryAlias("tbl1", tempTable1))
      // Then, if that does not exist, look up the relation in the current database
      catalog.dropTable(TableIdentifier("tbl1"), ignoreIfNotExists = false, purge = false)
      assert(catalog.lookupRelation(TableIdentifier("tbl1")).children.head
        .asInstanceOf[CatalogRelation].tableMeta == metastoreTable1)
    }
  }

  test("look up view relation") {
    withBasicCatalog { catalog =>
      val metadata = catalog.externalCatalog.getTable("db3", "view1")
      catalog.setCurrentDatabase("default")
      // Look up a view.
      assert(metadata.viewText.isDefined)
      val view = View(desc = metadata, output = metadata.schema.toAttributes,
        child = CatalystSqlParser.parsePlan(metadata.viewText.get))
      comparePlans(catalog.lookupRelation(TableIdentifier("view1", Some("db3"))),
        SubqueryAlias("view1", view))
      // Look up a view using current database of the session catalog.
      catalog.setCurrentDatabase("db3")
      comparePlans(catalog.lookupRelation(TableIdentifier("view1")),
        SubqueryAlias("view1", view))
    }
  }

  test("table exists") {
    withBasicCatalog { catalog =>
      assert(catalog.tableExists(TableIdentifier("tbl1", Some("db2"))))
      assert(catalog.tableExists(TableIdentifier("tbl2", Some("db2"))))
      assert(!catalog.tableExists(TableIdentifier("tbl3", Some("db2"))))
      assert(!catalog.tableExists(TableIdentifier("tbl1", Some("db1"))))
      assert(!catalog.tableExists(TableIdentifier("tbl2", Some("db1"))))
      // If database is explicitly specified, do not check temporary tables
      val tempTable = Range(1, 10, 1, 10)
      assert(!catalog.tableExists(TableIdentifier("tbl3", Some("db2"))))
      // If database is not explicitly specified, check the current database
      catalog.setCurrentDatabase("db2")
      assert(catalog.tableExists(TableIdentifier("tbl1")))
      assert(catalog.tableExists(TableIdentifier("tbl2")))

      catalog.createTempView("tbl3", tempTable, overrideIfExists = false)
      // tableExists should not check temp view.
      assert(!catalog.tableExists(TableIdentifier("tbl3")))
    }
  }

  test("getTempViewOrPermanentTableMetadata on temporary views") {
    withBasicCatalog { catalog =>
      val tempTable = Range(1, 10, 2, 10)
      intercept[NoSuchTableException] {
        catalog.getTempViewOrPermanentTableMetadata(TableIdentifier("view1"))
      }.getMessage

      intercept[NoSuchTableException] {
        catalog.getTempViewOrPermanentTableMetadata(TableIdentifier("view1", Some("default")))
      }.getMessage

      catalog.createTempView("view1", tempTable, overrideIfExists = false)
      assert(catalog.getTempViewOrPermanentTableMetadata(
        TableIdentifier("view1")).identifier.table == "view1")
      assert(catalog.getTempViewOrPermanentTableMetadata(
        TableIdentifier("view1")).schema(0).name == "id")

      intercept[NoSuchTableException] {
        catalog.getTempViewOrPermanentTableMetadata(TableIdentifier("view1", Some("default")))
      }.getMessage
    }
  }

  test("list tables without pattern") {
    withBasicCatalog { catalog =>
      val tempTable = Range(1, 10, 2, 10)
      catalog.createTempView("tbl1", tempTable, overrideIfExists = false)
      catalog.createTempView("tbl4", tempTable, overrideIfExists = false)
      assert(catalog.listTables("db1").toSet ==
        Set(TableIdentifier("tbl1"), TableIdentifier("tbl4")))
      assert(catalog.listTables("db2").toSet ==
        Set(TableIdentifier("tbl1"),
          TableIdentifier("tbl4"),
          TableIdentifier("tbl1", Some("db2")),
          TableIdentifier("tbl2", Some("db2"))))
      intercept[NoSuchDatabaseException] {
        catalog.listTables("unknown_db")
      }
    }
  }

  test("list tables with pattern") {
    withBasicCatalog { catalog =>
      val tempTable = Range(1, 10, 2, 10)
      catalog.createTempView("tbl1", tempTable, overrideIfExists = false)
      catalog.createTempView("tbl4", tempTable, overrideIfExists = false)
      assert(catalog.listTables("db1", "*").toSet == catalog.listTables("db1").toSet)
      assert(catalog.listTables("db2", "*").toSet == catalog.listTables("db2").toSet)
      assert(catalog.listTables("db2", "tbl*").toSet ==
        Set(TableIdentifier("tbl1"),
          TableIdentifier("tbl4"),
          TableIdentifier("tbl1", Some("db2")),
          TableIdentifier("tbl2", Some("db2"))))
      assert(catalog.listTables("db2", "*1").toSet ==
        Set(TableIdentifier("tbl1"), TableIdentifier("tbl1", Some("db2"))))
      intercept[NoSuchDatabaseException] {
        catalog.listTables("unknown_db", "*")
      }
    }
  }

  // --------------------------------------------------------------------------
  // Partitions
  // --------------------------------------------------------------------------

  test("basic create and list partitions") {
<<<<<<< HEAD
    val externalCatalog = newEmptyCatalog()
    val sessionCatalog = new SessionCatalog(externalCatalog)
    sessionCatalog.createDatabase(newDb("mydb"), ignoreIfExists = false)
    sessionCatalog.createTable(newTable("tbl", "mydb"), ignoreIfExists = false)
    sessionCatalog.createPartitions(
      TableIdentifier("tbl", Some("mydb")), Seq(part1, part2), ignoreIfExists = false)
    assert(catalogPartitionsEqual(externalCatalog.listPartitions("mydb", "tbl"), part1, part2))
    // Create partitions without explicitly specifying database
    sessionCatalog.setCurrentDatabase("mydb")
    sessionCatalog.createPartitions(
      TableIdentifier("tbl"), Seq(partWithMixedOrder), ignoreIfExists = false)
    assert(catalogPartitionsEqual(
      externalCatalog.listPartitions("mydb", "tbl"), part1, part2, partWithMixedOrder))
=======
    withEmptyCatalog { catalog =>
      catalog.createDatabase(newDb("mydb"), ignoreIfExists = false)
      catalog.createTable(newTable("tbl", "mydb"), ignoreIfExists = false)
      catalog.createPartitions(
        TableIdentifier("tbl", Some("mydb")), Seq(part1, part2), ignoreIfExists = false)
      assert(catalogPartitionsEqual(
        catalog.externalCatalog.listPartitions("mydb", "tbl"), part1, part2))
      // Create partitions without explicitly specifying database
      catalog.setCurrentDatabase("mydb")
      catalog.createPartitions(
        TableIdentifier("tbl"), Seq(partWithMixedOrder), ignoreIfExists = false)
      assert(catalogPartitionsEqual(
        catalog.externalCatalog.listPartitions("mydb", "tbl"), part1, part2, partWithMixedOrder))
    }
>>>>>>> 86cd3c08
  }

  test("create partitions when database/table does not exist") {
    withBasicCatalog { catalog =>
      intercept[NoSuchDatabaseException] {
        catalog.createPartitions(
          TableIdentifier("tbl1", Some("unknown_db")), Seq(), ignoreIfExists = false)
      }
      intercept[NoSuchTableException] {
        catalog.createPartitions(
          TableIdentifier("does_not_exist", Some("db2")), Seq(), ignoreIfExists = false)
      }
    }
  }

  test("create partitions that already exist") {
    withBasicCatalog { catalog =>
      intercept[AnalysisException] {
        catalog.createPartitions(
          TableIdentifier("tbl2", Some("db2")), Seq(part1), ignoreIfExists = false)
      }
      catalog.createPartitions(
        TableIdentifier("tbl2", Some("db2")), Seq(part1), ignoreIfExists = true)
    }
  }

  test("create partitions with invalid part spec") {
    withBasicCatalog { catalog =>
      var e = intercept[AnalysisException] {
        catalog.createPartitions(
          TableIdentifier("tbl2", Some("db2")),
          Seq(part1, partWithLessColumns), ignoreIfExists = false)
      }
      assert(e.getMessage.contains("Partition spec is invalid. The spec (a) must match " +
        "the partition spec (a, b) defined in table '`db2`.`tbl2`'"))
      e = intercept[AnalysisException] {
        catalog.createPartitions(
          TableIdentifier("tbl2", Some("db2")),
          Seq(part1, partWithMoreColumns), ignoreIfExists = true)
      }
      assert(e.getMessage.contains("Partition spec is invalid. The spec (a, b, c) must match " +
        "the partition spec (a, b) defined in table '`db2`.`tbl2`'"))
      e = intercept[AnalysisException] {
        catalog.createPartitions(
          TableIdentifier("tbl2", Some("db2")),
          Seq(partWithUnknownColumns, part1), ignoreIfExists = true)
      }
      assert(e.getMessage.contains("Partition spec is invalid. The spec (a, unknown) must match " +
        "the partition spec (a, b) defined in table '`db2`.`tbl2`'"))
      e = intercept[AnalysisException] {
        catalog.createPartitions(
          TableIdentifier("tbl2", Some("db2")),
          Seq(partWithEmptyValue, part1), ignoreIfExists = true)
      }
      assert(e.getMessage.contains("Partition spec is invalid. The spec ([a=3, b=]) contains an " +
        "empty partition column value"))
    }
<<<<<<< HEAD
    assert(e.getMessage.contains("Partition spec is invalid. The spec (a, unknown) must match " +
      "the partition spec (a, b) defined in table '`db2`.`tbl2`'"))
    e = intercept[AnalysisException] {
      catalog.createPartitions(
        TableIdentifier("tbl2", Some("db2")),
        Seq(partWithEmptyValue, part1), ignoreIfExists = true)
    }
    assert(e.getMessage.contains("Partition spec is invalid. The spec ([a=3, b=]) contains an " +
      "empty partition column value"))
  }

  test("drop partitions") {
    val externalCatalog = newBasicCatalog()
    val sessionCatalog = new SessionCatalog(externalCatalog)
    assert(catalogPartitionsEqual(externalCatalog.listPartitions("db2", "tbl2"), part1, part2))
    sessionCatalog.dropPartitions(
      TableIdentifier("tbl2", Some("db2")),
      Seq(part1.spec),
      ignoreIfNotExists = false,
      purge = false,
      retainData = false)
    assert(catalogPartitionsEqual(externalCatalog.listPartitions("db2", "tbl2"), part2))
    // Drop partitions without explicitly specifying database
    sessionCatalog.setCurrentDatabase("db2")
    sessionCatalog.dropPartitions(
      TableIdentifier("tbl2"),
      Seq(part2.spec),
      ignoreIfNotExists = false,
      purge = false,
      retainData = false)
    assert(externalCatalog.listPartitions("db2", "tbl2").isEmpty)
    // Drop multiple partitions at once
    sessionCatalog.createPartitions(
      TableIdentifier("tbl2", Some("db2")), Seq(part1, part2), ignoreIfExists = false)
    assert(catalogPartitionsEqual(externalCatalog.listPartitions("db2", "tbl2"), part1, part2))
    sessionCatalog.dropPartitions(
      TableIdentifier("tbl2", Some("db2")),
      Seq(part1.spec, part2.spec),
      ignoreIfNotExists = false,
      purge = false,
      retainData = false)
    assert(externalCatalog.listPartitions("db2", "tbl2").isEmpty)
  }

  test("drop partitions when database/table does not exist") {
    val catalog = new SessionCatalog(newBasicCatalog())
    intercept[NoSuchDatabaseException] {
=======
  }

  test("drop partitions") {
    withBasicCatalog { catalog =>
      assert(catalogPartitionsEqual(
        catalog.externalCatalog.listPartitions("db2", "tbl2"), part1, part2))
>>>>>>> 86cd3c08
      catalog.dropPartitions(
        TableIdentifier("tbl2", Some("db2")),
        Seq(part1.spec),
        ignoreIfNotExists = false,
        purge = false,
        retainData = false)
<<<<<<< HEAD
    }
    intercept[NoSuchTableException] {
=======
      assert(catalogPartitionsEqual(
        catalog.externalCatalog.listPartitions("db2", "tbl2"), part2))
      // Drop partitions without explicitly specifying database
      catalog.setCurrentDatabase("db2")
>>>>>>> 86cd3c08
      catalog.dropPartitions(
        TableIdentifier("tbl2"),
        Seq(part2.spec),
        ignoreIfNotExists = false,
        purge = false,
        retainData = false)
<<<<<<< HEAD
=======
      assert(catalog.externalCatalog.listPartitions("db2", "tbl2").isEmpty)
      // Drop multiple partitions at once
      catalog.createPartitions(
        TableIdentifier("tbl2", Some("db2")), Seq(part1, part2), ignoreIfExists = false)
      assert(catalogPartitionsEqual(
        catalog.externalCatalog.listPartitions("db2", "tbl2"), part1, part2))
      catalog.dropPartitions(
        TableIdentifier("tbl2", Some("db2")),
        Seq(part1.spec, part2.spec),
        ignoreIfNotExists = false,
        purge = false,
        retainData = false)
      assert(catalog.externalCatalog.listPartitions("db2", "tbl2").isEmpty)
    }
  }

  test("drop partitions when database/table does not exist") {
    withBasicCatalog { catalog =>
      intercept[NoSuchDatabaseException] {
        catalog.dropPartitions(
          TableIdentifier("tbl1", Some("unknown_db")),
          Seq(),
          ignoreIfNotExists = false,
          purge = false,
          retainData = false)
      }
      intercept[NoSuchTableException] {
        catalog.dropPartitions(
          TableIdentifier("does_not_exist", Some("db2")),
          Seq(),
          ignoreIfNotExists = false,
          purge = false,
          retainData = false)
      }
>>>>>>> 86cd3c08
    }
  }

  test("drop partitions that do not exist") {
    withBasicCatalog { catalog =>
      intercept[AnalysisException] {
        catalog.dropPartitions(
          TableIdentifier("tbl2", Some("db2")),
          Seq(part3.spec),
          ignoreIfNotExists = false,
          purge = false,
          retainData = false)
      }
      catalog.dropPartitions(
        TableIdentifier("tbl2", Some("db2")),
        Seq(part3.spec),
<<<<<<< HEAD
        ignoreIfNotExists = false,
        purge = false,
        retainData = false)
    }
    catalog.dropPartitions(
      TableIdentifier("tbl2", Some("db2")),
      Seq(part3.spec),
      ignoreIfNotExists = true,
      purge = false,
      retainData = false)
  }

  test("drop partitions with invalid partition spec") {
    val catalog = new SessionCatalog(newBasicCatalog())
    var e = intercept[AnalysisException] {
      catalog.dropPartitions(
        TableIdentifier("tbl2", Some("db2")),
        Seq(partWithMoreColumns.spec),
        ignoreIfNotExists = false,
        purge = false,
        retainData = false)
    }
    assert(e.getMessage.contains(
      "Partition spec is invalid. The spec (a, b, c) must be contained within " +
        "the partition spec (a, b) defined in table '`db2`.`tbl2`'"))
    e = intercept[AnalysisException] {
      catalog.dropPartitions(
        TableIdentifier("tbl2", Some("db2")),
        Seq(partWithUnknownColumns.spec),
        ignoreIfNotExists = false,
        purge = false,
        retainData = false)
    }
    assert(e.getMessage.contains(
      "Partition spec is invalid. The spec (a, unknown) must be contained within " +
        "the partition spec (a, b) defined in table '`db2`.`tbl2`'"))
    e = intercept[AnalysisException] {
      catalog.dropPartitions(
        TableIdentifier("tbl2", Some("db2")),
        Seq(partWithEmptyValue.spec, part1.spec),
        ignoreIfNotExists = false,
        purge = false,
        retainData = false)
    }
    assert(e.getMessage.contains("Partition spec is invalid. The spec ([a=3, b=]) contains an " +
      "empty partition column value"))
=======
        ignoreIfNotExists = true,
        purge = false,
        retainData = false)
    }
  }

  test("drop partitions with invalid partition spec") {
    withBasicCatalog { catalog =>
      var e = intercept[AnalysisException] {
        catalog.dropPartitions(
          TableIdentifier("tbl2", Some("db2")),
          Seq(partWithMoreColumns.spec),
          ignoreIfNotExists = false,
          purge = false,
          retainData = false)
      }
      assert(e.getMessage.contains(
        "Partition spec is invalid. The spec (a, b, c) must be contained within " +
          "the partition spec (a, b) defined in table '`db2`.`tbl2`'"))
      e = intercept[AnalysisException] {
        catalog.dropPartitions(
          TableIdentifier("tbl2", Some("db2")),
          Seq(partWithUnknownColumns.spec),
          ignoreIfNotExists = false,
          purge = false,
          retainData = false)
      }
      assert(e.getMessage.contains(
        "Partition spec is invalid. The spec (a, unknown) must be contained within " +
          "the partition spec (a, b) defined in table '`db2`.`tbl2`'"))
      e = intercept[AnalysisException] {
        catalog.dropPartitions(
          TableIdentifier("tbl2", Some("db2")),
          Seq(partWithEmptyValue.spec, part1.spec),
          ignoreIfNotExists = false,
          purge = false,
          retainData = false)
      }
      assert(e.getMessage.contains("Partition spec is invalid. The spec ([a=3, b=]) contains an " +
        "empty partition column value"))
    }
>>>>>>> 86cd3c08
  }

  test("get partition") {
    withBasicCatalog { catalog =>
      assert(catalog.getPartition(
        TableIdentifier("tbl2", Some("db2")), part1.spec).spec == part1.spec)
      assert(catalog.getPartition(
        TableIdentifier("tbl2", Some("db2")), part2.spec).spec == part2.spec)
      // Get partition without explicitly specifying database
      catalog.setCurrentDatabase("db2")
      assert(catalog.getPartition(TableIdentifier("tbl2"), part1.spec).spec == part1.spec)
      assert(catalog.getPartition(TableIdentifier("tbl2"), part2.spec).spec == part2.spec)
      // Get non-existent partition
      intercept[AnalysisException] {
        catalog.getPartition(TableIdentifier("tbl2"), part3.spec)
      }
    }
  }

  test("get partition when database/table does not exist") {
    withBasicCatalog { catalog =>
      intercept[NoSuchDatabaseException] {
        catalog.getPartition(TableIdentifier("tbl1", Some("unknown_db")), part1.spec)
      }
      intercept[NoSuchTableException] {
        catalog.getPartition(TableIdentifier("does_not_exist", Some("db2")), part1.spec)
      }
    }
  }

  test("get partition with invalid partition spec") {
    withBasicCatalog { catalog =>
      var e = intercept[AnalysisException] {
        catalog.getPartition(TableIdentifier("tbl1", Some("db2")), partWithLessColumns.spec)
      }
      assert(e.getMessage.contains("Partition spec is invalid. The spec (a) must match " +
        "the partition spec (a, b) defined in table '`db2`.`tbl1`'"))
      e = intercept[AnalysisException] {
        catalog.getPartition(TableIdentifier("tbl1", Some("db2")), partWithMoreColumns.spec)
      }
      assert(e.getMessage.contains("Partition spec is invalid. The spec (a, b, c) must match " +
        "the partition spec (a, b) defined in table '`db2`.`tbl1`'"))
      e = intercept[AnalysisException] {
        catalog.getPartition(TableIdentifier("tbl1", Some("db2")), partWithUnknownColumns.spec)
      }
      assert(e.getMessage.contains("Partition spec is invalid. The spec (a, unknown) must match " +
        "the partition spec (a, b) defined in table '`db2`.`tbl1`'"))
      e = intercept[AnalysisException] {
        catalog.getPartition(TableIdentifier("tbl1", Some("db2")), partWithEmptyValue.spec)
      }
      assert(e.getMessage.contains("Partition spec is invalid. The spec ([a=3, b=]) contains an " +
        "empty partition column value"))
    }
<<<<<<< HEAD
    assert(e.getMessage.contains("Partition spec is invalid. The spec (a) must match " +
      "the partition spec (a, b) defined in table '`db2`.`tbl1`'"))
    e = intercept[AnalysisException] {
      catalog.getPartition(TableIdentifier("tbl1", Some("db2")), partWithMoreColumns.spec)
    }
    assert(e.getMessage.contains("Partition spec is invalid. The spec (a, b, c) must match " +
      "the partition spec (a, b) defined in table '`db2`.`tbl1`'"))
    e = intercept[AnalysisException] {
      catalog.getPartition(TableIdentifier("tbl1", Some("db2")), partWithUnknownColumns.spec)
    }
    assert(e.getMessage.contains("Partition spec is invalid. The spec (a, unknown) must match " +
      "the partition spec (a, b) defined in table '`db2`.`tbl1`'"))
    e = intercept[AnalysisException] {
      catalog.getPartition(TableIdentifier("tbl1", Some("db2")), partWithEmptyValue.spec)
    }
    assert(e.getMessage.contains("Partition spec is invalid. The spec ([a=3, b=]) contains an " +
      "empty partition column value"))
=======
>>>>>>> 86cd3c08
  }

  test("rename partitions") {
    withBasicCatalog { catalog =>
      val newPart1 = part1.copy(spec = Map("a" -> "100", "b" -> "101"))
      val newPart2 = part2.copy(spec = Map("a" -> "200", "b" -> "201"))
      val newSpecs = Seq(newPart1.spec, newPart2.spec)
      catalog.renamePartitions(
        TableIdentifier("tbl2", Some("db2")), Seq(part1.spec, part2.spec), newSpecs)
      assert(catalog.getPartition(
        TableIdentifier("tbl2", Some("db2")), newPart1.spec).spec === newPart1.spec)
      assert(catalog.getPartition(
        TableIdentifier("tbl2", Some("db2")), newPart2.spec).spec === newPart2.spec)
      intercept[AnalysisException] {
        catalog.getPartition(TableIdentifier("tbl2", Some("db2")), part1.spec)
      }
      intercept[AnalysisException] {
        catalog.getPartition(TableIdentifier("tbl2", Some("db2")), part2.spec)
      }
      // Rename partitions without explicitly specifying database
      catalog.setCurrentDatabase("db2")
      catalog.renamePartitions(TableIdentifier("tbl2"), newSpecs, Seq(part1.spec, part2.spec))
      assert(catalog.getPartition(TableIdentifier("tbl2"), part1.spec).spec === part1.spec)
      assert(catalog.getPartition(TableIdentifier("tbl2"), part2.spec).spec === part2.spec)
      intercept[AnalysisException] {
        catalog.getPartition(TableIdentifier("tbl2"), newPart1.spec)
      }
      intercept[AnalysisException] {
        catalog.getPartition(TableIdentifier("tbl2"), newPart2.spec)
      }
    }
  }

  test("rename partitions when database/table does not exist") {
    withBasicCatalog { catalog =>
      intercept[NoSuchDatabaseException] {
        catalog.renamePartitions(
          TableIdentifier("tbl1", Some("unknown_db")), Seq(part1.spec), Seq(part2.spec))
      }
      intercept[NoSuchTableException] {
        catalog.renamePartitions(
          TableIdentifier("does_not_exist", Some("db2")), Seq(part1.spec), Seq(part2.spec))
      }
    }
  }

  test("rename partition with invalid partition spec") {
    withBasicCatalog { catalog =>
      var e = intercept[AnalysisException] {
        catalog.renamePartitions(
          TableIdentifier("tbl1", Some("db2")),
          Seq(part1.spec), Seq(partWithLessColumns.spec))
      }
      assert(e.getMessage.contains("Partition spec is invalid. The spec (a) must match " +
        "the partition spec (a, b) defined in table '`db2`.`tbl1`'"))
      e = intercept[AnalysisException] {
        catalog.renamePartitions(
          TableIdentifier("tbl1", Some("db2")),
          Seq(part1.spec), Seq(partWithMoreColumns.spec))
      }
      assert(e.getMessage.contains("Partition spec is invalid. The spec (a, b, c) must match " +
        "the partition spec (a, b) defined in table '`db2`.`tbl1`'"))
      e = intercept[AnalysisException] {
        catalog.renamePartitions(
          TableIdentifier("tbl1", Some("db2")),
          Seq(part1.spec), Seq(partWithUnknownColumns.spec))
      }
      assert(e.getMessage.contains("Partition spec is invalid. The spec (a, unknown) must match " +
        "the partition spec (a, b) defined in table '`db2`.`tbl1`'"))
      e = intercept[AnalysisException] {
        catalog.renamePartitions(
          TableIdentifier("tbl1", Some("db2")),
          Seq(part1.spec), Seq(partWithEmptyValue.spec))
      }
      assert(e.getMessage.contains("Partition spec is invalid. The spec ([a=3, b=]) contains an " +
        "empty partition column value"))
    }
<<<<<<< HEAD
    assert(e.getMessage.contains("Partition spec is invalid. The spec (a) must match " +
      "the partition spec (a, b) defined in table '`db2`.`tbl1`'"))
    e = intercept[AnalysisException] {
      catalog.renamePartitions(
        TableIdentifier("tbl1", Some("db2")),
        Seq(part1.spec), Seq(partWithMoreColumns.spec))
    }
    assert(e.getMessage.contains("Partition spec is invalid. The spec (a, b, c) must match " +
      "the partition spec (a, b) defined in table '`db2`.`tbl1`'"))
    e = intercept[AnalysisException] {
      catalog.renamePartitions(
        TableIdentifier("tbl1", Some("db2")),
        Seq(part1.spec), Seq(partWithUnknownColumns.spec))
    }
    assert(e.getMessage.contains("Partition spec is invalid. The spec (a, unknown) must match " +
      "the partition spec (a, b) defined in table '`db2`.`tbl1`'"))
    e = intercept[AnalysisException] {
      catalog.renamePartitions(
        TableIdentifier("tbl1", Some("db2")),
        Seq(part1.spec), Seq(partWithEmptyValue.spec))
    }
    assert(e.getMessage.contains("Partition spec is invalid. The spec ([a=3, b=]) contains an " +
      "empty partition column value"))
=======
>>>>>>> 86cd3c08
  }

  test("alter partitions") {
    withBasicCatalog { catalog =>
      val newLocation = newUriForDatabase()
      // Alter but keep spec the same
      val oldPart1 = catalog.getPartition(TableIdentifier("tbl2", Some("db2")), part1.spec)
      val oldPart2 = catalog.getPartition(TableIdentifier("tbl2", Some("db2")), part2.spec)
      catalog.alterPartitions(TableIdentifier("tbl2", Some("db2")), Seq(
        oldPart1.copy(storage = storageFormat.copy(locationUri = Some(newLocation))),
        oldPart2.copy(storage = storageFormat.copy(locationUri = Some(newLocation)))))
      val newPart1 = catalog.getPartition(TableIdentifier("tbl2", Some("db2")), part1.spec)
      val newPart2 = catalog.getPartition(TableIdentifier("tbl2", Some("db2")), part2.spec)
      assert(newPart1.storage.locationUri == Some(newLocation))
      assert(newPart2.storage.locationUri == Some(newLocation))
      assert(oldPart1.storage.locationUri != Some(newLocation))
      assert(oldPart2.storage.locationUri != Some(newLocation))
      // Alter partitions without explicitly specifying database
      catalog.setCurrentDatabase("db2")
      catalog.alterPartitions(TableIdentifier("tbl2"), Seq(oldPart1, oldPart2))
      val newerPart1 = catalog.getPartition(TableIdentifier("tbl2"), part1.spec)
      val newerPart2 = catalog.getPartition(TableIdentifier("tbl2"), part2.spec)
      assert(oldPart1.storage.locationUri == newerPart1.storage.locationUri)
      assert(oldPart2.storage.locationUri == newerPart2.storage.locationUri)
      // Alter but change spec, should fail because new partition specs do not exist yet
      val badPart1 = part1.copy(spec = Map("a" -> "v1", "b" -> "v2"))
      val badPart2 = part2.copy(spec = Map("a" -> "v3", "b" -> "v4"))
      intercept[AnalysisException] {
        catalog.alterPartitions(TableIdentifier("tbl2", Some("db2")), Seq(badPart1, badPart2))
      }
    }
  }

  test("alter partitions when database/table does not exist") {
    withBasicCatalog { catalog =>
      intercept[NoSuchDatabaseException] {
        catalog.alterPartitions(TableIdentifier("tbl1", Some("unknown_db")), Seq(part1))
      }
      intercept[NoSuchTableException] {
        catalog.alterPartitions(TableIdentifier("does_not_exist", Some("db2")), Seq(part1))
      }
    }
  }

  test("alter partition with invalid partition spec") {
    withBasicCatalog { catalog =>
      var e = intercept[AnalysisException] {
        catalog.alterPartitions(TableIdentifier("tbl1", Some("db2")), Seq(partWithLessColumns))
      }
      assert(e.getMessage.contains("Partition spec is invalid. The spec (a) must match " +
        "the partition spec (a, b) defined in table '`db2`.`tbl1`'"))
      e = intercept[AnalysisException] {
        catalog.alterPartitions(TableIdentifier("tbl1", Some("db2")), Seq(partWithMoreColumns))
      }
      assert(e.getMessage.contains("Partition spec is invalid. The spec (a, b, c) must match " +
        "the partition spec (a, b) defined in table '`db2`.`tbl1`'"))
      e = intercept[AnalysisException] {
        catalog.alterPartitions(TableIdentifier("tbl1", Some("db2")), Seq(partWithUnknownColumns))
      }
      assert(e.getMessage.contains("Partition spec is invalid. The spec (a, unknown) must match " +
        "the partition spec (a, b) defined in table '`db2`.`tbl1`'"))
      e = intercept[AnalysisException] {
        catalog.alterPartitions(TableIdentifier("tbl1", Some("db2")), Seq(partWithEmptyValue))
      }
      assert(e.getMessage.contains("Partition spec is invalid. The spec ([a=3, b=]) contains an " +
        "empty partition column value"))
    }
  }

  test("list partition names") {
    withBasicCatalog { catalog =>
      val expectedPartitionNames = Seq("a=1/b=2", "a=3/b=4")
      assert(catalog.listPartitionNames(TableIdentifier("tbl2", Some("db2"))) ==
        expectedPartitionNames)
      // List partition names without explicitly specifying database
      catalog.setCurrentDatabase("db2")
      assert(catalog.listPartitionNames(TableIdentifier("tbl2")) == expectedPartitionNames)
    }
  }

  test("list partition names with partial partition spec") {
    withBasicCatalog { catalog =>
      assert(
        catalog.listPartitionNames(TableIdentifier("tbl2", Some("db2")), Some(Map("a" -> "1"))) ==
          Seq("a=1/b=2"))
    }
  }

  test("list partition names with invalid partial partition spec") {
    withBasicCatalog { catalog =>
      var e = intercept[AnalysisException] {
        catalog.listPartitionNames(TableIdentifier("tbl2", Some("db2")),
          Some(partWithMoreColumns.spec))
      }
      assert(e.getMessage.contains("Partition spec is invalid. The spec (a, b, c) must be " +
        "contained within the partition spec (a, b) defined in table '`db2`.`tbl2`'"))
      e = intercept[AnalysisException] {
        catalog.listPartitionNames(TableIdentifier("tbl2", Some("db2")),
          Some(partWithUnknownColumns.spec))
      }
      assert(e.getMessage.contains("Partition spec is invalid. The spec (a, unknown) must be " +
        "contained within the partition spec (a, b) defined in table '`db2`.`tbl2`'"))
      e = intercept[AnalysisException] {
        catalog.listPartitionNames(TableIdentifier("tbl2", Some("db2")),
          Some(partWithEmptyValue.spec))
      }
      assert(e.getMessage.contains("Partition spec is invalid. The spec ([a=3, b=]) contains an " +
        "empty partition column value"))
    }
  }

  test("list partitions") {
    withBasicCatalog { catalog =>
      assert(catalogPartitionsEqual(
        catalog.listPartitions(TableIdentifier("tbl2", Some("db2"))), part1, part2))
      // List partitions without explicitly specifying database
      catalog.setCurrentDatabase("db2")
      assert(catalogPartitionsEqual(catalog.listPartitions(TableIdentifier("tbl2")), part1, part2))
    }
  }

  test("list partitions with partial partition spec") {
    withBasicCatalog { catalog =>
      assert(catalogPartitionsEqual(
        catalog.listPartitions(TableIdentifier("tbl2", Some("db2")), Some(Map("a" -> "1"))), part1))
    }
<<<<<<< HEAD
    assert(e.getMessage.contains("Partition spec is invalid. The spec (a, unknown) must match " +
      "the partition spec (a, b) defined in table '`db2`.`tbl1`'"))
    e = intercept[AnalysisException] {
      catalog.alterPartitions(TableIdentifier("tbl1", Some("db2")), Seq(partWithEmptyValue))
    }
    assert(e.getMessage.contains("Partition spec is invalid. The spec ([a=3, b=]) contains an " +
      "empty partition column value"))
  }

  test("list partition names") {
    val catalog = new SessionCatalog(newBasicCatalog())
    val expectedPartitionNames = Seq("a=1/b=2", "a=3/b=4")
    assert(catalog.listPartitionNames(TableIdentifier("tbl2", Some("db2"))) ==
      expectedPartitionNames)
    // List partition names without explicitly specifying database
    catalog.setCurrentDatabase("db2")
    assert(catalog.listPartitionNames(TableIdentifier("tbl2")) == expectedPartitionNames)
  }

  test("list partition names with partial partition spec") {
    val catalog = new SessionCatalog(newBasicCatalog())
    assert(
      catalog.listPartitionNames(TableIdentifier("tbl2", Some("db2")), Some(Map("a" -> "1"))) ==
        Seq("a=1/b=2"))
  }

  test("list partition names with invalid partial partition spec") {
    val catalog = new SessionCatalog(newBasicCatalog())
    var e = intercept[AnalysisException] {
      catalog.listPartitionNames(TableIdentifier("tbl2", Some("db2")),
        Some(partWithMoreColumns.spec))
    }
    assert(e.getMessage.contains("Partition spec is invalid. The spec (a, b, c) must be " +
      "contained within the partition spec (a, b) defined in table '`db2`.`tbl2`'"))
    e = intercept[AnalysisException] {
      catalog.listPartitionNames(TableIdentifier("tbl2", Some("db2")),
        Some(partWithUnknownColumns.spec))
    }
    assert(e.getMessage.contains("Partition spec is invalid. The spec (a, unknown) must be " +
      "contained within the partition spec (a, b) defined in table '`db2`.`tbl2`'"))
    e = intercept[AnalysisException] {
      catalog.listPartitionNames(TableIdentifier("tbl2", Some("db2")),
        Some(partWithEmptyValue.spec))
    }
    assert(e.getMessage.contains("Partition spec is invalid. The spec ([a=3, b=]) contains an " +
      "empty partition column value"))
  }

  test("list partitions") {
    val catalog = new SessionCatalog(newBasicCatalog())
    assert(catalogPartitionsEqual(
      catalog.listPartitions(TableIdentifier("tbl2", Some("db2"))), part1, part2))
    // List partitions without explicitly specifying database
    catalog.setCurrentDatabase("db2")
    assert(catalogPartitionsEqual(catalog.listPartitions(TableIdentifier("tbl2")), part1, part2))
  }

  test("list partitions with partial partition spec") {
    val catalog = new SessionCatalog(newBasicCatalog())
    assert(catalogPartitionsEqual(
      catalog.listPartitions(TableIdentifier("tbl2", Some("db2")), Some(Map("a" -> "1"))), part1))
  }

  test("list partitions with invalid partial partition spec") {
    val catalog = new SessionCatalog(newBasicCatalog())
    var e = intercept[AnalysisException] {
      catalog.listPartitions(TableIdentifier("tbl2", Some("db2")), Some(partWithMoreColumns.spec))
    }
    assert(e.getMessage.contains("Partition spec is invalid. The spec (a, b, c) must be " +
      "contained within the partition spec (a, b) defined in table '`db2`.`tbl2`'"))
    e = intercept[AnalysisException] {
      catalog.listPartitions(TableIdentifier("tbl2", Some("db2")),
        Some(partWithUnknownColumns.spec))
    }
    assert(e.getMessage.contains("Partition spec is invalid. The spec (a, unknown) must be " +
      "contained within the partition spec (a, b) defined in table '`db2`.`tbl2`'"))
    e = intercept[AnalysisException] {
      catalog.listPartitions(TableIdentifier("tbl2", Some("db2")), Some(partWithEmptyValue.spec))
    }
    assert(e.getMessage.contains("Partition spec is invalid. The spec ([a=3, b=]) contains an " +
      "empty partition column value"))
=======
  }

  test("list partitions with invalid partial partition spec") {
    withBasicCatalog { catalog =>
      var e = intercept[AnalysisException] {
        catalog.listPartitions(TableIdentifier("tbl2", Some("db2")), Some(partWithMoreColumns.spec))
      }
      assert(e.getMessage.contains("Partition spec is invalid. The spec (a, b, c) must be " +
        "contained within the partition spec (a, b) defined in table '`db2`.`tbl2`'"))
      e = intercept[AnalysisException] {
        catalog.listPartitions(TableIdentifier("tbl2", Some("db2")),
          Some(partWithUnknownColumns.spec))
      }
      assert(e.getMessage.contains("Partition spec is invalid. The spec (a, unknown) must be " +
        "contained within the partition spec (a, b) defined in table '`db2`.`tbl2`'"))
      e = intercept[AnalysisException] {
        catalog.listPartitions(TableIdentifier("tbl2", Some("db2")), Some(partWithEmptyValue.spec))
      }
      assert(e.getMessage.contains("Partition spec is invalid. The spec ([a=3, b=]) contains an " +
        "empty partition column value"))
    }
>>>>>>> 86cd3c08
  }

  test("list partitions when database/table does not exist") {
    withBasicCatalog { catalog =>
      intercept[NoSuchDatabaseException] {
        catalog.listPartitions(TableIdentifier("tbl1", Some("unknown_db")))
      }
      intercept[NoSuchTableException] {
        catalog.listPartitions(TableIdentifier("does_not_exist", Some("db2")))
      }
    }
  }

  private def catalogPartitionsEqual(
      actualParts: Seq[CatalogTablePartition],
      expectedParts: CatalogTablePartition*): Boolean = {
    // ExternalCatalog may set a default location for partitions, here we ignore the partition
    // location when comparing them.
<<<<<<< HEAD
    actualParts.map(p => p.copy(storage = p.storage.copy(locationUri = None))).toSet ==
      expectedParts.map(p => p.copy(storage = p.storage.copy(locationUri = None))).toSet
=======
    // And for hive serde table, hive metastore will set some values(e.g.transient_lastDdlTime)
    // in table's parameters and storage's properties, here we also ignore them.
    val actualPartsNormalize = actualParts.map(p =>
      p.copy(parameters = Map.empty, storage = p.storage.copy(
        properties = Map.empty, locationUri = None, serde = None))).toSet

    val expectedPartsNormalize = expectedParts.map(p =>
        p.copy(parameters = Map.empty, storage = p.storage.copy(
          properties = Map.empty, locationUri = None, serde = None))).toSet

    actualPartsNormalize == expectedPartsNormalize
>>>>>>> 86cd3c08
  }

  // --------------------------------------------------------------------------
  // Functions
  // --------------------------------------------------------------------------

  test("basic create and list functions") {
    withEmptyCatalog { catalog =>
      catalog.createDatabase(newDb("mydb"), ignoreIfExists = false)
      catalog.createFunction(newFunc("myfunc", Some("mydb")), ignoreIfExists = false)
      assert(catalog.externalCatalog.listFunctions("mydb", "*").toSet == Set("myfunc"))
      // Create function without explicitly specifying database
      catalog.setCurrentDatabase("mydb")
      catalog.createFunction(newFunc("myfunc2"), ignoreIfExists = false)
      assert(catalog.externalCatalog.listFunctions("mydb", "*").toSet == Set("myfunc", "myfunc2"))
    }
  }

  test("create function when database does not exist") {
    withBasicCatalog { catalog =>
      intercept[NoSuchDatabaseException] {
        catalog.createFunction(
          newFunc("func5", Some("does_not_exist")), ignoreIfExists = false)
      }
    }
  }

  test("create function that already exists") {
    withBasicCatalog { catalog =>
      intercept[FunctionAlreadyExistsException] {
        catalog.createFunction(newFunc("func1", Some("db2")), ignoreIfExists = false)
      }
      catalog.createFunction(newFunc("func1", Some("db2")), ignoreIfExists = true)
    }
  }

  test("create temp function") {
    withBasicCatalog { catalog =>
      val tempFunc1 = (e: Seq[Expression]) => e.head
      val tempFunc2 = (e: Seq[Expression]) => e.last
      catalog.registerFunction(
        newFunc("temp1", None), ignoreIfExists = false, functionBuilder = Some(tempFunc1))
      catalog.registerFunction(
        newFunc("temp2", None), ignoreIfExists = false, functionBuilder = Some(tempFunc2))
      val arguments = Seq(Literal(1), Literal(2), Literal(3))
      assert(catalog.lookupFunction(FunctionIdentifier("temp1"), arguments) === Literal(1))
      assert(catalog.lookupFunction(FunctionIdentifier("temp2"), arguments) === Literal(3))
      // Temporary function does not exist.
      intercept[NoSuchFunctionException] {
        catalog.lookupFunction(FunctionIdentifier("temp3"), arguments)
      }
      val tempFunc3 = (e: Seq[Expression]) => Literal(e.size)
      // Temporary function already exists
      val e = intercept[AnalysisException] {
        catalog.registerFunction(
          newFunc("temp1", None), ignoreIfExists = false, functionBuilder = Some(tempFunc3))
      }.getMessage
      assert(e.contains("Function temp1 already exists"))
      // Temporary function is overridden
      catalog.registerFunction(
        newFunc("temp1", None), ignoreIfExists = true, functionBuilder = Some(tempFunc3))
      assert(
        catalog.lookupFunction(
          FunctionIdentifier("temp1"), arguments) === Literal(arguments.length))
    }
  }

  test("isTemporaryFunction") {
    withBasicCatalog { catalog =>
      // Returns false when the function does not exist
      assert(!catalog.isTemporaryFunction(FunctionIdentifier("temp1")))

      val tempFunc1 = (e: Seq[Expression]) => e.head
      catalog.registerFunction(
        newFunc("temp1", None), ignoreIfExists = false, functionBuilder = Some(tempFunc1))

      // Returns true when the function is temporary
      assert(catalog.isTemporaryFunction(FunctionIdentifier("temp1")))

      // Returns false when the function is permanent
      assert(catalog.externalCatalog.listFunctions("db2", "*").toSet == Set("func1"))
      assert(!catalog.isTemporaryFunction(FunctionIdentifier("func1", Some("db2"))))
      assert(!catalog.isTemporaryFunction(FunctionIdentifier("db2.func1")))
      catalog.setCurrentDatabase("db2")
      assert(!catalog.isTemporaryFunction(FunctionIdentifier("func1")))

      // Returns false when the function is built-in or hive
      assert(FunctionRegistry.builtin.functionExists("sum"))
      assert(!catalog.isTemporaryFunction(FunctionIdentifier("sum")))
      assert(!catalog.isTemporaryFunction(FunctionIdentifier("histogram_numeric")))
    }
  }

  test("isTemporaryFunction") {
    val externalCatalog = newBasicCatalog()
    val sessionCatalog = new SessionCatalog(externalCatalog)

    // Returns false when the function does not exist
    assert(!sessionCatalog.isTemporaryFunction(FunctionIdentifier("temp1")))

    val tempFunc1 = (e: Seq[Expression]) => e.head
    val info1 = new ExpressionInfo("tempFunc1", "temp1")
    sessionCatalog.createTempFunction("temp1", info1, tempFunc1, ignoreIfExists = false)

    // Returns true when the function is temporary
    assert(sessionCatalog.isTemporaryFunction(FunctionIdentifier("temp1")))

    // Returns false when the function is permanent
    assert(externalCatalog.listFunctions("db2", "*").toSet == Set("func1"))
    assert(!sessionCatalog.isTemporaryFunction(FunctionIdentifier("func1", Some("db2"))))
    assert(!sessionCatalog.isTemporaryFunction(FunctionIdentifier("db2.func1")))
    sessionCatalog.setCurrentDatabase("db2")
    assert(!sessionCatalog.isTemporaryFunction(FunctionIdentifier("func1")))

    // Returns false when the function is built-in or hive
    assert(FunctionRegistry.builtin.functionExists("sum"))
    assert(!sessionCatalog.isTemporaryFunction(FunctionIdentifier("sum")))
    assert(!sessionCatalog.isTemporaryFunction(FunctionIdentifier("histogram_numeric")))
  }

  test("drop function") {
    withBasicCatalog { catalog =>
      assert(catalog.externalCatalog.listFunctions("db2", "*").toSet == Set("func1"))
      catalog.dropFunction(
        FunctionIdentifier("func1", Some("db2")), ignoreIfNotExists = false)
      assert(catalog.externalCatalog.listFunctions("db2", "*").isEmpty)
      // Drop function without explicitly specifying database
      catalog.setCurrentDatabase("db2")
      catalog.createFunction(newFunc("func2", Some("db2")), ignoreIfExists = false)
      assert(catalog.externalCatalog.listFunctions("db2", "*").toSet == Set("func2"))
      catalog.dropFunction(FunctionIdentifier("func2"), ignoreIfNotExists = false)
      assert(catalog.externalCatalog.listFunctions("db2", "*").isEmpty)
    }
  }

  test("drop function when database/function does not exist") {
    withBasicCatalog { catalog =>
      intercept[NoSuchDatabaseException] {
        catalog.dropFunction(
          FunctionIdentifier("something", Some("unknown_db")), ignoreIfNotExists = false)
      }
      intercept[NoSuchFunctionException] {
        catalog.dropFunction(FunctionIdentifier("does_not_exist"), ignoreIfNotExists = false)
      }
      catalog.dropFunction(FunctionIdentifier("does_not_exist"), ignoreIfNotExists = true)
    }
  }

  test("drop temp function") {
    withBasicCatalog { catalog =>
      val tempFunc = (e: Seq[Expression]) => e.head
      catalog.registerFunction(
        newFunc("func1", None), ignoreIfExists = false, functionBuilder = Some(tempFunc))
      val arguments = Seq(Literal(1), Literal(2), Literal(3))
      assert(catalog.lookupFunction(FunctionIdentifier("func1"), arguments) === Literal(1))
      catalog.dropTempFunction("func1", ignoreIfNotExists = false)
      intercept[NoSuchFunctionException] {
        catalog.lookupFunction(FunctionIdentifier("func1"), arguments)
      }
      intercept[NoSuchTempFunctionException] {
        catalog.dropTempFunction("func1", ignoreIfNotExists = false)
      }
      catalog.dropTempFunction("func1", ignoreIfNotExists = true)
    }
  }

  test("get function") {
    withBasicCatalog { catalog =>
      val expected =
        CatalogFunction(FunctionIdentifier("func1", Some("db2")), funcClass,
          Seq.empty[FunctionResource])
      assert(catalog.getFunctionMetadata(FunctionIdentifier("func1", Some("db2"))) == expected)
      // Get function without explicitly specifying database
      catalog.setCurrentDatabase("db2")
      assert(catalog.getFunctionMetadata(FunctionIdentifier("func1")) == expected)
    }
  }

  test("get function when database/function does not exist") {
    withBasicCatalog { catalog =>
      intercept[NoSuchDatabaseException] {
        catalog.getFunctionMetadata(FunctionIdentifier("func1", Some("unknown_db")))
      }
      intercept[NoSuchFunctionException] {
        catalog.getFunctionMetadata(FunctionIdentifier("does_not_exist", Some("db2")))
      }
    }
  }

  test("lookup temp function") {
    withBasicCatalog { catalog =>
      val tempFunc1 = (e: Seq[Expression]) => e.head
      catalog.registerFunction(
        newFunc("func1", None), ignoreIfExists = false, functionBuilder = Some(tempFunc1))
      assert(catalog.lookupFunction(
        FunctionIdentifier("func1"), Seq(Literal(1), Literal(2), Literal(3))) == Literal(1))
      catalog.dropTempFunction("func1", ignoreIfNotExists = false)
      intercept[NoSuchFunctionException] {
        catalog.lookupFunction(FunctionIdentifier("func1"), Seq(Literal(1), Literal(2), Literal(3)))
      }
    }
  }

  test("list functions") {
    withBasicCatalog { catalog =>
      val funcMeta1 = newFunc("func1", None)
      val funcMeta2 = newFunc("yes_me", None)
      val tempFunc1 = (e: Seq[Expression]) => e.head
      val tempFunc2 = (e: Seq[Expression]) => e.last
      catalog.createFunction(newFunc("func2", Some("db2")), ignoreIfExists = false)
      catalog.createFunction(newFunc("not_me", Some("db2")), ignoreIfExists = false)
      catalog.registerFunction(funcMeta1, ignoreIfExists = false, functionBuilder = Some(tempFunc1))
      catalog.registerFunction(funcMeta2, ignoreIfExists = false, functionBuilder = Some(tempFunc2))
      assert(catalog.listFunctions("db1", "*").map(_._1).toSet ==
        Set(FunctionIdentifier("func1"),
          FunctionIdentifier("yes_me")))
      assert(catalog.listFunctions("db2", "*").map(_._1).toSet ==
        Set(FunctionIdentifier("func1"),
          FunctionIdentifier("yes_me"),
          FunctionIdentifier("func1", Some("db2")),
          FunctionIdentifier("func2", Some("db2")),
          FunctionIdentifier("not_me", Some("db2"))))
      assert(catalog.listFunctions("db2", "func*").map(_._1).toSet ==
        Set(FunctionIdentifier("func1"),
          FunctionIdentifier("func1", Some("db2")),
          FunctionIdentifier("func2", Some("db2"))))
    }
  }

  test("list functions when database does not exist") {
    withBasicCatalog { catalog =>
      intercept[NoSuchDatabaseException] {
        catalog.listFunctions("unknown_db", "func*")
      }
    }
  }

  test("copy SessionCatalog state - temp views") {
    withEmptyCatalog { original =>
      val tempTable1 = Range(1, 10, 1, 10)
      original.createTempView("copytest1", tempTable1, overrideIfExists = false)

      // check if tables copied over
      val clone = new SessionCatalog(original.externalCatalog)
      original.copyStateTo(clone)

      assert(original ne clone)
      assert(clone.getTempView("copytest1") == Some(tempTable1))

      // check if clone and original independent
      clone.dropTable(TableIdentifier("copytest1"), ignoreIfNotExists = false, purge = false)
      assert(original.getTempView("copytest1") == Some(tempTable1))

      val tempTable2 = Range(1, 20, 2, 10)
      original.createTempView("copytest2", tempTable2, overrideIfExists = false)
      assert(clone.getTempView("copytest2").isEmpty)
    }
  }

  test("copy SessionCatalog state - current db") {
    withEmptyCatalog { original =>
      val db1 = "db1"
      val db2 = "db2"
      val db3 = "db3"

      original.externalCatalog.createDatabase(newDb(db1), ignoreIfExists = true)
      original.externalCatalog.createDatabase(newDb(db2), ignoreIfExists = true)
      original.externalCatalog.createDatabase(newDb(db3), ignoreIfExists = true)

      original.setCurrentDatabase(db1)

      // check if current db copied over
      val clone = new SessionCatalog(original.externalCatalog)
      original.copyStateTo(clone)

      assert(original ne clone)
      assert(clone.getCurrentDatabase == db1)

      // check if clone and original independent
      clone.setCurrentDatabase(db2)
      assert(original.getCurrentDatabase == db1)
      original.setCurrentDatabase(db3)
      assert(clone.getCurrentDatabase == db2)
    }
  }

  test("SPARK-19737: detect undefined functions without triggering relation resolution") {
    import org.apache.spark.sql.catalyst.dsl.plans._

    Seq(true, false) foreach { caseSensitive =>
      val conf = new SQLConf().copy(SQLConf.CASE_SENSITIVE -> caseSensitive)
      val catalog = new SessionCatalog(newBasicCatalog(), new SimpleFunctionRegistry, conf)
      try {
        val analyzer = new Analyzer(catalog, conf)

        // The analyzer should report the undefined function rather than the undefined table first.
        val cause = intercept[AnalysisException] {
          analyzer.execute(
            UnresolvedRelation(TableIdentifier("undefined_table")).select(
              UnresolvedFunction("undefined_fn", Nil, isDistinct = false)
            )
          )
        }

        assert(cause.getMessage.contains("Undefined function: 'undefined_fn'"))
      } finally {
        catalog.reset()
      }
    }
  }
}<|MERGE_RESOLUTION|>--- conflicted
+++ resolved
@@ -106,22 +106,6 @@
     }
   }
 
-  def testInvalidName(func: (String) => Unit) {
-    // scalastyle:off
-    // non ascii characters are not allowed in the source code, so we disable the scalastyle.
-    val name = "砖"
-    // scalastyle:on
-    val e = intercept[AnalysisException] {
-      func(name)
-    }.getMessage
-    assert(e.contains(s"`$name` is not a valid name for tables/databases."))
-  }
-
-  test("create databases using invalid names") {
-    val catalog = new SessionCatalog(newEmptyCatalog())
-    testInvalidName(name => catalog.createDatabase(newDb(name), ignoreIfExists = true))
-  }
-
   test("get database when a database exists") {
     withBasicCatalog { catalog =>
       val db1 = catalog.getDatabaseMetadata("db1")
@@ -218,21 +202,6 @@
     }
   }
 
-  test("drop current database and drop default database") {
-    val catalog = new SessionCatalog(newBasicCatalog())
-    catalog.setCurrentDatabase("db1")
-    assert(catalog.getCurrentDatabase == "db1")
-    catalog.dropDatabase("db1", ignoreIfNotExists = false, cascade = true)
-    intercept[NoSuchDatabaseException] {
-      catalog.createTable(newTable("tbl1", "db1"), ignoreIfExists = false)
-    }
-    catalog.setCurrentDatabase("default")
-    assert(catalog.getCurrentDatabase == "default")
-    intercept[AnalysisException] {
-      catalog.dropDatabase("default", ignoreIfNotExists = false, cascade = true)
-    }
-  }
-
   test("alter database") {
     withBasicCatalog { catalog =>
       val db1 = catalog.getDatabaseMetadata("db1")
@@ -289,20 +258,8 @@
   }
 
   test("create tables using invalid names") {
-<<<<<<< HEAD
-    val catalog = new SessionCatalog(newEmptyCatalog())
-    testInvalidName(name => catalog.createTable(newTable(name, "db1"), ignoreIfExists = false))
-  }
-
-  test("create table when database does not exist") {
-    val catalog = new SessionCatalog(newBasicCatalog())
-    // Creating table in non-existent database should always fail
-    intercept[NoSuchDatabaseException] {
-      catalog.createTable(newTable("tbl1", "does_not_exist"), ignoreIfExists = false)
-=======
     withEmptyCatalog { catalog =>
       testInvalidName(name => catalog.createTable(newTable(name, "db1"), ignoreIfExists = false))
->>>>>>> 86cd3c08
     }
   }
 
@@ -431,12 +388,6 @@
     }
   }
 
-  test("rename tables to an invalid name") {
-    val catalog = new SessionCatalog(newBasicCatalog())
-    testInvalidName(
-      name => catalog.renameTable(TableIdentifier("tbl1", Some("db2")), TableIdentifier(name)))
-  }
-
   test("rename table when database/table does not exist") {
     withBasicCatalog { catalog =>
       intercept[NoSuchDatabaseException] {
@@ -681,21 +632,6 @@
   // --------------------------------------------------------------------------
 
   test("basic create and list partitions") {
-<<<<<<< HEAD
-    val externalCatalog = newEmptyCatalog()
-    val sessionCatalog = new SessionCatalog(externalCatalog)
-    sessionCatalog.createDatabase(newDb("mydb"), ignoreIfExists = false)
-    sessionCatalog.createTable(newTable("tbl", "mydb"), ignoreIfExists = false)
-    sessionCatalog.createPartitions(
-      TableIdentifier("tbl", Some("mydb")), Seq(part1, part2), ignoreIfExists = false)
-    assert(catalogPartitionsEqual(externalCatalog.listPartitions("mydb", "tbl"), part1, part2))
-    // Create partitions without explicitly specifying database
-    sessionCatalog.setCurrentDatabase("mydb")
-    sessionCatalog.createPartitions(
-      TableIdentifier("tbl"), Seq(partWithMixedOrder), ignoreIfExists = false)
-    assert(catalogPartitionsEqual(
-      externalCatalog.listPartitions("mydb", "tbl"), part1, part2, partWithMixedOrder))
-=======
     withEmptyCatalog { catalog =>
       catalog.createDatabase(newDb("mydb"), ignoreIfExists = false)
       catalog.createTable(newTable("tbl", "mydb"), ignoreIfExists = false)
@@ -710,7 +646,6 @@
       assert(catalogPartitionsEqual(
         catalog.externalCatalog.listPartitions("mydb", "tbl"), part1, part2, partWithMixedOrder))
     }
->>>>>>> 86cd3c08
   }
 
   test("create partitions when database/table does not exist") {
@@ -768,85 +703,28 @@
       assert(e.getMessage.contains("Partition spec is invalid. The spec ([a=3, b=]) contains an " +
         "empty partition column value"))
     }
-<<<<<<< HEAD
-    assert(e.getMessage.contains("Partition spec is invalid. The spec (a, unknown) must match " +
-      "the partition spec (a, b) defined in table '`db2`.`tbl2`'"))
-    e = intercept[AnalysisException] {
-      catalog.createPartitions(
-        TableIdentifier("tbl2", Some("db2")),
-        Seq(partWithEmptyValue, part1), ignoreIfExists = true)
-    }
-    assert(e.getMessage.contains("Partition spec is invalid. The spec ([a=3, b=]) contains an " +
-      "empty partition column value"))
-  }
-
-  test("drop partitions") {
-    val externalCatalog = newBasicCatalog()
-    val sessionCatalog = new SessionCatalog(externalCatalog)
-    assert(catalogPartitionsEqual(externalCatalog.listPartitions("db2", "tbl2"), part1, part2))
-    sessionCatalog.dropPartitions(
-      TableIdentifier("tbl2", Some("db2")),
-      Seq(part1.spec),
-      ignoreIfNotExists = false,
-      purge = false,
-      retainData = false)
-    assert(catalogPartitionsEqual(externalCatalog.listPartitions("db2", "tbl2"), part2))
-    // Drop partitions without explicitly specifying database
-    sessionCatalog.setCurrentDatabase("db2")
-    sessionCatalog.dropPartitions(
-      TableIdentifier("tbl2"),
-      Seq(part2.spec),
-      ignoreIfNotExists = false,
-      purge = false,
-      retainData = false)
-    assert(externalCatalog.listPartitions("db2", "tbl2").isEmpty)
-    // Drop multiple partitions at once
-    sessionCatalog.createPartitions(
-      TableIdentifier("tbl2", Some("db2")), Seq(part1, part2), ignoreIfExists = false)
-    assert(catalogPartitionsEqual(externalCatalog.listPartitions("db2", "tbl2"), part1, part2))
-    sessionCatalog.dropPartitions(
-      TableIdentifier("tbl2", Some("db2")),
-      Seq(part1.spec, part2.spec),
-      ignoreIfNotExists = false,
-      purge = false,
-      retainData = false)
-    assert(externalCatalog.listPartitions("db2", "tbl2").isEmpty)
-  }
-
-  test("drop partitions when database/table does not exist") {
-    val catalog = new SessionCatalog(newBasicCatalog())
-    intercept[NoSuchDatabaseException] {
-=======
   }
 
   test("drop partitions") {
     withBasicCatalog { catalog =>
       assert(catalogPartitionsEqual(
         catalog.externalCatalog.listPartitions("db2", "tbl2"), part1, part2))
->>>>>>> 86cd3c08
       catalog.dropPartitions(
         TableIdentifier("tbl2", Some("db2")),
         Seq(part1.spec),
         ignoreIfNotExists = false,
         purge = false,
         retainData = false)
-<<<<<<< HEAD
-    }
-    intercept[NoSuchTableException] {
-=======
       assert(catalogPartitionsEqual(
         catalog.externalCatalog.listPartitions("db2", "tbl2"), part2))
       // Drop partitions without explicitly specifying database
       catalog.setCurrentDatabase("db2")
->>>>>>> 86cd3c08
       catalog.dropPartitions(
         TableIdentifier("tbl2"),
         Seq(part2.spec),
         ignoreIfNotExists = false,
         purge = false,
         retainData = false)
-<<<<<<< HEAD
-=======
       assert(catalog.externalCatalog.listPartitions("db2", "tbl2").isEmpty)
       // Drop multiple partitions at once
       catalog.createPartitions(
@@ -881,7 +759,6 @@
           purge = false,
           retainData = false)
       }
->>>>>>> 86cd3c08
     }
   }
 
@@ -898,54 +775,6 @@
       catalog.dropPartitions(
         TableIdentifier("tbl2", Some("db2")),
         Seq(part3.spec),
-<<<<<<< HEAD
-        ignoreIfNotExists = false,
-        purge = false,
-        retainData = false)
-    }
-    catalog.dropPartitions(
-      TableIdentifier("tbl2", Some("db2")),
-      Seq(part3.spec),
-      ignoreIfNotExists = true,
-      purge = false,
-      retainData = false)
-  }
-
-  test("drop partitions with invalid partition spec") {
-    val catalog = new SessionCatalog(newBasicCatalog())
-    var e = intercept[AnalysisException] {
-      catalog.dropPartitions(
-        TableIdentifier("tbl2", Some("db2")),
-        Seq(partWithMoreColumns.spec),
-        ignoreIfNotExists = false,
-        purge = false,
-        retainData = false)
-    }
-    assert(e.getMessage.contains(
-      "Partition spec is invalid. The spec (a, b, c) must be contained within " +
-        "the partition spec (a, b) defined in table '`db2`.`tbl2`'"))
-    e = intercept[AnalysisException] {
-      catalog.dropPartitions(
-        TableIdentifier("tbl2", Some("db2")),
-        Seq(partWithUnknownColumns.spec),
-        ignoreIfNotExists = false,
-        purge = false,
-        retainData = false)
-    }
-    assert(e.getMessage.contains(
-      "Partition spec is invalid. The spec (a, unknown) must be contained within " +
-        "the partition spec (a, b) defined in table '`db2`.`tbl2`'"))
-    e = intercept[AnalysisException] {
-      catalog.dropPartitions(
-        TableIdentifier("tbl2", Some("db2")),
-        Seq(partWithEmptyValue.spec, part1.spec),
-        ignoreIfNotExists = false,
-        purge = false,
-        retainData = false)
-    }
-    assert(e.getMessage.contains("Partition spec is invalid. The spec ([a=3, b=]) contains an " +
-      "empty partition column value"))
-=======
         ignoreIfNotExists = true,
         purge = false,
         retainData = false)
@@ -987,7 +816,6 @@
       assert(e.getMessage.contains("Partition spec is invalid. The spec ([a=3, b=]) contains an " +
         "empty partition column value"))
     }
->>>>>>> 86cd3c08
   }
 
   test("get partition") {
@@ -1041,26 +869,6 @@
       assert(e.getMessage.contains("Partition spec is invalid. The spec ([a=3, b=]) contains an " +
         "empty partition column value"))
     }
-<<<<<<< HEAD
-    assert(e.getMessage.contains("Partition spec is invalid. The spec (a) must match " +
-      "the partition spec (a, b) defined in table '`db2`.`tbl1`'"))
-    e = intercept[AnalysisException] {
-      catalog.getPartition(TableIdentifier("tbl1", Some("db2")), partWithMoreColumns.spec)
-    }
-    assert(e.getMessage.contains("Partition spec is invalid. The spec (a, b, c) must match " +
-      "the partition spec (a, b) defined in table '`db2`.`tbl1`'"))
-    e = intercept[AnalysisException] {
-      catalog.getPartition(TableIdentifier("tbl1", Some("db2")), partWithUnknownColumns.spec)
-    }
-    assert(e.getMessage.contains("Partition spec is invalid. The spec (a, unknown) must match " +
-      "the partition spec (a, b) defined in table '`db2`.`tbl1`'"))
-    e = intercept[AnalysisException] {
-      catalog.getPartition(TableIdentifier("tbl1", Some("db2")), partWithEmptyValue.spec)
-    }
-    assert(e.getMessage.contains("Partition spec is invalid. The spec ([a=3, b=]) contains an " +
-      "empty partition column value"))
-=======
->>>>>>> 86cd3c08
   }
 
   test("rename partitions") {
@@ -1138,32 +946,6 @@
       assert(e.getMessage.contains("Partition spec is invalid. The spec ([a=3, b=]) contains an " +
         "empty partition column value"))
     }
-<<<<<<< HEAD
-    assert(e.getMessage.contains("Partition spec is invalid. The spec (a) must match " +
-      "the partition spec (a, b) defined in table '`db2`.`tbl1`'"))
-    e = intercept[AnalysisException] {
-      catalog.renamePartitions(
-        TableIdentifier("tbl1", Some("db2")),
-        Seq(part1.spec), Seq(partWithMoreColumns.spec))
-    }
-    assert(e.getMessage.contains("Partition spec is invalid. The spec (a, b, c) must match " +
-      "the partition spec (a, b) defined in table '`db2`.`tbl1`'"))
-    e = intercept[AnalysisException] {
-      catalog.renamePartitions(
-        TableIdentifier("tbl1", Some("db2")),
-        Seq(part1.spec), Seq(partWithUnknownColumns.spec))
-    }
-    assert(e.getMessage.contains("Partition spec is invalid. The spec (a, unknown) must match " +
-      "the partition spec (a, b) defined in table '`db2`.`tbl1`'"))
-    e = intercept[AnalysisException] {
-      catalog.renamePartitions(
-        TableIdentifier("tbl1", Some("db2")),
-        Seq(part1.spec), Seq(partWithEmptyValue.spec))
-    }
-    assert(e.getMessage.contains("Partition spec is invalid. The spec ([a=3, b=]) contains an " +
-      "empty partition column value"))
-=======
->>>>>>> 86cd3c08
   }
 
   test("alter partitions") {
@@ -1290,89 +1072,6 @@
       assert(catalogPartitionsEqual(
         catalog.listPartitions(TableIdentifier("tbl2", Some("db2")), Some(Map("a" -> "1"))), part1))
     }
-<<<<<<< HEAD
-    assert(e.getMessage.contains("Partition spec is invalid. The spec (a, unknown) must match " +
-      "the partition spec (a, b) defined in table '`db2`.`tbl1`'"))
-    e = intercept[AnalysisException] {
-      catalog.alterPartitions(TableIdentifier("tbl1", Some("db2")), Seq(partWithEmptyValue))
-    }
-    assert(e.getMessage.contains("Partition spec is invalid. The spec ([a=3, b=]) contains an " +
-      "empty partition column value"))
-  }
-
-  test("list partition names") {
-    val catalog = new SessionCatalog(newBasicCatalog())
-    val expectedPartitionNames = Seq("a=1/b=2", "a=3/b=4")
-    assert(catalog.listPartitionNames(TableIdentifier("tbl2", Some("db2"))) ==
-      expectedPartitionNames)
-    // List partition names without explicitly specifying database
-    catalog.setCurrentDatabase("db2")
-    assert(catalog.listPartitionNames(TableIdentifier("tbl2")) == expectedPartitionNames)
-  }
-
-  test("list partition names with partial partition spec") {
-    val catalog = new SessionCatalog(newBasicCatalog())
-    assert(
-      catalog.listPartitionNames(TableIdentifier("tbl2", Some("db2")), Some(Map("a" -> "1"))) ==
-        Seq("a=1/b=2"))
-  }
-
-  test("list partition names with invalid partial partition spec") {
-    val catalog = new SessionCatalog(newBasicCatalog())
-    var e = intercept[AnalysisException] {
-      catalog.listPartitionNames(TableIdentifier("tbl2", Some("db2")),
-        Some(partWithMoreColumns.spec))
-    }
-    assert(e.getMessage.contains("Partition spec is invalid. The spec (a, b, c) must be " +
-      "contained within the partition spec (a, b) defined in table '`db2`.`tbl2`'"))
-    e = intercept[AnalysisException] {
-      catalog.listPartitionNames(TableIdentifier("tbl2", Some("db2")),
-        Some(partWithUnknownColumns.spec))
-    }
-    assert(e.getMessage.contains("Partition spec is invalid. The spec (a, unknown) must be " +
-      "contained within the partition spec (a, b) defined in table '`db2`.`tbl2`'"))
-    e = intercept[AnalysisException] {
-      catalog.listPartitionNames(TableIdentifier("tbl2", Some("db2")),
-        Some(partWithEmptyValue.spec))
-    }
-    assert(e.getMessage.contains("Partition spec is invalid. The spec ([a=3, b=]) contains an " +
-      "empty partition column value"))
-  }
-
-  test("list partitions") {
-    val catalog = new SessionCatalog(newBasicCatalog())
-    assert(catalogPartitionsEqual(
-      catalog.listPartitions(TableIdentifier("tbl2", Some("db2"))), part1, part2))
-    // List partitions without explicitly specifying database
-    catalog.setCurrentDatabase("db2")
-    assert(catalogPartitionsEqual(catalog.listPartitions(TableIdentifier("tbl2")), part1, part2))
-  }
-
-  test("list partitions with partial partition spec") {
-    val catalog = new SessionCatalog(newBasicCatalog())
-    assert(catalogPartitionsEqual(
-      catalog.listPartitions(TableIdentifier("tbl2", Some("db2")), Some(Map("a" -> "1"))), part1))
-  }
-
-  test("list partitions with invalid partial partition spec") {
-    val catalog = new SessionCatalog(newBasicCatalog())
-    var e = intercept[AnalysisException] {
-      catalog.listPartitions(TableIdentifier("tbl2", Some("db2")), Some(partWithMoreColumns.spec))
-    }
-    assert(e.getMessage.contains("Partition spec is invalid. The spec (a, b, c) must be " +
-      "contained within the partition spec (a, b) defined in table '`db2`.`tbl2`'"))
-    e = intercept[AnalysisException] {
-      catalog.listPartitions(TableIdentifier("tbl2", Some("db2")),
-        Some(partWithUnknownColumns.spec))
-    }
-    assert(e.getMessage.contains("Partition spec is invalid. The spec (a, unknown) must be " +
-      "contained within the partition spec (a, b) defined in table '`db2`.`tbl2`'"))
-    e = intercept[AnalysisException] {
-      catalog.listPartitions(TableIdentifier("tbl2", Some("db2")), Some(partWithEmptyValue.spec))
-    }
-    assert(e.getMessage.contains("Partition spec is invalid. The spec ([a=3, b=]) contains an " +
-      "empty partition column value"))
-=======
   }
 
   test("list partitions with invalid partial partition spec") {
@@ -1394,7 +1093,6 @@
       assert(e.getMessage.contains("Partition spec is invalid. The spec ([a=3, b=]) contains an " +
         "empty partition column value"))
     }
->>>>>>> 86cd3c08
   }
 
   test("list partitions when database/table does not exist") {
@@ -1413,10 +1111,6 @@
       expectedParts: CatalogTablePartition*): Boolean = {
     // ExternalCatalog may set a default location for partitions, here we ignore the partition
     // location when comparing them.
-<<<<<<< HEAD
-    actualParts.map(p => p.copy(storage = p.storage.copy(locationUri = None))).toSet ==
-      expectedParts.map(p => p.copy(storage = p.storage.copy(locationUri = None))).toSet
-=======
     // And for hive serde table, hive metastore will set some values(e.g.transient_lastDdlTime)
     // in table's parameters and storage's properties, here we also ignore them.
     val actualPartsNormalize = actualParts.map(p =>
@@ -1428,7 +1122,6 @@
           properties = Map.empty, locationUri = None, serde = None))).toSet
 
     actualPartsNormalize == expectedPartsNormalize
->>>>>>> 86cd3c08
   }
 
   // --------------------------------------------------------------------------
@@ -1520,33 +1213,6 @@
       assert(!catalog.isTemporaryFunction(FunctionIdentifier("sum")))
       assert(!catalog.isTemporaryFunction(FunctionIdentifier("histogram_numeric")))
     }
-  }
-
-  test("isTemporaryFunction") {
-    val externalCatalog = newBasicCatalog()
-    val sessionCatalog = new SessionCatalog(externalCatalog)
-
-    // Returns false when the function does not exist
-    assert(!sessionCatalog.isTemporaryFunction(FunctionIdentifier("temp1")))
-
-    val tempFunc1 = (e: Seq[Expression]) => e.head
-    val info1 = new ExpressionInfo("tempFunc1", "temp1")
-    sessionCatalog.createTempFunction("temp1", info1, tempFunc1, ignoreIfExists = false)
-
-    // Returns true when the function is temporary
-    assert(sessionCatalog.isTemporaryFunction(FunctionIdentifier("temp1")))
-
-    // Returns false when the function is permanent
-    assert(externalCatalog.listFunctions("db2", "*").toSet == Set("func1"))
-    assert(!sessionCatalog.isTemporaryFunction(FunctionIdentifier("func1", Some("db2"))))
-    assert(!sessionCatalog.isTemporaryFunction(FunctionIdentifier("db2.func1")))
-    sessionCatalog.setCurrentDatabase("db2")
-    assert(!sessionCatalog.isTemporaryFunction(FunctionIdentifier("func1")))
-
-    // Returns false when the function is built-in or hive
-    assert(FunctionRegistry.builtin.functionExists("sum"))
-    assert(!sessionCatalog.isTemporaryFunction(FunctionIdentifier("sum")))
-    assert(!sessionCatalog.isTemporaryFunction(FunctionIdentifier("histogram_numeric")))
   }
 
   test("drop function") {
