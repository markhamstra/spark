/*
 * Licensed to the Apache Software Foundation (ASF) under one or more
 * contributor license agreements.  See the NOTICE file distributed with
 * this work for additional information regarding copyright ownership.
 * The ASF licenses this file to You under the Apache License, Version 2.0
 * (the "License"); you may not use this file except in compliance with
 * the License.  You may obtain a copy of the License at
 *
 *    http://www.apache.org/licenses/LICENSE-2.0
 *
 * Unless required by applicable law or agreed to in writing, software
 * distributed under the License is distributed on an "AS IS" BASIS,
 * WITHOUT WARRANTIES OR CONDITIONS OF ANY KIND, either express or implied.
 * See the License for the specific language governing permissions and
 * limitations under the License.
 */

package org.apache.spark.sql.catalyst.analysis

import java.util.Locale

import org.apache.spark.SparkFunSuite
import org.apache.spark.sql.AnalysisException
import org.apache.spark.sql.catalyst.dsl.expressions._
import org.apache.spark.sql.catalyst.dsl.plans._
import org.apache.spark.sql.catalyst.encoders.ExpressionEncoder
import org.apache.spark.sql.catalyst.expressions.{Attribute, AttributeReference, NamedExpression}
import org.apache.spark.sql.catalyst.expressions.aggregate.Count
import org.apache.spark.sql.catalyst.plans._
<<<<<<< HEAD
import org.apache.spark.sql.catalyst.plans.logical._
=======
import org.apache.spark.sql.catalyst.plans.logical.{FlatMapGroupsWithState, _}
>>>>>>> 86cd3c08
import org.apache.spark.sql.catalyst.streaming.InternalOutputModes._
import org.apache.spark.sql.streaming.OutputMode
import org.apache.spark.sql.types.{IntegerType, LongType, MetadataBuilder}

/** A dummy command for testing unsupported operations. */
case class DummyCommand() extends Command

class UnsupportedOperationsSuite extends SparkFunSuite {

  val attribute = AttributeReference("a", IntegerType, nullable = true)()
  val watermarkMetadata = new MetadataBuilder()
    .withMetadata(attribute.metadata)
    .putLong(EventTimeWatermark.delayKey, 1000L)
    .build()
  val attributeWithWatermark = attribute.withMetadata(watermarkMetadata)
  val batchRelation = LocalRelation(attribute)
  val streamRelation = new TestStreamingRelation(attribute)

  /*
    =======================================================================================
                                     BATCH QUERIES
    =======================================================================================
   */

  assertSupportedInBatchPlan("local relation", batchRelation)

  assertNotSupportedInBatchPlan(
    "streaming source",
    streamRelation,
    Seq("with streaming source", "start"))

  assertNotSupportedInBatchPlan(
    "select on streaming source",
    streamRelation.select($"count(*)"),
    Seq("with streaming source", "start"))


  /*
    =======================================================================================
                                     STREAMING QUERIES
    =======================================================================================
   */

  // Batch plan in streaming query
  testError(
    "streaming plan - no streaming source",
    Seq("without streaming source", "start")) {
    UnsupportedOperationChecker.checkForStreaming(batchRelation.select($"count(*)"), Append)
  }

  // Commands
  assertNotSupportedInStreamingPlan(
    "commmands",
    DummyCommand(),
    outputMode = Append,
    expectedMsgs = "commands" :: Nil)

  // Aggregation: Multiple streaming aggregations not supported
  def aggExprs(name: String): Seq[NamedExpression] = Seq(Count("*").as(name))

  assertSupportedInStreamingPlan(
    "aggregate - multiple batch aggregations",
    Aggregate(Nil, aggExprs("c"), Aggregate(Nil, aggExprs("d"), batchRelation)),
    Append)

  assertSupportedInStreamingPlan(
    "aggregate - multiple aggregations but only one streaming aggregation",
    Aggregate(Nil, aggExprs("c"), batchRelation).join(
      Aggregate(Nil, aggExprs("d"), streamRelation), joinType = Inner),
    Update)

  assertNotSupportedInStreamingPlan(
    "aggregate - multiple streaming aggregations",
    Aggregate(Nil, aggExprs("c"), Aggregate(Nil, aggExprs("d"), streamRelation)),
    outputMode = Update,
    expectedMsgs = Seq("multiple streaming aggregations"))

<<<<<<< HEAD
=======
  assertSupportedInStreamingPlan(
    "aggregate - streaming aggregations in update mode",
    Aggregate(Nil, aggExprs("d"), streamRelation),
    outputMode = Update)

  assertSupportedInStreamingPlan(
    "aggregate - streaming aggregations in complete mode",
    Aggregate(Nil, aggExprs("d"), streamRelation),
    outputMode = Complete)

  assertSupportedInStreamingPlan(
    "aggregate - streaming aggregations with watermark in append mode",
    Aggregate(Seq(attributeWithWatermark), aggExprs("d"), streamRelation),
    outputMode = Append)

  assertNotSupportedInStreamingPlan(
    "aggregate - streaming aggregations without watermark in append mode",
    Aggregate(Nil, aggExprs("d"), streamRelation),
    outputMode = Append,
    expectedMsgs = Seq("streaming aggregations", "without watermark"))

>>>>>>> 86cd3c08
  // Aggregation: Distinct aggregates not supported on streaming relation
  val distinctAggExprs = Seq(Count("*").toAggregateExpression(isDistinct = true).as("c"))
  assertSupportedInStreamingPlan(
    "distinct aggregate - aggregate on batch relation",
    Aggregate(Nil, distinctAggExprs, batchRelation),
    outputMode = Append)

  assertNotSupportedInStreamingPlan(
    "distinct aggregate - aggregate on streaming relation",
    Aggregate(Nil, distinctAggExprs, streamRelation),
    outputMode = Complete,
    expectedMsgs = Seq("distinct aggregation"))

<<<<<<< HEAD
=======
  val att = new AttributeReference(name = "a", dataType = LongType)()
  // FlatMapGroupsWithState: Both function modes equivalent and supported in batch.
  for (funcMode <- Seq(Append, Update)) {
    assertSupportedInBatchPlan(
      s"flatMapGroupsWithState - flatMapGroupsWithState($funcMode) on batch relation",
      FlatMapGroupsWithState(
        null, att, att, Seq(att), Seq(att), att, null, funcMode, isMapGroupsWithState = false, null,
        batchRelation))

    assertSupportedInBatchPlan(
      s"flatMapGroupsWithState - multiple flatMapGroupsWithState($funcMode)s on batch relation",
      FlatMapGroupsWithState(
        null, att, att, Seq(att), Seq(att), att, null, funcMode, isMapGroupsWithState = false, null,
        FlatMapGroupsWithState(
          null, att, att, Seq(att), Seq(att), att, null, funcMode, isMapGroupsWithState = false,
          null, batchRelation)))
  }

  // FlatMapGroupsWithState(Update) in streaming without aggregation
  assertSupportedInStreamingPlan(
    "flatMapGroupsWithState - flatMapGroupsWithState(Update) " +
      "on streaming relation without aggregation in update mode",
    FlatMapGroupsWithState(
      null, att, att, Seq(att), Seq(att), att, null, Update, isMapGroupsWithState = false, null,
      streamRelation),
    outputMode = Update)

  assertNotSupportedInStreamingPlan(
    "flatMapGroupsWithState - flatMapGroupsWithState(Update) " +
      "on streaming relation without aggregation in append mode",
    FlatMapGroupsWithState(
      null, att, att, Seq(att), Seq(att), att, null, Update, isMapGroupsWithState = false, null,
      streamRelation),
    outputMode = Append,
    expectedMsgs = Seq("flatMapGroupsWithState in update mode", "Append"))

  assertNotSupportedInStreamingPlan(
    "flatMapGroupsWithState - flatMapGroupsWithState(Update) " +
      "on streaming relation without aggregation in complete mode",
    FlatMapGroupsWithState(
      null, att, att, Seq(att), Seq(att), att, null, Update, isMapGroupsWithState = false, null,
      streamRelation),
    outputMode = Complete,
    // Disallowed by the aggregation check but let's still keep this test in case it's broken in
    // future.
    expectedMsgs = Seq("Complete"))

  // FlatMapGroupsWithState(Update) in streaming with aggregation
  for (outputMode <- Seq(Append, Update, Complete)) {
    assertNotSupportedInStreamingPlan(
      "flatMapGroupsWithState - flatMapGroupsWithState(Update) on streaming relation " +
        s"with aggregation in $outputMode mode",
      FlatMapGroupsWithState(
        null, att, att, Seq(att), Seq(att), att, null, Update, isMapGroupsWithState = false, null,
        Aggregate(Seq(attributeWithWatermark), aggExprs("c"), streamRelation)),
      outputMode = outputMode,
      expectedMsgs = Seq("flatMapGroupsWithState in update mode", "with aggregation"))
  }

  // FlatMapGroupsWithState(Append) in streaming without aggregation
  assertSupportedInStreamingPlan(
    "flatMapGroupsWithState - flatMapGroupsWithState(Append) " +
      "on streaming relation without aggregation in append mode",
    FlatMapGroupsWithState(
      null, att, att, Seq(att), Seq(att), att, null, Append, isMapGroupsWithState = false, null,
      streamRelation),
    outputMode = Append)

  assertNotSupportedInStreamingPlan(
    "flatMapGroupsWithState - flatMapGroupsWithState(Append) " +
      "on streaming relation without aggregation in update mode",
    FlatMapGroupsWithState(
      null, att, att, Seq(att), Seq(att), att, null, Append, isMapGroupsWithState = false, null,
      streamRelation),
    outputMode = Update,
    expectedMsgs = Seq("flatMapGroupsWithState in append mode", "update"))

  // FlatMapGroupsWithState(Append) in streaming with aggregation
  for (outputMode <- Seq(Append, Update, Complete)) {
    assertSupportedInStreamingPlan(
      "flatMapGroupsWithState - flatMapGroupsWithState(Append) " +
        s"on streaming relation before aggregation in $outputMode mode",
      Aggregate(
        Seq(attributeWithWatermark),
        aggExprs("c"),
        FlatMapGroupsWithState(
          null, att, att, Seq(att), Seq(att), att, null, Append, isMapGroupsWithState = false, null,
          streamRelation)),
      outputMode = outputMode)
  }

  for (outputMode <- Seq(Append, Update)) {
    assertNotSupportedInStreamingPlan(
      "flatMapGroupsWithState - flatMapGroupsWithState(Append) " +
        s"on streaming relation after aggregation in $outputMode mode",
      FlatMapGroupsWithState(null, att, att, Seq(att), Seq(att), att, null, Append,
        isMapGroupsWithState = false, null,
        Aggregate(Seq(attributeWithWatermark), aggExprs("c"), streamRelation)),
      outputMode = outputMode,
      expectedMsgs = Seq("flatMapGroupsWithState", "after aggregation"))
  }

  assertNotSupportedInStreamingPlan(
    "flatMapGroupsWithState - " +
      "flatMapGroupsWithState(Update) on streaming relation in complete mode",
    FlatMapGroupsWithState(
      null, att, att, Seq(att), Seq(att), att, null, Append, isMapGroupsWithState = false, null,
      streamRelation),
    outputMode = Complete,
    // Disallowed by the aggregation check but let's still keep this test in case it's broken in
    // future.
    expectedMsgs = Seq("Complete"))

  // FlatMapGroupsWithState inside batch relation should always be allowed
  for (funcMode <- Seq(Append, Update)) {
    for (outputMode <- Seq(Append, Update)) { // Complete is not supported without aggregation
      assertSupportedInStreamingPlan(
        s"flatMapGroupsWithState - flatMapGroupsWithState($funcMode) on batch relation inside " +
          s"streaming relation in $outputMode output mode",
        FlatMapGroupsWithState(
          null, att, att, Seq(att), Seq(att), att, null, funcMode, isMapGroupsWithState = false,
          null, batchRelation),
        outputMode = outputMode
      )
    }
  }

  // multiple FlatMapGroupsWithStates
  assertSupportedInStreamingPlan(
    "flatMapGroupsWithState - multiple flatMapGroupsWithStates on streaming relation and all are " +
      "in append mode",
    FlatMapGroupsWithState(null, att, att, Seq(att), Seq(att), att, null, Append,
      isMapGroupsWithState = false, null,
      FlatMapGroupsWithState(null, att, att, Seq(att), Seq(att), att, null, Append,
        isMapGroupsWithState = false, null, streamRelation)),
    outputMode = Append)

  assertNotSupportedInStreamingPlan(
    "flatMapGroupsWithState -  multiple flatMapGroupsWithStates on s streaming relation but some" +
      " are not in append mode",
    FlatMapGroupsWithState(
      null, att, att, Seq(att), Seq(att), att, null, Update, isMapGroupsWithState = false, null,
      FlatMapGroupsWithState(
        null, att, att, Seq(att), Seq(att), att, null, Append, isMapGroupsWithState = false, null,
        streamRelation)),
    outputMode = Append,
    expectedMsgs = Seq("multiple flatMapGroupsWithState", "append"))

  // mapGroupsWithState
  assertNotSupportedInStreamingPlan(
    "mapGroupsWithState - mapGroupsWithState " +
      "on streaming relation without aggregation in append mode",
    FlatMapGroupsWithState(
      null, att, att, Seq(att), Seq(att), att, null, Update, isMapGroupsWithState = true, null,
      streamRelation),
    outputMode = Append,
    // Disallowed by the aggregation check but let's still keep this test in case it's broken in
    // future.
    expectedMsgs = Seq("mapGroupsWithState", "append"))

  assertNotSupportedInStreamingPlan(
    "mapGroupsWithState - mapGroupsWithState " +
      "on streaming relation without aggregation in complete mode",
    FlatMapGroupsWithState(
      null, att, att, Seq(att), Seq(att), att, null, Update, isMapGroupsWithState = true, null,
      streamRelation),
    outputMode = Complete,
    // Disallowed by the aggregation check but let's still keep this test in case it's broken in
    // future.
    expectedMsgs = Seq("Complete"))

  for (outputMode <- Seq(Append, Update, Complete)) {
    assertNotSupportedInStreamingPlan(
      "mapGroupsWithState - mapGroupsWithState on streaming relation " +
        s"with aggregation in $outputMode mode",
      FlatMapGroupsWithState(null, att, att, Seq(att), Seq(att), att, null, Update,
        isMapGroupsWithState = true, null,
        Aggregate(Seq(attributeWithWatermark), aggExprs("c"), streamRelation)),
      outputMode = outputMode,
      expectedMsgs = Seq("mapGroupsWithState", "with aggregation"))
  }

  // multiple mapGroupsWithStates
  assertNotSupportedInStreamingPlan(
    "mapGroupsWithState - multiple mapGroupsWithStates on streaming relation and all are " +
      "in append mode",
    FlatMapGroupsWithState(
      null, att, att, Seq(att), Seq(att), att, null, Update, isMapGroupsWithState = true, null,
      FlatMapGroupsWithState(
        null, att, att, Seq(att), Seq(att), att, null, Update, isMapGroupsWithState = true, null,
        streamRelation)),
    outputMode = Append,
    expectedMsgs = Seq("multiple mapGroupsWithStates"))

  // mixing mapGroupsWithStates and flatMapGroupsWithStates
  assertNotSupportedInStreamingPlan(
    "mapGroupsWithState - " +
      "mixing mapGroupsWithStates and flatMapGroupsWithStates on streaming relation",
    FlatMapGroupsWithState(
      null, att, att, Seq(att), Seq(att), att, null, Update, isMapGroupsWithState = true, null,
      FlatMapGroupsWithState(
        null, att, att, Seq(att), Seq(att), att, null, Update, isMapGroupsWithState = false, null,
        streamRelation)
      ),
    outputMode = Append,
    expectedMsgs = Seq("Mixing mapGroupsWithStates and flatMapGroupsWithStates"))

  // mapGroupsWithState with event time timeout + watermark
  assertNotSupportedInStreamingPlan(
    "mapGroupsWithState - mapGroupsWithState with event time timeout without watermark",
    FlatMapGroupsWithState(
      null, att, att, Seq(att), Seq(att), att, null, Update, isMapGroupsWithState = true,
      EventTimeTimeout, streamRelation),
    outputMode = Update,
    expectedMsgs = Seq("watermark"))

  assertSupportedInStreamingPlan(
    "mapGroupsWithState - mapGroupsWithState with event time timeout with watermark",
    FlatMapGroupsWithState(
      null, att, att, Seq(att), Seq(att), att, null, Update, isMapGroupsWithState = true,
      EventTimeTimeout, new TestStreamingRelation(attributeWithWatermark)),
    outputMode = Update)

  // Deduplicate
  assertSupportedInStreamingPlan(
    "Deduplicate - Deduplicate on streaming relation before aggregation",
    Aggregate(
      Seq(attributeWithWatermark),
      aggExprs("c"),
      Deduplicate(Seq(att), streamRelation, streaming = true)),
    outputMode = Append)

  assertNotSupportedInStreamingPlan(
    "Deduplicate - Deduplicate on streaming relation after aggregation",
    Deduplicate(Seq(att), Aggregate(Nil, aggExprs("c"), streamRelation), streaming = true),
    outputMode = Complete,
    expectedMsgs = Seq("dropDuplicates"))

  assertSupportedInStreamingPlan(
    "Deduplicate - Deduplicate on batch relation inside a streaming query",
    Deduplicate(Seq(att), batchRelation, streaming = false),
    outputMode = Append
  )

>>>>>>> 86cd3c08
  // Inner joins: Stream-stream not supported
  testBinaryOperationInStreamingPlan(
    "inner join",
    _.join(_, joinType = Inner),
    streamStreamSupported = false)

  // Full outer joins: only batch-batch is allowed
  testBinaryOperationInStreamingPlan(
    "full outer join",
    _.join(_, joinType = FullOuter),
    streamStreamSupported = false,
    batchStreamSupported = false,
    streamBatchSupported = false)

  // Left outer joins: *-stream not allowed
  testBinaryOperationInStreamingPlan(
    "left outer join",
    _.join(_, joinType = LeftOuter),
    streamStreamSupported = false,
    batchStreamSupported = false,
    expectedMsg = "left outer/semi/anti joins")

  // Left semi joins: stream-* not allowed
  testBinaryOperationInStreamingPlan(
    "left semi join",
    _.join(_, joinType = LeftSemi),
    streamStreamSupported = false,
    batchStreamSupported = false,
    expectedMsg = "left outer/semi/anti joins")

  // Left anti joins: stream-* not allowed
  testBinaryOperationInStreamingPlan(
    "left anti join",
    _.join(_, joinType = LeftAnti),
    streamStreamSupported = false,
    batchStreamSupported = false,
    expectedMsg = "left outer/semi/anti joins")

  // Right outer joins: stream-* not allowed
  testBinaryOperationInStreamingPlan(
    "right outer join",
    _.join(_, joinType = RightOuter),
    streamStreamSupported = false,
    streamBatchSupported = false)

  // Cogroup: only batch-batch is allowed
  testBinaryOperationInStreamingPlan(
    "cogroup",
    genCogroup,
    streamStreamSupported = false,
    batchStreamSupported = false,
    streamBatchSupported = false)

  def genCogroup(left: LogicalPlan, right: LogicalPlan): LogicalPlan = {
    def func(k: Int, left: Iterator[Int], right: Iterator[Int]): Iterator[Int] = {
      Iterator.empty
    }
    implicit val intEncoder = ExpressionEncoder[Int]

    left.cogroup[Int, Int, Int, Int](
      right,
      func,
      AppendColumns[Int, Int]((x: Int) => x, left).newColumns,
      AppendColumns[Int, Int]((x: Int) => x, right).newColumns,
      left.output,
      right.output)
  }

  // Union: Mixing between stream and batch not supported
  testBinaryOperationInStreamingPlan(
    "union",
    _.union(_),
    streamBatchSupported = false,
    batchStreamSupported = false)

  // Except: *-stream not supported
  testBinaryOperationInStreamingPlan(
    "except",
    _.except(_),
    streamStreamSupported = false,
    batchStreamSupported = false)

  // Intersect: stream-stream not supported
  testBinaryOperationInStreamingPlan(
    "intersect",
    _.intersect(_),
    streamStreamSupported = false)

  // Sort: supported only on batch subplans and after aggregation on streaming plan + complete mode
  testUnaryOperatorInStreamingPlan("sort", Sort(Nil, true, _))
  assertSupportedInStreamingPlan(
    "sort - sort after aggregation in Complete output mode",
    streamRelation.groupBy()(Count("*")).sortBy(),
    Complete)
  assertNotSupportedInStreamingPlan(
    "sort - sort before aggregation in Complete output mode",
    streamRelation.sortBy().groupBy()(Count("*")),
    Complete,
    Seq("sort", "aggregat", "complete"))
  assertNotSupportedInStreamingPlan(
    "sort - sort over aggregated data in Update output mode",
    streamRelation.groupBy()(Count("*")).sortBy(),
    Update,
    Seq("sort", "aggregat", "complete")) // sort on aggregations is supported on Complete mode only


  // Other unary operations
  testUnaryOperatorInStreamingPlan(
    "sample", Sample(0.1, 1, true, 1L, _)(), expectedMsg = "sampling")
  testUnaryOperatorInStreamingPlan(
    "window", Window(Nil, Nil, Nil, _), expectedMsg = "non-time-based windows")

  // Output modes with aggregation and non-aggregation plans
  testOutputMode(Append, shouldSupportAggregation = false, shouldSupportNonAggregation = true)
  testOutputMode(Update, shouldSupportAggregation = true, shouldSupportNonAggregation = true)
  testOutputMode(Complete, shouldSupportAggregation = true, shouldSupportNonAggregation = false)

  /*
    =======================================================================================
                                     TESTING FUNCTIONS
    =======================================================================================
   */

  /**
   * Test that an unary operator correctly fails support check when it has a streaming child plan,
   * but not when it has batch child plan. There can be batch sub-plans inside a streaming plan,
   * so it is valid for the operator to have a batch child plan.
   *
   * This test wraps the logical plan in a fake operator that makes the whole plan look like
   * a streaming plan even if the child plan is a batch plan. This is to test that the operator
   * supports having a batch child plan, forming a batch subplan inside a streaming plan.
   */
  def testUnaryOperatorInStreamingPlan(
    operationName: String,
    logicalPlanGenerator: LogicalPlan => LogicalPlan,
    outputMode: OutputMode = Append,
    expectedMsg: String = ""): Unit = {

    val expectedMsgs = if (expectedMsg.isEmpty) Seq(operationName) else Seq(expectedMsg)

    assertNotSupportedInStreamingPlan(
      s"$operationName with stream relation",
      wrapInStreaming(logicalPlanGenerator(streamRelation)),
      outputMode,
      expectedMsgs)

    assertSupportedInStreamingPlan(
      s"$operationName with batch relation",
      wrapInStreaming(logicalPlanGenerator(batchRelation)),
      outputMode)
  }


  /**
   * Test that a binary operator correctly fails support check when it has combinations of
   * streaming and batch child plans. There can be batch sub-plans inside a streaming plan,
   * so it is valid for the operator to have a batch child plan.
   */
  def testBinaryOperationInStreamingPlan(
      operationName: String,
      planGenerator: (LogicalPlan, LogicalPlan) => LogicalPlan,
      outputMode: OutputMode = Append,
      streamStreamSupported: Boolean = true,
      streamBatchSupported: Boolean = true,
      batchStreamSupported: Boolean = true,
      expectedMsg: String = ""): Unit = {

    val expectedMsgs = if (expectedMsg.isEmpty) Seq(operationName) else Seq(expectedMsg)

    if (streamStreamSupported) {
      assertSupportedInStreamingPlan(
        s"$operationName with stream-stream relations",
        planGenerator(streamRelation, streamRelation),
        outputMode)
    } else {
      assertNotSupportedInStreamingPlan(
        s"$operationName with stream-stream relations",
        planGenerator(streamRelation, streamRelation),
        outputMode,
        expectedMsgs)
    }

    if (streamBatchSupported) {
      assertSupportedInStreamingPlan(
        s"$operationName with stream-batch relations",
        planGenerator(streamRelation, batchRelation),
        outputMode)
    } else {
      assertNotSupportedInStreamingPlan(
        s"$operationName with stream-batch relations",
        planGenerator(streamRelation, batchRelation),
        outputMode,
        expectedMsgs)
    }

    if (batchStreamSupported) {
      assertSupportedInStreamingPlan(
        s"$operationName with batch-stream relations",
        planGenerator(batchRelation, streamRelation),
        outputMode)
    } else {
      assertNotSupportedInStreamingPlan(
        s"$operationName with batch-stream relations",
        planGenerator(batchRelation, streamRelation),
        outputMode,
        expectedMsgs)
    }

    assertSupportedInStreamingPlan(
      s"$operationName with batch-batch relations",
      planGenerator(batchRelation, batchRelation),
      outputMode)
  }

  /** Test output mode with and without aggregation in the streaming plan */
  def testOutputMode(
      outputMode: OutputMode,
      shouldSupportAggregation: Boolean,
      shouldSupportNonAggregation: Boolean): Unit = {

    // aggregation
    if (shouldSupportAggregation) {
      assertSupportedInStreamingPlan(
        s"$outputMode output mode - aggregation",
        streamRelation.groupBy("a")("count(*)"),
        outputMode = outputMode)
    } else {
      assertNotSupportedInStreamingPlan(
        s"$outputMode output mode - aggregation",
        streamRelation.groupBy("a")("count(*)"),
        outputMode = outputMode,
        Seq("aggregation", s"$outputMode output mode"))
    }

    // non aggregation
    if (shouldSupportNonAggregation) {
      assertSupportedInStreamingPlan(
        s"$outputMode output mode - no aggregation",
        streamRelation.where($"a" > 1),
        outputMode = outputMode)
    } else {
      assertNotSupportedInStreamingPlan(
        s"$outputMode output mode - no aggregation",
        streamRelation.where($"a" > 1),
        outputMode = outputMode,
        Seq("aggregation", s"$outputMode output mode"))
    }
  }

  /**
   * Assert that the logical plan is supported as subplan insider a streaming plan.
   *
   * To test this correctly, the given logical plan is wrapped in a fake operator that makes the
   * whole plan look like a streaming plan. Otherwise, a batch plan may throw not supported
   * exception simply for not being a streaming plan, even though that plan could exists as batch
   * subplan inside some streaming plan.
   */
  def assertSupportedInStreamingPlan(
      name: String,
      plan: LogicalPlan,
      outputMode: OutputMode): Unit = {
    test(s"streaming plan - $name: supported") {
      UnsupportedOperationChecker.checkForStreaming(wrapInStreaming(plan), outputMode)
    }
  }

  /**
   * Assert that the logical plan is not supported inside a streaming plan.
   *
   * To test this correctly, the given logical plan is wrapped in a fake operator that makes the
   * whole plan look like a streaming plan. Otherwise, a batch plan may throw not supported
   * exception simply for not being a streaming plan, even though that plan could exists as batch
   * subplan inside some streaming plan.
   */
  def assertNotSupportedInStreamingPlan(
      name: String,
      plan: LogicalPlan,
      outputMode: OutputMode,
      expectedMsgs: Seq[String]): Unit = {
    testError(
      s"streaming plan - $name: not supported",
      expectedMsgs :+ "streaming" :+ "DataFrame" :+ "Dataset" :+ "not supported") {
      UnsupportedOperationChecker.checkForStreaming(wrapInStreaming(plan), outputMode)
    }
  }

  /** Assert that the logical plan is supported as a batch plan */
  def assertSupportedInBatchPlan(name: String, plan: LogicalPlan): Unit = {
    test(s"batch plan - $name: supported") {
      UnsupportedOperationChecker.checkForBatch(plan)
    }
  }

  /** Assert that the logical plan is not supported as a batch plan */
  def assertNotSupportedInBatchPlan(
      name: String,
      plan: LogicalPlan,
      expectedMsgs: Seq[String]): Unit = {
    testError(s"batch plan - $name: not supported", expectedMsgs) {
      UnsupportedOperationChecker.checkForBatch(plan)
    }
  }

  /**
   * Test whether the body of code will fail. If it does fail, then check if it has expected
   * messages.
   */
  def testError(testName: String, expectedMsgs: Seq[String])(testBody: => Unit): Unit = {

    test(testName) {
      val e = intercept[AnalysisException] {
        testBody
      }
      expectedMsgs.foreach { m =>
        if (!e.getMessage.toLowerCase(Locale.ROOT).contains(m.toLowerCase(Locale.ROOT))) {
          fail(s"Exception message should contain: '$m', " +
            s"actual exception message:\n\t'${e.getMessage}'")
        }
      }
    }
  }

  def wrapInStreaming(plan: LogicalPlan): LogicalPlan = {
    new StreamingPlanWrapper(plan)
  }

  case class StreamingPlanWrapper(child: LogicalPlan) extends UnaryNode {
    override def output: Seq[Attribute] = child.output
    override def isStreaming: Boolean = true
  }

  case class TestStreamingRelation(output: Seq[Attribute]) extends LeafNode {
    def this(attribute: Attribute) = this(Seq(attribute))
    override def isStreaming: Boolean = true
  }
}<|MERGE_RESOLUTION|>--- conflicted
+++ resolved
@@ -27,11 +27,7 @@
 import org.apache.spark.sql.catalyst.expressions.{Attribute, AttributeReference, NamedExpression}
 import org.apache.spark.sql.catalyst.expressions.aggregate.Count
 import org.apache.spark.sql.catalyst.plans._
-<<<<<<< HEAD
-import org.apache.spark.sql.catalyst.plans.logical._
-=======
 import org.apache.spark.sql.catalyst.plans.logical.{FlatMapGroupsWithState, _}
->>>>>>> 86cd3c08
 import org.apache.spark.sql.catalyst.streaming.InternalOutputModes._
 import org.apache.spark.sql.streaming.OutputMode
 import org.apache.spark.sql.types.{IntegerType, LongType, MetadataBuilder}
@@ -109,8 +105,6 @@
     outputMode = Update,
     expectedMsgs = Seq("multiple streaming aggregations"))
 
-<<<<<<< HEAD
-=======
   assertSupportedInStreamingPlan(
     "aggregate - streaming aggregations in update mode",
     Aggregate(Nil, aggExprs("d"), streamRelation),
@@ -132,7 +126,6 @@
     outputMode = Append,
     expectedMsgs = Seq("streaming aggregations", "without watermark"))
 
->>>>>>> 86cd3c08
   // Aggregation: Distinct aggregates not supported on streaming relation
   val distinctAggExprs = Seq(Count("*").toAggregateExpression(isDistinct = true).as("c"))
   assertSupportedInStreamingPlan(
@@ -146,8 +139,6 @@
     outputMode = Complete,
     expectedMsgs = Seq("distinct aggregation"))
 
-<<<<<<< HEAD
-=======
   val att = new AttributeReference(name = "a", dataType = LongType)()
   // FlatMapGroupsWithState: Both function modes equivalent and supported in batch.
   for (funcMode <- Seq(Append, Update)) {
@@ -392,7 +383,6 @@
     outputMode = Append
   )
 
->>>>>>> 86cd3c08
   // Inner joins: Stream-stream not supported
   testBinaryOperationInStreamingPlan(
     "inner join",
