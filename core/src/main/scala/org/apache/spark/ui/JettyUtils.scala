--- conflicted
+++ resolved
@@ -145,14 +145,8 @@
           val holder : FilterHolder = new FilterHolder()
           holder.setClassName(filter)
           // Get any parameters for each filter
-<<<<<<< HEAD
-          val paramName = "spark." + filter + ".params"
-          val params = conf.get(paramName, "").split(',').map(_.trim()).toSet.foreach {
-            param : String =>
-=======
           conf.get("spark." + filter + ".params", "").split(',').map(_.trim()).toSet.foreach {
             param: String =>
->>>>>>> 1056e9ec
               if (!param.isEmpty) {
                 val parts = param.split("=")
                 if (parts.length == 2) holder.setInitParameter(parts(0), parts(1))
