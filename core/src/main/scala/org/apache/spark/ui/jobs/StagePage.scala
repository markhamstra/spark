--- conflicted
+++ resolved
@@ -59,21 +59,14 @@
 
       var activeTime = 0L
       listener.stageIdToTasksActive(stageId).foreach(activeTime += _.timeRunning(now))
-<<<<<<< HEAD
-=======
 
       val finishedTasks = listener.stageIdToTaskInfos(stageId).filter(_._1.finished)
->>>>>>> 2fd781d3
 
       val summary =
         <div>
           <ul class="unstyled">
             <li>
-<<<<<<< HEAD
-              <strong>CPU time: </strong>
-=======
               <strong>Total duration across all tasks: </strong>
->>>>>>> 2fd781d3
               {parent.formatDuration(listener.stageIdToTime.getOrElse(stageId, 0L) + activeTime)}
             </li>
             {if (hasShuffleRead)
