/*
 * Licensed to the Apache Software Foundation (ASF) under one or more
 * contributor license agreements.  See the NOTICE file distributed with
 * this work for additional information regarding copyright ownership.
 * The ASF licenses this file to You under the Apache License, Version 2.0
 * (the "License"); you may not use this file except in compliance with
 * the License.  You may obtain a copy of the License at
 *
 *    http://www.apache.org/licenses/LICENSE-2.0
 *
 * Unless required by applicable law or agreed to in writing, software
 * distributed under the License is distributed on an "AS IS" BASIS,
 * WITHOUT WARRANTIES OR CONDITIONS OF ANY KIND, either express or implied.
 * See the License for the specific language governing permissions and
 * limitations under the License.
 */

package org.apache.spark.ui.env

import org.apache.spark.annotation.DeveloperApi
import org.apache.spark.scheduler._
import org.apache.spark.ui._

private[ui] class EnvironmentTab(parent: SparkUI) extends SparkUITab(parent, "environment") {
<<<<<<< HEAD
  val listener = new EnvironmentListener

=======
  val listener = parent.environmentListener
>>>>>>> 1056e9ec
  attachPage(new EnvironmentPage(this))
}

/**
 * :: DeveloperApi ::
 * A SparkListener that prepares information to be displayed on the EnvironmentTab
 */
@DeveloperApi
class EnvironmentListener extends SparkListener {
  var jvmInformation = Seq[(String, String)]()
  var sparkProperties = Seq[(String, String)]()
  var systemProperties = Seq[(String, String)]()
  var classpathEntries = Seq[(String, String)]()

  override def onEnvironmentUpdate(environmentUpdate: SparkListenerEnvironmentUpdate) {
    synchronized {
      val environmentDetails = environmentUpdate.environmentDetails
      jvmInformation = environmentDetails("JVM Information")
      sparkProperties = environmentDetails("Spark Properties")
      systemProperties = environmentDetails("System Properties")
      classpathEntries = environmentDetails("Classpath Entries")
    }
  }
}<|MERGE_RESOLUTION|>--- conflicted
+++ resolved
@@ -22,12 +22,7 @@
 import org.apache.spark.ui._
 
 private[ui] class EnvironmentTab(parent: SparkUI) extends SparkUITab(parent, "environment") {
-<<<<<<< HEAD
-  val listener = new EnvironmentListener
-
-=======
   val listener = parent.environmentListener
->>>>>>> 1056e9ec
   attachPage(new EnvironmentPage(this))
 }
 
