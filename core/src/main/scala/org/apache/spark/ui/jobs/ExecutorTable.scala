--- conflicted
+++ resolved
@@ -25,11 +25,7 @@
 import org.apache.spark.util.Utils
 
 /** Stage summary grouped by executors. */
-<<<<<<< HEAD
-private[ui] class ExecutorTable(stageId: Int, stageAttemptId: Int, parent: JobProgressTab) {
-=======
 private[ui] class ExecutorTable(stageId: Int, stageAttemptId: Int, parent: StagesTab) {
->>>>>>> 1056e9ec
   private val listener = parent.listener
 
   def toNodeSeq: Seq[Node] = {
@@ -82,11 +78,8 @@
             <td>{v.succeededTasks}</td>
             <td sorttable_customkey={v.inputBytes.toString}>
               {Utils.bytesToString(v.inputBytes)}</td>
-<<<<<<< HEAD
-=======
             <td sorttable_customkey={v.outputBytes.toString}>
               {Utils.bytesToString(v.outputBytes)}</td>
->>>>>>> 1056e9ec
             <td sorttable_customkey={v.shuffleRead.toString}>
               {Utils.bytesToString(v.shuffleRead)}</td>
             <td sorttable_customkey={v.shuffleWrite.toString}>
