--- conflicted
+++ resolved
@@ -27,11 +27,7 @@
 }
 
 private[spark]
-<<<<<<< HEAD
-class BlockRDD[T: ClassManifest](sc: SparkContext, @transient blockIds: Array[BlockId])
-=======
 class BlockRDD[T: ClassTag](sc: SparkContext, @transient blockIds: Array[BlockId])
->>>>>>> 2fd781d3
   extends RDD[T](sc, Nil) {
 
   @transient lazy val locations_ = BlockManager.blockIdsToHosts(blockIds, SparkEnv.get)
