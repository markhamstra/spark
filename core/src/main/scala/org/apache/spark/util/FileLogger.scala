--- conflicted
+++ resolved
@@ -81,11 +81,7 @@
    * create unique FileSystem instance only for FileLogger
    */
   private val fileSystem = {
-<<<<<<< HEAD
-    val conf = SparkHadoopUtil.get.newConfiguration()
-=======
     val conf = SparkHadoopUtil.get.newConfiguration(sparkConf)
->>>>>>> 1056e9ec
     val logUri = new URI(logDir)
     val scheme = logUri.getScheme
     if (scheme == "hdfs") {
