--- conflicted
+++ resolved
@@ -35,11 +35,7 @@
   def render(request: HttpServletRequest): Seq[Node] = {
     // stripXSS is called first to remove suspicious characters used in XSS attacks
     val appId = UIUtils.stripXSS(request.getParameter("appId"))
-<<<<<<< HEAD
-    val state = master.askWithRetry[MasterStateResponse](RequestMasterState)
-=======
     val state = master.askSync[MasterStateResponse](RequestMasterState)
->>>>>>> 86cd3c08
     val app = state.activeApps.find(_.id == appId)
       .getOrElse(state.completedApps.find(_.id == appId).orNull)
     if (app == null) {
