--- conflicted
+++ resolved
@@ -98,80 +98,10 @@
     case other => other
   }
 
-<<<<<<< HEAD
-  def buildCommandSeq(): Seq[String] = {
-    val command = appDesc.command
-    val runner = getAppEnv("JAVA_HOME").map(_ + "/bin/java").getOrElse("java")
-    // SPARK-698: do not call the run.cmd script, as process.destroy()
-    // fails to kill a process tree on Windows
-    Seq(runner) ++ buildJavaOpts() ++ Seq(command.mainClass) ++
-      (command.arguments ++ Seq(appId)).map(substituteVariables)
-  }
-
-  /**
-   * Attention: this must always be aligned with the environment variables in the run scripts and
-   * the way the JAVA_OPTS are assembled there.
-   */
-  def buildJavaOpts(): Seq[String] = {
-    def mergeSparkJavaOpts(wlo: Seq[String], uo: Seq[String]): Seq[String] = {
-      def mergeWithSplitChar(splitter: Char, os: Set[String]) = {
-        val keyGroups = os.groupBy(_.takeWhile(_ != splitter))
-        val (solos, dupes) = keyGroups.partition { case (key, values) => values.size == 1 }
-        val (uoDupes, wloDupes) = dupes.partition { case (key, valSet) => valSet.toSeq.intersect(wlo).isEmpty }
-        val wloOverrides = wloDupes.values.toSeq.map(_.toSeq.intersect(wlo))
-
-        uoDupes.foreach { case (_, s) if s.size > 1 =>
-          logError("Conflicting Application-level SPARK_JAVA_OPTS: " + s) }
-        wloOverrides.foreach { s => if (s.size > 1)
-          logError("Conflicting Worker Local SPARK_JAVA_OPTS: " + s) }
-
-        solos.values.map(_.head) ++
-          uoDupes.values.map(_.head) ++
-          wloOverrides.map(_.head)
-      }
-
-      val opts = wlo.toSet ++ uo
-      val (withEquals, withoutEquals) = opts.partition(_.contains("="))
-      val (withColon, withoutColon) = withoutEquals.partition(_.contains(":"))
-      val resultSet = withoutColon ++ mergeWithSplitChar('=', withEquals) ++ mergeWithSplitChar(':', withColon)
-      resultSet.toSeq
-    }
-
-    val libraryOpts = getAppEnv("SPARK_LIBRARY_PATH")
-      .map(p => List("-Djava.library.path=" + p))
-      .getOrElse(Nil)
-    val workerLocalOpts = Option(getenv("SPARK_JAVA_OPTS")).map(Utils.splitCommandString).getOrElse(Nil)
-    val userOpts = getAppEnv("SPARK_JAVA_OPTS").map(Utils.splitCommandString).getOrElse(Nil)
-    val memoryOpts = Seq("-Xms" + memory + "M", "-Xmx" + memory + "M")
-
-    // Figure out our classpath with the external compute-classpath script
-    val ext = if (System.getProperty("os.name").startsWith("Windows")) ".cmd" else ".sh"
-    val classPath = Utils.executeAndGetOutput(
-        Seq(sparkHome + "/bin/compute-classpath" + ext),
-        extraEnvironment=appDesc.command.environment)
-
-    Seq("-cp", classPath) ++ libraryOpts ++ mergeSparkJavaOpts(workerLocalOpts, userOpts) ++ memoryOpts
-  }
-
-  /** Spawn a thread that will redirect a given stream to a file */
-  def redirectStream(in: InputStream, file: File) {
-    val out = new FileOutputStream(file, true)
-    new Thread("redirect output to " + file) {
-      override def run() {
-        try {
-          Utils.copyStream(in, out, true)
-        } catch {
-          case e: IOException =>
-            logInfo("Redirection to " + file + " closed: " + e.getMessage)
-        }
-      }
-    }.start()
-=======
   def getCommandSeq = {
     val command = Command(appDesc.command.mainClass,
       appDesc.command.arguments.map(substituteVariables) ++ Seq(appId), appDesc.command.environment)
     CommandUtils.buildCommandSeq(command, memory, sparkHome.getAbsolutePath)
->>>>>>> 0ebc9730
   }
 
   /**
