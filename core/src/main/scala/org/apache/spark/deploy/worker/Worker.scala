/*
 * Licensed to the Apache Software Foundation (ASF) under one or more
 * contributor license agreements.  See the NOTICE file distributed with
 * this work for additional information regarding copyright ownership.
 * The ASF licenses this file to You under the Apache License, Version 2.0
 * (the "License"); you may not use this file except in compliance with
 * the License.  You may obtain a copy of the License at
 *
 *    http://www.apache.org/licenses/LICENSE-2.0
 *
 * Unless required by applicable law or agreed to in writing, software
 * distributed under the License is distributed on an "AS IS" BASIS,
 * WITHOUT WARRANTIES OR CONDITIONS OF ANY KIND, either express or implied.
 * See the License for the specific language governing permissions and
 * limitations under the License.
 */

package org.apache.spark.deploy.worker

import java.io.File
import java.text.SimpleDateFormat
import java.util.Date

import scala.collection.mutable.HashMap
import scala.concurrent.duration._

import akka.actor._
<<<<<<< HEAD
import akka.remote.{RemoteClientLifeCycleEvent, RemoteClientShutdown, RemoteClientDisconnected}
import akka.util.duration._

import org.apache.spark.Logging
=======
import akka.remote.{ DisassociatedEvent, RemotingLifecycleEvent}

import org.apache.spark.{SparkException, Logging}
>>>>>>> 2fd781d3
import org.apache.spark.deploy.{ExecutorDescription, ExecutorState}
import org.apache.spark.deploy.DeployMessages._
import org.apache.spark.deploy.master.Master
import org.apache.spark.deploy.worker.ui.WorkerWebUI
import org.apache.spark.metrics.MetricsSystem
import org.apache.spark.util.{Utils, AkkaUtils}
<<<<<<< HEAD
=======
import org.apache.spark.deploy.DeployMessages.WorkerStateResponse
import org.apache.spark.deploy.DeployMessages.RegisterWorkerFailed
import org.apache.spark.deploy.DeployMessages.KillExecutor
import org.apache.spark.deploy.DeployMessages.ExecutorStateChanged
import org.apache.spark.deploy.DeployMessages.Heartbeat
import org.apache.spark.deploy.DeployMessages.RegisteredWorker
import org.apache.spark.deploy.DeployMessages.LaunchExecutor
import org.apache.spark.deploy.DeployMessages.RegisterWorker
>>>>>>> 2fd781d3

/**
  * @param masterUrls Each url should look like spark://host:port.
  */
private[spark] class Worker(
    host: String,
    port: Int,
    webUiPort: Int,
    cores: Int,
    memory: Int,
    masterUrls: Array[String],
    workDirPath: String = null)
  extends Actor with Logging {
  import context.dispatcher

  Utils.checkHost(host, "Expected hostname")
  assert (port > 0)

  val DATE_FORMAT = new SimpleDateFormat("yyyyMMddHHmmss")  // For worker and executor IDs

  // Send a heartbeat every (heartbeat timeout) / 4 milliseconds
  val HEARTBEAT_MILLIS = System.getProperty("spark.worker.timeout", "60").toLong * 1000 / 4

  val REGISTRATION_TIMEOUT = 20.seconds
  val REGISTRATION_RETRIES = 3

  // Index into masterUrls that we're currently trying to register with.
  var masterIndex = 0

  val masterLock: Object = new Object()
<<<<<<< HEAD
  var master: ActorRef = null
=======
  var master: ActorSelection = null
  var masterAddress: Address = null
>>>>>>> 2fd781d3
  var activeMasterUrl: String = ""
  var activeMasterWebUiUrl : String = ""
  @volatile var registered = false
  @volatile var connected = false
  val workerId = generateWorkerId()
  var sparkHome: File = null
  var workDir: File = null
  val executors = new HashMap[String, ExecutorRunner]
  val finishedExecutors = new HashMap[String, ExecutorRunner]
  val publicAddress = {
    val envVar = System.getenv("SPARK_PUBLIC_DNS")
    if (envVar != null) envVar else host
  }
  var webUi: WorkerWebUI = null

  var coresUsed = 0
  var memoryUsed = 0

  val metricsSystem = MetricsSystem.createMetricsSystem("worker")
  val workerSource = new WorkerSource(this)

  def coresFree: Int = cores - coresUsed
  def memoryFree: Int = memory - memoryUsed

  def createWorkDir() {
    workDir = Option(workDirPath).map(new File(_)).getOrElse(new File(sparkHome, "work"))
    try {
      // This sporadically fails - not sure why ... !workDir.exists() && !workDir.mkdirs()
      // So attempting to create and then check if directory was created or not.
      workDir.mkdirs()
      if ( !workDir.exists() || !workDir.isDirectory) {
        logError("Failed to create work directory " + workDir)
        System.exit(1)
      }
      assert (workDir.isDirectory)
    } catch {
      case e: Exception =>
        logError("Failed to create work directory " + workDir, e)
        System.exit(1)
    }
  }

  override def preStart() {
    assert(!registered)
    logInfo("Starting Spark worker %s:%d with %d cores, %s RAM".format(
      host, port, cores, Utils.megabytesToString(memory)))
    sparkHome = new File(Option(System.getenv("SPARK_HOME")).getOrElse("."))
    logInfo("Spark home: " + sparkHome)
    createWorkDir()
    webUi = new WorkerWebUI(this, workDir, Some(webUiPort))
    context.system.eventStream.subscribe(self, classOf[RemotingLifecycleEvent])
    webUi.start()
    registerWithMaster()

    metricsSystem.registerSource(workerSource)
    metricsSystem.start()
  }

  def changeMaster(url: String, uiUrl: String) {
    masterLock.synchronized {
      activeMasterUrl = url
      activeMasterWebUiUrl = uiUrl
<<<<<<< HEAD
      master = context.actorFor(Master.toAkkaUrl(activeMasterUrl))
      context.system.eventStream.subscribe(self, classOf[RemoteClientLifeCycleEvent])
      context.watch(master) // Doesn't work with remote actors, but useful for testing
=======
      master = context.actorSelection(Master.toAkkaUrl(activeMasterUrl))
      masterAddress = activeMasterUrl match {
        case Master.sparkUrlRegex(_host, _port) =>
          Address("akka.tcp", Master.systemName, _host, _port.toInt)
        case x =>
          throw new SparkException("Invalid spark URL: " + x)
      }
>>>>>>> 2fd781d3
      connected = true
    }
  }

  def tryRegisterAllMasters() {
    for (masterUrl <- masterUrls) {
      logInfo("Connecting to master " + masterUrl + "...")
<<<<<<< HEAD
      val actor = context.actorFor(Master.toAkkaUrl(masterUrl))
=======
      val actor = context.actorSelection(Master.toAkkaUrl(masterUrl))
>>>>>>> 2fd781d3
      actor ! RegisterWorker(workerId, host, port, cores, memory, webUi.boundPort.get,
        publicAddress)
    }
  }

  def registerWithMaster() {
    tryRegisterAllMasters()

    var retries = 0
    lazy val retryTimer: Cancellable =
      context.system.scheduler.schedule(REGISTRATION_TIMEOUT, REGISTRATION_TIMEOUT) {
        retries += 1
        if (registered) {
          retryTimer.cancel()
        } else if (retries >= REGISTRATION_RETRIES) {
          logError("All masters are unresponsive! Giving up.")
          System.exit(1)
        } else {
          tryRegisterAllMasters()
        }
      }
    retryTimer // start timer
  }

  override def receive = {
    case RegisteredWorker(masterUrl, masterWebUiUrl) =>
      logInfo("Successfully registered with master " + masterUrl)
      registered = true
      changeMaster(masterUrl, masterWebUiUrl)
      context.system.scheduler.schedule(0 millis, HEARTBEAT_MILLIS millis, self, SendHeartbeat)

    case SendHeartbeat =>
      masterLock.synchronized {
        if (connected) { master ! Heartbeat(workerId) }
      }

    case MasterChanged(masterUrl, masterWebUiUrl) =>
      logInfo("Master has changed, new master is at " + masterUrl)
<<<<<<< HEAD
      context.unwatch(master)
=======
>>>>>>> 2fd781d3
      changeMaster(masterUrl, masterWebUiUrl)

      val execs = executors.values.
        map(e => new ExecutorDescription(e.appId, e.execId, e.cores, e.state))
      sender ! WorkerSchedulerStateResponse(workerId, execs.toList)

    case RegisterWorkerFailed(message) =>
      if (!registered) {
        logError("Worker registration failed: " + message)
        System.exit(1)
      }

    case LaunchExecutor(masterUrl, appId, execId, appDesc, cores_, memory_, execSparkHome_) =>
      if (masterUrl != activeMasterUrl) {
        logWarning("Invalid Master (" + masterUrl + ") attempted to launch executor.")
      } else {
        logInfo("Asked to launch executor %s/%d for %s".format(appId, execId, appDesc.name))
        val manager = new ExecutorRunner(appId, execId, appDesc, cores_, memory_,
          self, workerId, host, new File(execSparkHome_), workDir, ExecutorState.RUNNING)
        executors(appId + "/" + execId) = manager
        manager.start()
        coresUsed += cores_
        memoryUsed += memory_
        masterLock.synchronized {
          master ! ExecutorStateChanged(appId, execId, manager.state, None, None)
        }
      }

    case ExecutorStateChanged(appId, execId, state, message, exitStatus) =>
      masterLock.synchronized {
        master ! ExecutorStateChanged(appId, execId, state, message, exitStatus)
      }
      val fullId = appId + "/" + execId
      if (ExecutorState.isFinished(state)) {
        val executor = executors(fullId)
        logInfo("Executor " + fullId + " finished with state " + state +
          message.map(" message " + _).getOrElse("") +
          exitStatus.map(" exitStatus " + _).getOrElse(""))
        finishedExecutors(fullId) = executor
        executors -= fullId
        coresUsed -= executor.cores
        memoryUsed -= executor.memory
      }

    case KillExecutor(masterUrl, appId, execId) =>
      if (masterUrl != activeMasterUrl) {
        logWarning("Invalid Master (" + masterUrl + ") attempted to launch executor " + execId)
      } else {
        val fullId = appId + "/" + execId
        executors.get(fullId) match {
          case Some(executor) =>
            logInfo("Asked to kill executor " + fullId)
            executor.kill()
          case None =>
            logInfo("Asked to kill unknown executor " + fullId)
        }
      }

<<<<<<< HEAD
    case Terminated(actor_) if actor_ == master =>
      masterDisconnected()

    case RemoteClientDisconnected(transport, address) if address == master.path.address =>
      masterDisconnected()

    case RemoteClientShutdown(transport, address) if address == master.path.address =>
=======
    case x: DisassociatedEvent if x.remoteAddress == masterAddress =>
      logInfo(s"$x Disassociated !")
>>>>>>> 2fd781d3
      masterDisconnected()

    case RequestWorkerState => {
      sender ! WorkerStateResponse(host, port, workerId, executors.values.toList,
        finishedExecutors.values.toList, activeMasterUrl, cores, memory,
        coresUsed, memoryUsed, activeMasterWebUiUrl)
    }
  }

  def masterDisconnected() {
    logError("Connection to master failed! Waiting for master to reconnect...")
    connected = false
  }

  def generateWorkerId(): String = {
    "worker-%s-%s-%d".format(DATE_FORMAT.format(new Date), host, port)
  }

  override def postStop() {
    executors.values.foreach(_.kill())
    webUi.stop()
    metricsSystem.stop()
  }
}

private[spark] object Worker {
  def main(argStrings: Array[String]) {
    val args = new WorkerArguments(argStrings)
    val (actorSystem, _) = startSystemAndActor(args.host, args.port, args.webUiPort, args.cores,
      args.memory, args.masters, args.workDir)
    actorSystem.awaitTermination()
  }

  def startSystemAndActor(host: String, port: Int, webUiPort: Int, cores: Int, memory: Int,
    masterUrls: Array[String], workDir: String, workerNumber: Option[Int] = None)
    : (ActorSystem, Int) = {
    // The LocalSparkCluster runs multiple local sparkWorkerX actor systems
    val systemName = "sparkWorker" + workerNumber.map(_.toString).getOrElse("")
    val (actorSystem, boundPort) = AkkaUtils.createActorSystem(systemName, host, port)
<<<<<<< HEAD
    val actor = actorSystem.actorOf(Props(new Worker(host, boundPort, webUiPort, cores, memory,
      masterUrls, workDir)), name = "Worker")
=======
    actorSystem.actorOf(Props(classOf[Worker], host, boundPort, webUiPort, cores, memory,
      masterUrls, workDir), name = "Worker")
>>>>>>> 2fd781d3
    (actorSystem, boundPort)
  }

}<|MERGE_RESOLUTION|>--- conflicted
+++ resolved
@@ -25,24 +25,15 @@
 import scala.concurrent.duration._
 
 import akka.actor._
-<<<<<<< HEAD
-import akka.remote.{RemoteClientLifeCycleEvent, RemoteClientShutdown, RemoteClientDisconnected}
-import akka.util.duration._
-
-import org.apache.spark.Logging
-=======
 import akka.remote.{ DisassociatedEvent, RemotingLifecycleEvent}
 
 import org.apache.spark.{SparkException, Logging}
->>>>>>> 2fd781d3
 import org.apache.spark.deploy.{ExecutorDescription, ExecutorState}
 import org.apache.spark.deploy.DeployMessages._
 import org.apache.spark.deploy.master.Master
 import org.apache.spark.deploy.worker.ui.WorkerWebUI
 import org.apache.spark.metrics.MetricsSystem
 import org.apache.spark.util.{Utils, AkkaUtils}
-<<<<<<< HEAD
-=======
 import org.apache.spark.deploy.DeployMessages.WorkerStateResponse
 import org.apache.spark.deploy.DeployMessages.RegisterWorkerFailed
 import org.apache.spark.deploy.DeployMessages.KillExecutor
@@ -51,7 +42,6 @@
 import org.apache.spark.deploy.DeployMessages.RegisteredWorker
 import org.apache.spark.deploy.DeployMessages.LaunchExecutor
 import org.apache.spark.deploy.DeployMessages.RegisterWorker
->>>>>>> 2fd781d3
 
 /**
   * @param masterUrls Each url should look like spark://host:port.
@@ -82,12 +72,8 @@
   var masterIndex = 0
 
   val masterLock: Object = new Object()
-<<<<<<< HEAD
-  var master: ActorRef = null
-=======
   var master: ActorSelection = null
   var masterAddress: Address = null
->>>>>>> 2fd781d3
   var activeMasterUrl: String = ""
   var activeMasterWebUiUrl : String = ""
   @volatile var registered = false
@@ -150,11 +136,6 @@
     masterLock.synchronized {
       activeMasterUrl = url
       activeMasterWebUiUrl = uiUrl
-<<<<<<< HEAD
-      master = context.actorFor(Master.toAkkaUrl(activeMasterUrl))
-      context.system.eventStream.subscribe(self, classOf[RemoteClientLifeCycleEvent])
-      context.watch(master) // Doesn't work with remote actors, but useful for testing
-=======
       master = context.actorSelection(Master.toAkkaUrl(activeMasterUrl))
       masterAddress = activeMasterUrl match {
         case Master.sparkUrlRegex(_host, _port) =>
@@ -162,7 +143,6 @@
         case x =>
           throw new SparkException("Invalid spark URL: " + x)
       }
->>>>>>> 2fd781d3
       connected = true
     }
   }
@@ -170,11 +150,7 @@
   def tryRegisterAllMasters() {
     for (masterUrl <- masterUrls) {
       logInfo("Connecting to master " + masterUrl + "...")
-<<<<<<< HEAD
-      val actor = context.actorFor(Master.toAkkaUrl(masterUrl))
-=======
       val actor = context.actorSelection(Master.toAkkaUrl(masterUrl))
->>>>>>> 2fd781d3
       actor ! RegisterWorker(workerId, host, port, cores, memory, webUi.boundPort.get,
         publicAddress)
     }
@@ -213,10 +189,6 @@
 
     case MasterChanged(masterUrl, masterWebUiUrl) =>
       logInfo("Master has changed, new master is at " + masterUrl)
-<<<<<<< HEAD
-      context.unwatch(master)
-=======
->>>>>>> 2fd781d3
       changeMaster(masterUrl, masterWebUiUrl)
 
       val execs = executors.values.
@@ -275,18 +247,8 @@
         }
       }
 
-<<<<<<< HEAD
-    case Terminated(actor_) if actor_ == master =>
-      masterDisconnected()
-
-    case RemoteClientDisconnected(transport, address) if address == master.path.address =>
-      masterDisconnected()
-
-    case RemoteClientShutdown(transport, address) if address == master.path.address =>
-=======
     case x: DisassociatedEvent if x.remoteAddress == masterAddress =>
       logInfo(s"$x Disassociated !")
->>>>>>> 2fd781d3
       masterDisconnected()
 
     case RequestWorkerState => {
@@ -326,13 +288,8 @@
     // The LocalSparkCluster runs multiple local sparkWorkerX actor systems
     val systemName = "sparkWorker" + workerNumber.map(_.toString).getOrElse("")
     val (actorSystem, boundPort) = AkkaUtils.createActorSystem(systemName, host, port)
-<<<<<<< HEAD
-    val actor = actorSystem.actorOf(Props(new Worker(host, boundPort, webUiPort, cores, memory,
-      masterUrls, workDir)), name = "Worker")
-=======
     actorSystem.actorOf(Props(classOf[Worker], host, boundPort, webUiPort, cores, memory,
       masterUrls, workDir), name = "Worker")
->>>>>>> 2fd781d3
     (actorSystem, boundPort)
   }
 
