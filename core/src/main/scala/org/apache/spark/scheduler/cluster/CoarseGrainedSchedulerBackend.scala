/*
 * Licensed to the Apache Software Foundation (ASF) under one or more
 * contributor license agreements.  See the NOTICE file distributed with
 * this work for additional information regarding copyright ownership.
 * The ASF licenses this file to You under the Apache License, Version 2.0
 * (the "License"); you may not use this file except in compliance with
 * the License.  You may obtain a copy of the License at
 *
 *    http://www.apache.org/licenses/LICENSE-2.0
 *
 * Unless required by applicable law or agreed to in writing, software
 * distributed under the License is distributed on an "AS IS" BASIS,
 * WITHOUT WARRANTIES OR CONDITIONS OF ANY KIND, either express or implied.
 * See the License for the specific language governing permissions and
 * limitations under the License.
 */

package org.apache.spark.scheduler.cluster

import java.util.concurrent.atomic.AtomicInteger

import scala.collection.mutable.{ArrayBuffer, HashMap, HashSet}
import scala.concurrent.Await
import scala.concurrent.duration._

import akka.actor._
import akka.pattern.ask
import akka.remote.{DisassociatedEvent, RemotingLifecycleEvent}

import org.apache.spark.{SparkEnv, Logging, SparkException, TaskState}
import org.apache.spark.scheduler.{SchedulerBackend, SlaveLost, TaskDescription, TaskSchedulerImpl, WorkerOffer}
import org.apache.spark.scheduler.cluster.CoarseGrainedClusterMessages._
import org.apache.spark.util.{ActorLogReceive, SerializableBuffer, AkkaUtils, Utils}
<<<<<<< HEAD
import org.apache.spark.ui.JettyUtils
=======
>>>>>>> 1056e9ec

/**
 * A scheduler backend that waits for coarse grained executors to connect to it through Akka.
 * This backend holds onto each executor for the duration of the Spark job rather than relinquishing
 * executors whenever a task is done and asking the scheduler to launch a new executor for
 * each new task. Executors may be launched in a variety of ways, such as Mesos tasks for the
 * coarse-grained Mesos mode or standalone processes for Spark's standalone deploy mode
 * (spark.deploy.*).
 */
private[spark]
class CoarseGrainedSchedulerBackend(scheduler: TaskSchedulerImpl, val actorSystem: ActorSystem)
  extends SchedulerBackend with Logging
{
  // Use an atomic variable to track total number of cores in the cluster for simplicity and speed
  var totalCoreCount = new AtomicInteger(0)
<<<<<<< HEAD
=======
  // Total number of executors that are currently registered
>>>>>>> 1056e9ec
  var totalRegisteredExecutors = new AtomicInteger(0)
  val conf = scheduler.sc.conf
  private val timeout = AkkaUtils.askTimeout(conf)
  private val akkaFrameSize = AkkaUtils.maxFrameSizeBytes(conf)
  // Submit tasks only after (registered resources / total expected resources)
  // is equal to at least this value, that is double between 0 and 1.
  var minRegisteredRatio =
    math.min(1, conf.getDouble("spark.scheduler.minRegisteredResourcesRatio", 0))
  // Submit tasks after maxRegisteredWaitingTime milliseconds
  // if minRegisteredRatio has not yet been reached
  val maxRegisteredWaitingTime =
    conf.getInt("spark.scheduler.maxRegisteredResourcesWaitingTime", 30000)
  val createTime = System.currentTimeMillis()

<<<<<<< HEAD
  class DriverActor(sparkProperties: Seq[(String, String)]) extends Actor with ActorLogReceive {

    override protected def log = CoarseGrainedSchedulerBackend.this.log

    private val executorActor = new HashMap[String, ActorRef]
    private val executorAddress = new HashMap[String, Address]
    private val executorHost = new HashMap[String, String]
    private val freeCores = new HashMap[String, Int]
    private val totalCores = new HashMap[String, Int]
=======
  private val executorDataMap = new HashMap[String, ExecutorData]

  // Number of executors requested from the cluster manager that have not registered yet
  private var numPendingExecutors = 0

  // Executors we have requested the cluster manager to kill that have not died yet
  private val executorsPendingToRemove = new HashSet[String]

  class DriverActor(sparkProperties: Seq[(String, String)]) extends Actor with ActorLogReceive {
    override protected def log = CoarseGrainedSchedulerBackend.this.log
>>>>>>> 1056e9ec
    private val addressToExecutorId = new HashMap[Address, String]

    override def preStart() {
      // Listen for remote client disconnection events, since they don't go through Akka's watch()
      context.system.eventStream.subscribe(self, classOf[RemotingLifecycleEvent])

      // Periodically revive offers to allow delay scheduling to work
      val reviveInterval = conf.getLong("spark.scheduler.revive.interval", 1000)
      import context.dispatcher
      context.system.scheduler.schedule(0.millis, reviveInterval.millis, self, ReviveOffers)
    }

    def receiveWithLogging = {
      case RegisterExecutor(executorId, hostPort, cores) =>
        Utils.checkHostPort(hostPort, "Host port expected " + hostPort)
        if (executorDataMap.contains(executorId)) {
          sender ! RegisterExecutorFailed("Duplicate executor ID: " + executorId)
        } else {
          logInfo("Registered executor: " + sender + " with ID " + executorId)
          sender ! RegisteredExecutor

          addressToExecutorId(sender.path.address) = executorId
          totalCoreCount.addAndGet(cores)
          totalRegisteredExecutors.addAndGet(1)
<<<<<<< HEAD
=======
          val (host, _) = Utils.parseHostPort(hostPort)
          val data = new ExecutorData(sender, sender.path.address, host, cores, cores)
          // This must be synchronized because variables mutated
          // in this block are read when requesting executors
          CoarseGrainedSchedulerBackend.this.synchronized {
            executorDataMap.put(executorId, data)
            if (numPendingExecutors > 0) {
              numPendingExecutors -= 1
              logDebug(s"Decremented number of pending executors ($numPendingExecutors left)")
            }
          }
>>>>>>> 1056e9ec
          makeOffers()
        }

      case StatusUpdate(executorId, taskId, state, data) =>
        scheduler.statusUpdate(taskId, state, data.value)
        if (TaskState.isFinished(state)) {
          executorDataMap.get(executorId) match {
            case Some(executorInfo) =>
              executorInfo.freeCores += scheduler.CPUS_PER_TASK
              makeOffers(executorId)
            case None =>
              // Ignoring the update since we don't know about the executor.
              logWarning(s"Ignored task status update ($taskId state $state) " +
                "from unknown executor $sender with ID $executorId")
          }
        }

      case ReviveOffers =>
        makeOffers()

      case KillTask(taskId, executorId, interruptThread) =>
        executorDataMap.get(executorId) match {
          case Some(executorInfo) =>
            executorInfo.executorActor ! KillTask(taskId, executorId, interruptThread)
          case None =>
            // Ignoring the task kill since the executor is not registered.
            logWarning(s"Attempted to kill task $taskId for unknown executor $executorId.")
        }

      case StopDriver =>
        sender ! true
        context.stop(self)

      case StopExecutors =>
        logInfo("Asking each executor to shut down")
        for ((_, executorData) <- executorDataMap) {
          executorData.executorActor ! StopExecutor
        }
        sender ! true

      case RemoveExecutor(executorId, reason) =>
        removeExecutor(executorId, reason)
        sender ! true

      case DisassociatedEvent(_, address, _) =>
        addressToExecutorId.get(address).foreach(removeExecutor(_,
          "remote Akka client disassociated"))

      case RetrieveSparkProps =>
        sender ! sparkProperties
    }

    // Make fake resource offers on all executors
    def makeOffers() {
      launchTasks(scheduler.resourceOffers(executorDataMap.map { case (id, executorData) =>
        new WorkerOffer(id, executorData.executorHost, executorData.freeCores)
      }.toSeq))
    }

    // Make fake resource offers on just one executor
    def makeOffers(executorId: String) {
      val executorData = executorDataMap(executorId)
      launchTasks(scheduler.resourceOffers(
        Seq(new WorkerOffer(executorId, executorData.executorHost, executorData.freeCores))))
    }

    // Launch tasks returned by a set of resource offers
    def launchTasks(tasks: Seq[Seq[TaskDescription]]) {
      for (task <- tasks.flatten) {
        val ser = SparkEnv.get.closureSerializer.newInstance()
        val serializedTask = ser.serialize(task)
        if (serializedTask.limit >= akkaFrameSize - AkkaUtils.reservedSizeBytes) {
          val taskSetId = scheduler.taskIdToTaskSetId(task.taskId)
          scheduler.activeTaskSets.get(taskSetId).foreach { taskSet =>
            try {
              var msg = "Serialized task %s:%d was %d bytes, which exceeds max allowed: " +
                "spark.akka.frameSize (%d bytes) - reserved (%d bytes). Consider increasing " +
                "spark.akka.frameSize or using broadcast variables for large values."
              msg = msg.format(task.taskId, task.index, serializedTask.limit, akkaFrameSize,
                AkkaUtils.reservedSizeBytes)
              taskSet.abort(msg)
            } catch {
              case e: Exception => logError("Exception in error callback", e)
            }
          }
        }
        else {
          val executorData = executorDataMap(task.executorId)
          executorData.freeCores -= scheduler.CPUS_PER_TASK
          executorData.executorActor ! LaunchTask(new SerializableBuffer(serializedTask))
        }
      }
    }

    // Remove a disconnected slave from the cluster
    def removeExecutor(executorId: String, reason: String): Unit = {
      executorDataMap.get(executorId) match {
        case Some(executorInfo) =>
          // This must be synchronized because variables mutated
          // in this block are read when requesting executors
          CoarseGrainedSchedulerBackend.this.synchronized {
            executorDataMap -= executorId
            executorsPendingToRemove -= executorId
          }
          totalCoreCount.addAndGet(-executorInfo.totalCores)
          totalRegisteredExecutors.addAndGet(-1)
          scheduler.executorLost(executorId, SlaveLost(reason))
        case None => logError(s"Asked to remove non-existent executor $executorId")
      }
    }
  }

  var driverActor: ActorRef = null
  val taskIdsOnSlave = new HashMap[String, HashSet[String]]

  override def start() {
    val properties = new ArrayBuffer[(String, String)]
    for ((key, value) <- scheduler.sc.conf.getAll) {
      if (key.startsWith("spark.")) {
        properties += ((key, value))
      }
    }
    // TODO (prashant) send conf instead of properties
    driverActor = actorSystem.actorOf(
      Props(new DriverActor(properties)), name = CoarseGrainedSchedulerBackend.ACTOR_NAME)
  }

  def stopExecutors() {
    try {
      if (driverActor != null) {
        logInfo("Shutting down all executors")
        val future = driverActor.ask(StopExecutors)(timeout)
        Await.ready(future, timeout)
      }
    } catch {
      case e: Exception =>
        throw new SparkException("Error asking standalone scheduler to shut down executors", e)
    }
  }

  override def stop() {
    stopExecutors()
    try {
      if (driverActor != null) {
        val future = driverActor.ask(StopDriver)(timeout)
        Await.ready(future, timeout)
      }
    } catch {
      case e: Exception =>
        throw new SparkException("Error stopping standalone scheduler's driver actor", e)
    }
  }

  override def reviveOffers() {
    driverActor ! ReviveOffers
  }

  override def killTask(taskId: Long, executorId: String, interruptThread: Boolean) {
    driverActor ! KillTask(taskId, executorId, interruptThread)
  }

  override def defaultParallelism(): Int = {
    conf.getInt("spark.default.parallelism", math.max(totalCoreCount.get(), 2))
  }

  // Called by subclasses when notified of a lost worker
  def removeExecutor(executorId: String, reason: String) {
    try {
      val future = driverActor.ask(RemoveExecutor(executorId, reason))(timeout)
      Await.ready(future, timeout)
    } catch {
      case e: Exception =>
        throw new SparkException("Error notifying standalone scheduler's driver actor", e)
    }
  }

  def sufficientResourcesRegistered(): Boolean = true

  override def isReady(): Boolean = {
    if (sufficientResourcesRegistered) {
      logInfo("SchedulerBackend is ready for scheduling beginning after " +
        s"reached minRegisteredResourcesRatio: $minRegisteredRatio")
      return true
    }
    if ((System.currentTimeMillis() - createTime) >= maxRegisteredWaitingTime) {
      logInfo("SchedulerBackend is ready for scheduling beginning after waiting " +
        s"maxRegisteredResourcesWaitingTime: $maxRegisteredWaitingTime(ms)")
      return true
    }
    false
  }

<<<<<<< HEAD
  // Add filters to the SparkUI
  def addWebUIFilter(filterName: String, filterParams: Map[String, String], proxyBase: String) {
    if (proxyBase != null && proxyBase.nonEmpty) {
      System.setProperty("spark.ui.proxyBase", proxyBase)
    }

    val hasFilter = (filterName != null && filterName.nonEmpty &&
      filterParams != null && filterParams.nonEmpty)
    if (hasFilter) {
      logInfo(s"Add WebUI Filter. $filterName, $filterParams, $proxyBase")
      conf.set("spark.ui.filters", filterName)
      filterParams.foreach { case (k, v) => conf.set(s"spark.$filterName.param.$k", v) }
      scheduler.sc.ui.foreach { ui => JettyUtils.addFilters(ui.getHandlers, conf) }
=======
  /**
   * Return the number of executors currently registered with this backend.
   */
  def numExistingExecutors: Int = executorDataMap.size

  /**
   * Request an additional number of executors from the cluster manager.
   * Return whether the request is acknowledged.
   */
  final def requestExecutors(numAdditionalExecutors: Int): Boolean = synchronized {
    logInfo(s"Requesting $numAdditionalExecutors additional executor(s) from the cluster manager")
    logDebug(s"Number of pending executors is now $numPendingExecutors")
    numPendingExecutors += numAdditionalExecutors
    // Account for executors pending to be added or removed
    val newTotal = numExistingExecutors + numPendingExecutors - executorsPendingToRemove.size
    doRequestTotalExecutors(newTotal)
  }

  /**
   * Request executors from the cluster manager by specifying the total number desired,
   * including existing pending and running executors.
   *
   * The semantics here guarantee that we do not over-allocate executors for this application,
   * since a later request overrides the value of any prior request. The alternative interface
   * of requesting a delta of executors risks double counting new executors when there are
   * insufficient resources to satisfy the first request. We make the assumption here that the
   * cluster manager will eventually fulfill all requests when resources free up.
   *
   * Return whether the request is acknowledged.
   */
  protected def doRequestTotalExecutors(requestedTotal: Int): Boolean = false

  /**
   * Request that the cluster manager kill the specified executors.
   * Return whether the kill request is acknowledged.
   */
  final def killExecutors(executorIds: Seq[String]): Boolean = {
    logInfo(s"Requesting to kill executor(s) ${executorIds.mkString(", ")}")
    val filteredExecutorIds = new ArrayBuffer[String]
    executorIds.foreach { id =>
      if (executorDataMap.contains(id)) {
        filteredExecutorIds += id
      } else {
        logWarning(s"Executor to kill $id does not exist!")
      }
>>>>>>> 1056e9ec
    }
    executorsPendingToRemove ++= filteredExecutorIds
    doKillExecutors(filteredExecutorIds)
  }

  /**
   * Kill the given list of executors through the cluster manager.
   * Return whether the kill request is acknowledged.
   */
  protected def doKillExecutors(executorIds: Seq[String]): Boolean = false

}

private[spark] object CoarseGrainedSchedulerBackend {
  val ACTOR_NAME = "CoarseGrainedScheduler"
}<|MERGE_RESOLUTION|>--- conflicted
+++ resolved
@@ -31,10 +31,6 @@
 import org.apache.spark.scheduler.{SchedulerBackend, SlaveLost, TaskDescription, TaskSchedulerImpl, WorkerOffer}
 import org.apache.spark.scheduler.cluster.CoarseGrainedClusterMessages._
 import org.apache.spark.util.{ActorLogReceive, SerializableBuffer, AkkaUtils, Utils}
-<<<<<<< HEAD
-import org.apache.spark.ui.JettyUtils
-=======
->>>>>>> 1056e9ec
 
 /**
  * A scheduler backend that waits for coarse grained executors to connect to it through Akka.
@@ -50,10 +46,7 @@
 {
   // Use an atomic variable to track total number of cores in the cluster for simplicity and speed
   var totalCoreCount = new AtomicInteger(0)
-<<<<<<< HEAD
-=======
   // Total number of executors that are currently registered
->>>>>>> 1056e9ec
   var totalRegisteredExecutors = new AtomicInteger(0)
   val conf = scheduler.sc.conf
   private val timeout = AkkaUtils.askTimeout(conf)
@@ -68,17 +61,6 @@
     conf.getInt("spark.scheduler.maxRegisteredResourcesWaitingTime", 30000)
   val createTime = System.currentTimeMillis()
 
-<<<<<<< HEAD
-  class DriverActor(sparkProperties: Seq[(String, String)]) extends Actor with ActorLogReceive {
-
-    override protected def log = CoarseGrainedSchedulerBackend.this.log
-
-    private val executorActor = new HashMap[String, ActorRef]
-    private val executorAddress = new HashMap[String, Address]
-    private val executorHost = new HashMap[String, String]
-    private val freeCores = new HashMap[String, Int]
-    private val totalCores = new HashMap[String, Int]
-=======
   private val executorDataMap = new HashMap[String, ExecutorData]
 
   // Number of executors requested from the cluster manager that have not registered yet
@@ -89,7 +71,6 @@
 
   class DriverActor(sparkProperties: Seq[(String, String)]) extends Actor with ActorLogReceive {
     override protected def log = CoarseGrainedSchedulerBackend.this.log
->>>>>>> 1056e9ec
     private val addressToExecutorId = new HashMap[Address, String]
 
     override def preStart() {
@@ -114,8 +95,6 @@
           addressToExecutorId(sender.path.address) = executorId
           totalCoreCount.addAndGet(cores)
           totalRegisteredExecutors.addAndGet(1)
-<<<<<<< HEAD
-=======
           val (host, _) = Utils.parseHostPort(hostPort)
           val data = new ExecutorData(sender, sender.path.address, host, cores, cores)
           // This must be synchronized because variables mutated
@@ -127,7 +106,6 @@
               logDebug(s"Decremented number of pending executors ($numPendingExecutors left)")
             }
           }
->>>>>>> 1056e9ec
           makeOffers()
         }
 
@@ -320,21 +298,6 @@
     false
   }
 
-<<<<<<< HEAD
-  // Add filters to the SparkUI
-  def addWebUIFilter(filterName: String, filterParams: Map[String, String], proxyBase: String) {
-    if (proxyBase != null && proxyBase.nonEmpty) {
-      System.setProperty("spark.ui.proxyBase", proxyBase)
-    }
-
-    val hasFilter = (filterName != null && filterName.nonEmpty &&
-      filterParams != null && filterParams.nonEmpty)
-    if (hasFilter) {
-      logInfo(s"Add WebUI Filter. $filterName, $filterParams, $proxyBase")
-      conf.set("spark.ui.filters", filterName)
-      filterParams.foreach { case (k, v) => conf.set(s"spark.$filterName.param.$k", v) }
-      scheduler.sc.ui.foreach { ui => JettyUtils.addFilters(ui.getHandlers, conf) }
-=======
   /**
    * Return the number of executors currently registered with this backend.
    */
@@ -380,7 +343,6 @@
       } else {
         logWarning(s"Executor to kill $id does not exist!")
       }
->>>>>>> 1056e9ec
     }
     executorsPendingToRemove ++= filteredExecutorIds
     doKillExecutors(filteredExecutorIds)
