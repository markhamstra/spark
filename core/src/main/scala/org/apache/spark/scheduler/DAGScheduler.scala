/*
 * Licensed to the Apache Software Foundation (ASF) under one or more
 * contributor license agreements.  See the NOTICE file distributed with
 * this work for additional information regarding copyright ownership.
 * The ASF licenses this file to You under the Apache License, Version 2.0
 * (the "License"); you may not use this file except in compliance with
 * the License.  You may obtain a copy of the License at
 *
 *    http://www.apache.org/licenses/LICENSE-2.0
 *
 * Unless required by applicable law or agreed to in writing, software
 * distributed under the License is distributed on an "AS IS" BASIS,
 * WITHOUT WARRANTIES OR CONDITIONS OF ANY KIND, either express or implied.
 * See the License for the specific language governing permissions and
 * limitations under the License.
 */

package org.apache.spark.scheduler

import java.io.NotSerializableException
import java.util.Properties
import java.util.concurrent.atomic.AtomicInteger

import scala.collection.mutable.{ArrayBuffer, HashMap, HashSet, Map, Stack}
import scala.concurrent.Await
import scala.concurrent.duration._
import scala.language.postfixOps
import scala.reflect.ClassTag
import scala.util.control.NonFatal

import akka.actor._
import akka.actor.SupervisorStrategy.Stop
import akka.pattern.ask
import akka.util.Timeout

import org.apache.spark._
import org.apache.spark.broadcast.Broadcast
import org.apache.spark.executor.TaskMetrics
import org.apache.spark.partial.{ApproximateActionListener, ApproximateEvaluator, PartialResult}
import org.apache.spark.rdd.RDD
import org.apache.spark.storage._
import org.apache.spark.util.{CallSite, SystemClock, Clock, Utils}
import org.apache.spark.storage.BlockManagerMessages.BlockManagerHeartbeat

/**
 * The high-level scheduling layer that implements stage-oriented scheduling. It computes a DAG of
 * stages for each job, keeps track of which RDDs and stage outputs are materialized, and finds a
 * minimal schedule to run the job. It then submits stages as TaskSets to an underlying
 * TaskScheduler implementation that runs them on the cluster.
 *
 * In addition to coming up with a DAG of stages, this class also determines the preferred
 * locations to run each task on, based on the current cache status, and passes these to the
 * low-level TaskScheduler. Furthermore, it handles failures due to shuffle output files being
 * lost, in which case old stages may need to be resubmitted. Failures *within* a stage that are
 * not caused by shuffle file loss are handled by the TaskScheduler, which will retry each task
 * a small number of times before cancelling the whole stage.
 *
 */
private[spark]
class DAGScheduler(
    private[scheduler] val sc: SparkContext,
    private[scheduler] val taskScheduler: TaskScheduler,
    listenerBus: LiveListenerBus,
    mapOutputTracker: MapOutputTrackerMaster,
    blockManagerMaster: BlockManagerMaster,
    env: SparkEnv,
    clock: Clock = SystemClock)
  extends Logging {

  import DAGScheduler._

  def this(sc: SparkContext, taskScheduler: TaskScheduler) = {
    this(
      sc,
      taskScheduler,
      sc.listenerBus,
      sc.env.mapOutputTracker.asInstanceOf[MapOutputTrackerMaster],
      sc.env.blockManager.master,
      sc.env)
  }

  def this(sc: SparkContext) = this(sc, sc.taskScheduler)

  private[scheduler] val nextJobId = new AtomicInteger(0)
  private[scheduler] def numTotalJobs: Int = nextJobId.get()
  private val nextStageId = new AtomicInteger(0)

  private[scheduler] val jobIdToStageIds = new HashMap[Int, HashSet[Int]]
  private[scheduler] val stageIdToStage = new HashMap[Int, Stage]
  private[scheduler] val shuffleToMapStage = new HashMap[Int, Stage]
  private[scheduler] val jobIdToActiveJob = new HashMap[Int, ActiveJob]

  // Stages we need to run whose parents aren't done
  private[scheduler] val waitingStages = new HashSet[Stage]

  // Stages we are running right now
  private[scheduler] val runningStages = new HashSet[Stage]

  // Stages that must be resubmitted due to fetch failures
  private[scheduler] val failedStages = new HashSet[Stage]

  private[scheduler] val activeJobs = new HashSet[ActiveJob]

  // Contains the locations that each RDD's partitions are cached on
  private val cacheLocs = new HashMap[Int, Array[Seq[TaskLocation]]]

  // For tracking failed nodes, we use the MapOutputTracker's epoch number, which is sent with
  // every task. When we detect a node failing, we note the current epoch number and failed
  // executor, increment it for new tasks, and use this to ignore stray ShuffleMapTask results.
  //
  // TODO: Garbage collect information about failure epochs when we know there are no more
  //       stray messages to detect.
  private val failedEpoch = new HashMap[String, Long]

  private val dagSchedulerActorSupervisor =
    env.actorSystem.actorOf(Props(new DAGSchedulerActorSupervisor(this)))

  // A closure serializer that we reuse.
  // This is only safe because DAGScheduler runs in a single thread.
  private val closureSerializer = SparkEnv.get.closureSerializer.newInstance()

  private[scheduler] var eventProcessActor: ActorRef = _

  /** If enabled, we may run certain actions like take() and first() locally. */
  private val localExecutionEnabled = sc.getConf.getBoolean("spark.localExecution.enabled", false)

<<<<<<< HEAD
=======
  /** If enabled, FetchFailed will not cause stage retry, in order to surface the problem. */
  private val disallowStageRetryForTest = sc.getConf.getBoolean("spark.test.noStageRetry", false)

>>>>>>> 1056e9ec
  private def initializeEventProcessActor() {
    // blocking the thread until supervisor is started, which ensures eventProcessActor is
    // not null before any job is submitted
    implicit val timeout = Timeout(30 seconds)
    val initEventActorReply =
      dagSchedulerActorSupervisor ? Props(new DAGSchedulerEventProcessActor(this))
    eventProcessActor = Await.result(initEventActorReply, timeout.duration).
      asInstanceOf[ActorRef]
  }

  initializeEventProcessActor()

  // Called by TaskScheduler to report task's starting.
  def taskStarted(task: Task[_], taskInfo: TaskInfo) {
    eventProcessActor ! BeginEvent(task, taskInfo)
  }

  // Called to report that a task has completed and results are being fetched remotely.
  def taskGettingResult(taskInfo: TaskInfo) {
    eventProcessActor ! GettingResultEvent(taskInfo)
  }

  // Called by TaskScheduler to report task completions or failures.
  def taskEnded(
      task: Task[_],
      reason: TaskEndReason,
      result: Any,
      accumUpdates: Map[Long, Any],
      taskInfo: TaskInfo,
      taskMetrics: TaskMetrics) {
    eventProcessActor ! CompletionEvent(task, reason, result, accumUpdates, taskInfo, taskMetrics)
  }

  /**
   * Update metrics for in-progress tasks and let the master know that the BlockManager is still
   * alive. Return true if the driver knows about the given block manager. Otherwise, return false,
   * indicating that the block manager should re-register.
   */
  def executorHeartbeatReceived(
      execId: String,
      taskMetrics: Array[(Long, Int, Int, TaskMetrics)], // (taskId, stageId, stateAttempt, metrics)
      blockManagerId: BlockManagerId): Boolean = {
    listenerBus.post(SparkListenerExecutorMetricsUpdate(execId, taskMetrics))
    implicit val timeout = Timeout(600 seconds)

    Await.result(
      blockManagerMaster.driverActor ? BlockManagerHeartbeat(blockManagerId),
      timeout.duration).asInstanceOf[Boolean]
  }

  // Called by TaskScheduler when an executor fails.
  def executorLost(execId: String) {
    eventProcessActor ! ExecutorLost(execId)
  }

  // Called by TaskScheduler when a host is added
  def executorAdded(execId: String, host: String) {
    eventProcessActor ! ExecutorAdded(execId, host)
  }

  // Called by TaskScheduler to cancel an entire TaskSet due to either repeated failures or
  // cancellation of the job itself.
  def taskSetFailed(taskSet: TaskSet, reason: String) {
    eventProcessActor ! TaskSetFailed(taskSet, reason)
  }

  private def getCacheLocs(rdd: RDD[_]): Array[Seq[TaskLocation]] = {
    if (!cacheLocs.contains(rdd.id)) {
      val blockIds = rdd.partitions.indices.map(index => RDDBlockId(rdd.id, index)).toArray[BlockId]
      val locs = BlockManager.blockIdsToBlockManagers(blockIds, env, blockManagerMaster)
      cacheLocs(rdd.id) = blockIds.map { id =>
        locs.getOrElse(id, Nil).map(bm => TaskLocation(bm.host, bm.executorId))
      }
    }
    cacheLocs(rdd.id)
  }

  private def clearCacheLocs() {
    cacheLocs.clear()
  }

  /**
   * Get or create a shuffle map stage for the given shuffle dependency's map side.
   * The jobId value passed in will be used if the stage doesn't already exist with
   * a lower jobId (jobId always increases across jobs.)
   */
  private def getShuffleMapStage(shuffleDep: ShuffleDependency[_, _, _], jobId: Int): Stage = {
    shuffleToMapStage.get(shuffleDep.shuffleId) match {
      case Some(stage) => stage
      case None =>
        // We are going to register ancestor shuffle dependencies
        registerShuffleDependencies(shuffleDep, jobId)
        // Then register current shuffleDep
        val stage =
          newOrUsedStage(
            shuffleDep.rdd, shuffleDep.rdd.partitions.size, shuffleDep, jobId,
            shuffleDep.rdd.creationSite)
        shuffleToMapStage(shuffleDep.shuffleId) = stage
 
        stage
    }
  }

  /**
   * Create a Stage -- either directly for use as a result stage, or as part of the (re)-creation
   * of a shuffle map stage in newOrUsedStage.  The stage will be associated with the provided
   * jobId. Production of shuffle map stages should always use newOrUsedStage, not newStage
   * directly.
   */
  private def newStage(
      rdd: RDD[_],
      numTasks: Int,
      shuffleDep: Option[ShuffleDependency[_, _, _]],
      jobId: Int,
      callSite: CallSite)
    : Stage =
  {
    val parentStages = getParentStages(rdd, jobId)
    val id = nextStageId.getAndIncrement()
    val stage = new Stage(id, rdd, numTasks, shuffleDep, parentStages, jobId, callSite)
    stageIdToStage(id) = stage
    updateJobIdStageIdMaps(jobId, stage)
    stage
  }

  /**
   * Create a shuffle map Stage for the given RDD.  The stage will also be associated with the
   * provided jobId.  If a stage for the shuffleId existed previously so that the shuffleId is
   * present in the MapOutputTracker, then the number and location of available outputs are
   * recovered from the MapOutputTracker
   */
  private def newOrUsedStage(
      rdd: RDD[_],
      numTasks: Int,
      shuffleDep: ShuffleDependency[_, _, _],
      jobId: Int,
      callSite: CallSite)
    : Stage =
  {
    val stage = newStage(rdd, numTasks, Some(shuffleDep), jobId, callSite)
    if (mapOutputTracker.containsShuffle(shuffleDep.shuffleId)) {
      val serLocs = mapOutputTracker.getSerializedMapOutputStatuses(shuffleDep.shuffleId)
      val locs = MapOutputTracker.deserializeMapStatuses(serLocs)
      for (i <- 0 until locs.size) {
        stage.outputLocs(i) = Option(locs(i)).toList   // locs(i) will be null if missing
      }
      stage.numAvailableOutputs = locs.count(_ != null)
    } else {
      // Kind of ugly: need to register RDDs with the cache and map output tracker here
      // since we can't do it in the RDD constructor because # of partitions is unknown
      logInfo("Registering RDD " + rdd.id + " (" + rdd.getCreationSite + ")")
      mapOutputTracker.registerShuffle(shuffleDep.shuffleId, rdd.partitions.size)
    }
    stage
  }

  /**
   * Get or create the list of parent stages for a given RDD. The stages will be assigned the
   * provided jobId if they haven't already been created with a lower jobId.
   */
  private def getParentStages(rdd: RDD[_], jobId: Int): List[Stage] = {
    val parents = new HashSet[Stage]
    val visited = new HashSet[RDD[_]]
    // We are manually maintaining a stack here to prevent StackOverflowError
    // caused by recursively visiting
    val waitingForVisit = new Stack[RDD[_]]
    def visit(r: RDD[_]) {
      if (!visited(r)) {
        visited += r
        // Kind of ugly: need to register RDDs with the cache here since
        // we can't do it in its constructor because # of partitions is unknown
        for (dep <- r.dependencies) {
          dep match {
            case shufDep: ShuffleDependency[_, _, _] =>
              parents += getShuffleMapStage(shufDep, jobId)
            case _ =>
              waitingForVisit.push(dep.rdd)
          }
        }
      }
    }
    waitingForVisit.push(rdd)
    while (!waitingForVisit.isEmpty) {
      visit(waitingForVisit.pop())
    }
    parents.toList
  }

  // Find ancestor missing shuffle dependencies and register into shuffleToMapStage
  private def registerShuffleDependencies(shuffleDep: ShuffleDependency[_, _, _], jobId: Int) = {
    val parentsWithNoMapStage = getAncestorShuffleDependencies(shuffleDep.rdd)
    while (!parentsWithNoMapStage.isEmpty) {
      val currentShufDep = parentsWithNoMapStage.pop()
      val stage =
        newOrUsedStage(
          currentShufDep.rdd, currentShufDep.rdd.partitions.size, currentShufDep, jobId,
          currentShufDep.rdd.creationSite)
      shuffleToMapStage(currentShufDep.shuffleId) = stage
    }
  }

  // Find ancestor shuffle dependencies that are not registered in shuffleToMapStage yet
  private def getAncestorShuffleDependencies(rdd: RDD[_]): Stack[ShuffleDependency[_, _, _]] = {
    val parents = new Stack[ShuffleDependency[_, _, _]]
    val visited = new HashSet[RDD[_]]
    // We are manually maintaining a stack here to prevent StackOverflowError
    // caused by recursively visiting
    val waitingForVisit = new Stack[RDD[_]]
    def visit(r: RDD[_]) {
      if (!visited(r)) {
        visited += r
        for (dep <- r.dependencies) {
          dep match {
            case shufDep: ShuffleDependency[_, _, _] =>
              if (!shuffleToMapStage.contains(shufDep.shuffleId)) {
                parents.push(shufDep)
              }

              waitingForVisit.push(shufDep.rdd)
            case _ =>
              waitingForVisit.push(dep.rdd)
          }
        }
      }
    }

    waitingForVisit.push(rdd)
    while (!waitingForVisit.isEmpty) {
      visit(waitingForVisit.pop())
    }
    parents
  }

  private def getMissingParentStages(stage: Stage): List[Stage] = {
    val missing = new HashSet[Stage]
    val visited = new HashSet[RDD[_]]
    // We are manually maintaining a stack here to prevent StackOverflowError
    // caused by recursively visiting
    val waitingForVisit = new Stack[RDD[_]]
    def visit(rdd: RDD[_]) {
      if (!visited(rdd)) {
        visited += rdd
        if (getCacheLocs(rdd).contains(Nil)) {
          for (dep <- rdd.dependencies) {
            dep match {
              case shufDep: ShuffleDependency[_, _, _] =>
                val mapStage = getShuffleMapStage(shufDep, stage.jobId)
                if (!mapStage.isAvailable) {
                  missing += mapStage
                }
              case narrowDep: NarrowDependency[_] =>
                waitingForVisit.push(narrowDep.rdd)
            }
          }
        }
      }
    }
    waitingForVisit.push(stage.rdd)
    while (!waitingForVisit.isEmpty) {
      visit(waitingForVisit.pop())
    }
    missing.toList
  }

  /**
   * Registers the given jobId among the jobs that need the given stage and
   * all of that stage's ancestors.
   */
  private def updateJobIdStageIdMaps(jobId: Int, stage: Stage) {
    def updateJobIdStageIdMapsList(stages: List[Stage]) {
      if (stages.nonEmpty) {
        val s = stages.head
        s.jobIds += jobId
        jobIdToStageIds.getOrElseUpdate(jobId, new HashSet[Int]()) += s.id
        val parents: List[Stage] = getParentStages(s.rdd, jobId)
        val parentsWithoutThisJobId = parents.filter { ! _.jobIds.contains(jobId) }
        updateJobIdStageIdMapsList(parentsWithoutThisJobId ++ stages.tail)
      }
    }
    updateJobIdStageIdMapsList(List(stage))
  }

  /**
   * Removes state for job and any stages that are not needed by any other job.  Does not
   * handle cancelling tasks or notifying the SparkListener about finished jobs/stages/tasks.
   *
   * @param job The job whose state to cleanup.
   */
  private def cleanupStateForJobAndIndependentStages(job: ActiveJob) {
    val registeredStages = jobIdToStageIds.get(job.jobId)
    if (registeredStages.isEmpty || registeredStages.get.isEmpty) {
      logError("No stages registered for job " + job.jobId)
    } else {
      stageIdToStage.filterKeys(stageId => registeredStages.get.contains(stageId)).foreach {
        case (stageId, stage) =>
          val jobSet = stage.jobIds
          if (!jobSet.contains(job.jobId)) {
            logError(
              "Job %d not registered for stage %d even though that stage was registered for the job"
              .format(job.jobId, stageId))
          } else {
            def removeStage(stageId: Int) {
              // data structures based on Stage
              for (stage <- stageIdToStage.get(stageId)) {
                if (runningStages.contains(stage)) {
                  logDebug("Removing running stage %d".format(stageId))
                  runningStages -= stage
                }
                for ((k, v) <- shuffleToMapStage.find(_._2 == stage)) {
                  shuffleToMapStage.remove(k)
                }
                if (waitingStages.contains(stage)) {
                  logDebug("Removing stage %d from waiting set.".format(stageId))
                  waitingStages -= stage
                }
                if (failedStages.contains(stage)) {
                  logDebug("Removing stage %d from failed set.".format(stageId))
                  failedStages -= stage
                }
              }
              // data structures based on StageId
              stageIdToStage -= stageId
              logDebug("After removal of stage %d, remaining stages = %d"
                .format(stageId, stageIdToStage.size))
            }

            jobSet -= job.jobId
            if (jobSet.isEmpty) { // no other job needs this stage
              removeStage(stageId)
            }
          }
      }
    }
    jobIdToStageIds -= job.jobId
    jobIdToActiveJob -= job.jobId
    activeJobs -= job
    job.finalStage.resultOfJob = None
  }

  /**
   * Submit a job to the job scheduler and get a JobWaiter object back. The JobWaiter object
   * can be used to block until the the job finishes executing or can be used to cancel the job.
   */
  def submitJob[T, U](
      rdd: RDD[T],
      func: (TaskContext, Iterator[T]) => U,
      partitions: Seq[Int],
      callSite: CallSite,
      allowLocal: Boolean,
      resultHandler: (Int, U) => Unit,
      properties: Properties = null): JobWaiter[U] =
  {
    // Check to make sure we are not launching a task on a partition that does not exist.
    val maxPartitions = rdd.partitions.length
    partitions.find(p => p >= maxPartitions || p < 0).foreach { p =>
      throw new IllegalArgumentException(
        "Attempting to access a non-existent partition: " + p + ". " +
          "Total number of partitions: " + maxPartitions)
    }

    val jobId = nextJobId.getAndIncrement()
    if (partitions.size == 0) {
      return new JobWaiter[U](this, jobId, 0, resultHandler)
    }

    assert(partitions.size > 0)
    val func2 = func.asInstanceOf[(TaskContext, Iterator[_]) => _]
    val waiter = new JobWaiter(this, jobId, partitions.size, resultHandler)
    eventProcessActor ! JobSubmitted(
      jobId, rdd, func2, partitions.toArray, allowLocal, callSite, waiter, properties)
    waiter
  }

  def runJob[T, U: ClassTag](
      rdd: RDD[T],
      func: (TaskContext, Iterator[T]) => U,
      partitions: Seq[Int],
      callSite: CallSite,
      allowLocal: Boolean,
      resultHandler: (Int, U) => Unit,
      properties: Properties = null)
  {
    val start = System.nanoTime
    val waiter = submitJob(rdd, func, partitions, callSite, allowLocal, resultHandler, properties)
    waiter.awaitResult() match {
      case JobSucceeded => {
        logInfo("Job %d finished: %s, took %f s".format
          (waiter.jobId, callSite.shortForm, (System.nanoTime - start) / 1e9))
      }
      case JobFailed(exception: Exception) =>
        logInfo("Job %d failed: %s, took %f s".format
          (waiter.jobId, callSite.shortForm, (System.nanoTime - start) / 1e9))
        throw exception
    }
  }

  def runApproximateJob[T, U, R](
      rdd: RDD[T],
      func: (TaskContext, Iterator[T]) => U,
      evaluator: ApproximateEvaluator[U, R],
      callSite: CallSite,
      timeout: Long,
      properties: Properties = null)
    : PartialResult[R] =
  {
    val listener = new ApproximateActionListener(rdd, func, evaluator, timeout)
    val func2 = func.asInstanceOf[(TaskContext, Iterator[_]) => _]
    val partitions = (0 until rdd.partitions.size).toArray
    val jobId = nextJobId.getAndIncrement()
    eventProcessActor ! JobSubmitted(
      jobId, rdd, func2, partitions, allowLocal = false, callSite, listener, properties)
    listener.awaitResult()    // Will throw an exception if the job fails
  }

  /**
   * Cancel a job that is running or waiting in the queue.
   */
  def cancelJob(jobId: Int) {
    logInfo("Asked to cancel job " + jobId)
    eventProcessActor ! JobCancelled(jobId)
  }

  def cancelJobGroup(groupId: String) {
    logInfo("Asked to cancel job group " + groupId)
    eventProcessActor ! JobGroupCancelled(groupId)
  }

  /**
   * Cancel all jobs that are running or waiting in the queue.
   */
  def cancelAllJobs() {
    eventProcessActor ! AllJobsCancelled
  }

  private[scheduler] def doCancelAllJobs() {
    // Cancel all running jobs.
    runningStages.map(_.jobId).foreach(handleJobCancellation(_,
      reason = "as part of cancellation of all jobs"))
    activeJobs.clear() // These should already be empty by this point,
    jobIdToActiveJob.clear() // but just in case we lost track of some jobs...
    submitWaitingStages()
  }

  /**
   * Cancel all jobs associated with a running or scheduled stage.
   */
  def cancelStage(stageId: Int) {
    eventProcessActor ! StageCancelled(stageId)
  }

  /**
   * Resubmit any failed stages. Ordinarily called after a small amount of time has passed since
   * the last fetch failure.
   */
  private[scheduler] def resubmitFailedStages() {
    if (failedStages.size > 0) {
      // Failed stages may be removed by job cancellation, so failed might be empty even if
      // the ResubmitFailedStages event has been scheduled.
      logInfo("Resubmitting failed stages")
      clearCacheLocs()
      val failedStagesCopy = failedStages.toArray
      failedStages.clear()
      for (stage <- failedStagesCopy.sortBy(_.jobId)) {
        submitStage(stage)
      }
    }
    submitWaitingStages()
  }

  /**
   * Check for waiting or failed stages which are now eligible for resubmission.
   * Ordinarily run on every iteration of the event loop.
   */
  private def submitWaitingStages() {
    // TODO: We might want to run this less often, when we are sure that something has become
    // runnable that wasn't before.
    logTrace("Checking for newly runnable parent stages")
    logTrace("running: " + runningStages)
    logTrace("waiting: " + waitingStages)
    logTrace("failed: " + failedStages)
    val waitingStagesCopy = waitingStages.toArray
    waitingStages.clear()
    for (stage <- waitingStagesCopy.sortBy(_.jobId)) {
      submitStage(stage)
    }
  }

  /**
   * Run a job on an RDD locally, assuming it has only a single partition and no dependencies.
   * We run the operation in a separate thread just in case it takes a bunch of time, so that we
   * don't block the DAGScheduler event loop or other concurrent jobs.
   */
  protected def runLocally(job: ActiveJob) {
    logInfo("Computing the requested partition locally")
    new Thread("Local computation of job " + job.jobId) {
      override def run() {
        runLocallyWithinThread(job)
      }
    }.start()
  }

  // Broken out for easier testing in DAGSchedulerSuite.
  protected def runLocallyWithinThread(job: ActiveJob) {
    var jobResult: JobResult = JobSucceeded
    try {
      val rdd = job.finalStage.rdd
      val split = rdd.partitions(job.partitions(0))
      val taskContext =
        new TaskContextImpl(job.finalStage.id, job.partitions(0), 0, true)
      TaskContextHelper.setTaskContext(taskContext)
      try {
        val result = job.func(taskContext, rdd.iterator(split, taskContext))
        job.listener.taskSucceeded(0, result)
      } finally {
        taskContext.markTaskCompleted()
<<<<<<< HEAD
=======
        TaskContextHelper.unset()
>>>>>>> 1056e9ec
      }
    } catch {
      case e: Exception =>
        val exception = new SparkDriverExecutionException(e)
        jobResult = JobFailed(exception)
        job.listener.jobFailed(exception)
      case oom: OutOfMemoryError =>
        val exception = new SparkException("Local job aborted due to out of memory error", oom)
        jobResult = JobFailed(exception)
        job.listener.jobFailed(exception)
    } finally {
      val s = job.finalStage
      // clean up data structures that were populated for a local job,
      // but that won't get cleaned up via the normal paths through
      // completion events or stage abort
      stageIdToStage -= s.id
      jobIdToStageIds -= job.jobId
      listenerBus.post(SparkListenerJobEnd(job.jobId, jobResult))
    }
  }

  /** Finds the earliest-created active job that needs the stage */
  // TODO: Probably should actually find among the active jobs that need this
  // stage the one with the highest priority (highest-priority pool, earliest created).
  // That should take care of at least part of the priority inversion problem with
  // cross-job dependencies.
  private def activeJobForStage(stage: Stage): Option[Int] = {
    val jobsThatUseStage: Array[Int] = stage.jobIds.toArray.sorted
    jobsThatUseStage.find(jobIdToActiveJob.contains)
  }

  private[scheduler] def handleJobGroupCancelled(groupId: String) {
    // Cancel all jobs belonging to this job group.
    // First finds all active jobs with this group id, and then kill stages for them.
    val activeInGroup = activeJobs.filter(activeJob =>
      groupId == activeJob.properties.get(SparkContext.SPARK_JOB_GROUP_ID))
    val jobIds = activeInGroup.map(_.jobId)
    jobIds.foreach(handleJobCancellation(_, "part of cancelled job group %s".format(groupId)))
    submitWaitingStages()
  }

  private[scheduler] def handleBeginEvent(task: Task[_], taskInfo: TaskInfo) {
    // Note that there is a chance that this task is launched after the stage is cancelled.
    // In that case, we wouldn't have the stage anymore in stageIdToStage.
    val stageAttemptId = stageIdToStage.get(task.stageId).map(_.latestInfo.attemptId).getOrElse(-1)
    listenerBus.post(SparkListenerTaskStart(task.stageId, stageAttemptId, taskInfo))
    submitWaitingStages()
  }

  private[scheduler] def handleTaskSetFailed(taskSet: TaskSet, reason: String) {
    stageIdToStage.get(taskSet.stageId).foreach {abortStage(_, reason) }
    submitWaitingStages()
  }

  private[scheduler] def cleanUpAfterSchedulerStop() {
    for (job <- activeJobs) {
      val error = new SparkException("Job cancelled because SparkContext was shut down")
      job.listener.jobFailed(error)
      // Tell the listeners that all of the running stages have ended.  Don't bother
      // cancelling the stages because if the DAG scheduler is stopped, the entire application
      // is in the process of getting stopped.
      val stageFailedMessage = "Stage cancelled because SparkContext was shut down"
      runningStages.foreach { stage =>
        stage.latestInfo.stageFailed(stageFailedMessage)
        listenerBus.post(SparkListenerStageCompleted(stage.latestInfo))
      }
      listenerBus.post(SparkListenerJobEnd(job.jobId, JobFailed(error)))
    }
  }

  private[scheduler] def handleGetTaskResult(taskInfo: TaskInfo) {
    listenerBus.post(SparkListenerTaskGettingResult(taskInfo))
    submitWaitingStages()
  }

  private[scheduler] def handleJobSubmitted(jobId: Int,
      finalRDD: RDD[_],
      func: (TaskContext, Iterator[_]) => _,
      partitions: Array[Int],
      allowLocal: Boolean,
      callSite: CallSite,
      listener: JobListener,
      properties: Properties = null)
  {
    var finalStage: Stage = null
    try {
      // New stage creation may throw an exception if, for example, jobs are run on a
      // HadoopRDD whose underlying HDFS files have been deleted.
      finalStage = newStage(finalRDD, partitions.size, None, jobId, callSite)
    } catch {
      case e: Exception =>
        logWarning("Creating new stage failed due to exception - job: " + jobId, e)
        listener.jobFailed(e)
        return
    }
    if (finalStage != null) {
      val job = new ActiveJob(jobId, finalStage, func, partitions, callSite, listener, properties)
      clearCacheLocs()
      logInfo("Got job %s (%s) with %d output partitions (allowLocal=%s)".format(
        job.jobId, callSite.shortForm, partitions.length, allowLocal))
      logInfo("Final stage: " + finalStage + "(" + finalStage.name + ")")
      logInfo("Parents of final stage: " + finalStage.parents)
      logInfo("Missing parents: " + getMissingParentStages(finalStage))
      val shouldRunLocally =
        localExecutionEnabled && allowLocal && finalStage.parents.isEmpty && partitions.length == 1
      if (shouldRunLocally) {
        // Compute very short actions like first() or take() with no parent stages locally.
        listenerBus.post(SparkListenerJobStart(job.jobId, Seq.empty, properties))
        runLocally(job)
      } else {
        jobIdToActiveJob(jobId) = job
        activeJobs += job
        finalStage.resultOfJob = Some(job)
        val stageIds = jobIdToStageIds(jobId).toArray
        val stageInfos = stageIds.flatMap(id => stageIdToStage.get(id).map(_.latestInfo))
        listenerBus.post(SparkListenerJobStart(job.jobId, stageInfos, properties))
        submitStage(finalStage)
      }
    }
    submitWaitingStages()
  }

  /** Submits stage, but first recursively submits any missing parents. */
  private def submitStage(stage: Stage) {
    val jobId = activeJobForStage(stage)
    if (jobId.isDefined) {
      logDebug("submitStage(" + stage + ")")
      if (!waitingStages(stage) && !runningStages(stage) && !failedStages(stage)) {
        val missing = getMissingParentStages(stage).sortBy(_.id)
        logDebug("missing: " + missing)
        if (missing == Nil) {
          logInfo("Submitting " + stage + " (" + stage.rdd + "), which has no missing parents")
          submitMissingTasks(stage, jobId.get)
        } else {
          for (parent <- missing) {
            submitStage(parent)
          }
          waitingStages += stage
        }
      }
    } else {
      abortStage(stage, "No active job for stage " + stage.id)
    }
  }

  /** Called when stage's parents are available and we can now do its task. */
  private def submitMissingTasks(stage: Stage, jobId: Int) {
    logDebug("submitMissingTasks(" + stage + ")")
    // Get our pending tasks and remember them in our pendingTasks entry
    stage.pendingTasks.clear()

    // First figure out the indexes of partition ids to compute.
    val partitionsToCompute: Seq[Int] = {
      if (stage.isShuffleMap) {
        (0 until stage.numPartitions).filter(id => stage.outputLocs(id) == Nil)
      } else {
        val job = stage.resultOfJob.get
        (0 until job.numPartitions).filter(id => !job.finished(id))
      }
    }

    val properties = if (jobIdToActiveJob.contains(jobId)) {
      jobIdToActiveJob(stage.jobId).properties
    } else {
      // this stage will be assigned to "default" pool
      null
    }

    runningStages += stage
    // SparkListenerStageSubmitted should be posted before testing whether tasks are
    // serializable. If tasks are not serializable, a SparkListenerStageCompleted event
    // will be posted, which should always come after a corresponding SparkListenerStageSubmitted
    // event.
    stage.latestInfo = StageInfo.fromStage(stage, Some(partitionsToCompute.size))
    listenerBus.post(SparkListenerStageSubmitted(stage.latestInfo, properties))

    // TODO: Maybe we can keep the taskBinary in Stage to avoid serializing it multiple times.
    // Broadcasted binary for the task, used to dispatch tasks to executors. Note that we broadcast
    // the serialized copy of the RDD and for each task we will deserialize it, which means each
    // task gets a different copy of the RDD. This provides stronger isolation between tasks that
    // might modify state of objects referenced in their closures. This is necessary in Hadoop
    // where the JobConf/Configuration object is not thread-safe.
    var taskBinary: Broadcast[Array[Byte]] = null
    try {
      // For ShuffleMapTask, serialize and broadcast (rdd, shuffleDep).
      // For ResultTask, serialize and broadcast (rdd, func).
      val taskBinaryBytes: Array[Byte] =
        if (stage.isShuffleMap) {
          closureSerializer.serialize((stage.rdd, stage.shuffleDep.get) : AnyRef).array()
        } else {
          closureSerializer.serialize((stage.rdd, stage.resultOfJob.get.func) : AnyRef).array()
        }
      taskBinary = sc.broadcast(taskBinaryBytes)
    } catch {
      // In the case of a failure during serialization, abort the stage.
      case e: NotSerializableException =>
        abortStage(stage, "Task not serializable: " + e.toString)
        runningStages -= stage
        return
      case NonFatal(e) =>
        abortStage(stage, s"Task serialization failed: $e\n${e.getStackTraceString}")
        runningStages -= stage
        return
    }

    val tasks: Seq[Task[_]] = if (stage.isShuffleMap) {
      partitionsToCompute.map { id =>
        val locs = getPreferredLocs(stage.rdd, id)
        val part = stage.rdd.partitions(id)
        new ShuffleMapTask(stage.id, taskBinary, part, locs)
      }
    } else {
      val job = stage.resultOfJob.get
      partitionsToCompute.map { id =>
        val p: Int = job.partitions(id)
        val part = stage.rdd.partitions(p)
        val locs = getPreferredLocs(stage.rdd, p)
        new ResultTask(stage.id, taskBinary, part, locs, id)
      }
    }

    if (tasks.size > 0) {
      // Preemptively serialize a task to make sure it can be serialized. We are catching this
      // exception here because it would be fairly hard to catch the non-serializable exception
      // down the road, where we have several different implementations for local scheduler and
      // cluster schedulers.
      //
      // We've already serialized RDDs and closures in taskBinary, but here we check for all other
      // objects such as Partition.
      try {
        closureSerializer.serialize(tasks.head)
      } catch {
        case e: NotSerializableException =>
          abortStage(stage, "Task not serializable: " + e.toString)
          runningStages -= stage
          return
        case NonFatal(e) => // Other exceptions, such as IllegalArgumentException from Kryo.
          abortStage(stage, s"Task serialization failed: $e\n${e.getStackTraceString}")
          runningStages -= stage
          return
      }

      logInfo("Submitting " + tasks.size + " missing tasks from " + stage + " (" + stage.rdd + ")")
      stage.pendingTasks ++= tasks
      logDebug("New pending tasks: " + stage.pendingTasks)
      taskScheduler.submitTasks(
        new TaskSet(tasks.toArray, stage.id, stage.newAttemptId(), stage.jobId, properties))
      stage.latestInfo.submissionTime = Some(clock.getTime())
    } else {
      // Because we posted SparkListenerStageSubmitted earlier, we should post
      // SparkListenerStageCompleted here in case there are no tasks to run.
      listenerBus.post(SparkListenerStageCompleted(stage.latestInfo))
      logDebug("Stage " + stage + " is actually done; %b %d %d".format(
        stage.isAvailable, stage.numAvailableOutputs, stage.numPartitions))
      runningStages -= stage
    }
  }

  /** Merge updates from a task to our local accumulator values */
  private def updateAccumulators(event: CompletionEvent): Unit = {
    val task = event.task
    val stage = stageIdToStage(task.stageId)
    if (event.accumUpdates != null) {
      try {
        Accumulators.add(event.accumUpdates)
        event.accumUpdates.foreach { case (id, partialValue) =>
          val acc = Accumulators.originals(id).asInstanceOf[Accumulable[Any, Any]]
          // To avoid UI cruft, ignore cases where value wasn't updated
          if (acc.name.isDefined && partialValue != acc.zero) {
            val name = acc.name.get
            val stringPartialValue = Accumulators.stringifyPartialValue(partialValue)
            val stringValue = Accumulators.stringifyValue(acc.value)
            stage.latestInfo.accumulables(id) = AccumulableInfo(id, name, stringValue)
            event.taskInfo.accumulables +=
              AccumulableInfo(id, name, Some(stringPartialValue), stringValue)
          }
        }
      } catch {
        // If we see an exception during accumulator update, just log the
        // error and move on.
        case e: Exception =>
          logError(s"Failed to update accumulators for $task", e)
      }
    }
  }

  /**
   * Responds to a task finishing. This is called inside the event loop so it assumes that it can
   * modify the scheduler's internal state. Use taskEnded() to post a task end event from outside.
   */
  private[scheduler] def handleTaskCompletion(event: CompletionEvent) {
    val task = event.task
    val stageId = task.stageId
    val taskType = Utils.getFormattedClassName(task)

    // The success case is dealt with separately below, since we need to compute accumulator
    // updates before posting.
    if (event.reason != Success) {
      val attemptId = stageIdToStage.get(task.stageId).map(_.latestInfo.attemptId).getOrElse(-1)
      listenerBus.post(SparkListenerTaskEnd(stageId, attemptId, taskType, event.reason,
        event.taskInfo, event.taskMetrics))
    }

    if (!stageIdToStage.contains(task.stageId)) {
      // Skip all the actions if the stage has been cancelled.
      return
    }
    val stage = stageIdToStage(task.stageId)

    def markStageAsFinished(stage: Stage, errorMessage: Option[String] = None) = {
      val serviceTime = stage.latestInfo.submissionTime match {
        case Some(t) => "%.03f".format((clock.getTime() - t) / 1000.0)
        case _ => "Unknown"
      }
      if (errorMessage.isEmpty) {
        logInfo("%s (%s) finished in %s s".format(stage, stage.name, serviceTime))
        stage.latestInfo.completionTime = Some(clock.getTime())
      } else {
        stage.latestInfo.stageFailed(errorMessage.get)
        logInfo("%s (%s) failed in %s s".format(stage, stage.name, serviceTime))
      }
      listenerBus.post(SparkListenerStageCompleted(stage.latestInfo))
      runningStages -= stage
    }
    event.reason match {
      case Success =>
<<<<<<< HEAD
        if (event.accumUpdates != null) {
          try {
            Accumulators.add(event.accumUpdates)
            event.accumUpdates.foreach { case (id, partialValue) =>
              val acc = Accumulators.originals(id).asInstanceOf[Accumulable[Any, Any]]
              // To avoid UI cruft, ignore cases where value wasn't updated
              if (acc.name.isDefined && partialValue != acc.zero) {
                val name = acc.name.get
                val stringPartialValue = Accumulators.stringifyPartialValue(partialValue)
                val stringValue = Accumulators.stringifyValue(acc.value)
                stage.latestInfo.accumulables(id) = AccumulableInfo(id, name, stringValue)
                event.taskInfo.accumulables +=
                  AccumulableInfo(id, name, Some(stringPartialValue), stringValue)
              }
            }
          } catch {
            // If we see an exception during accumulator update, just log the error and move on.
            case e: Exception =>
              logError(s"Failed to update accumulators for $task", e)
          }
        }
=======
>>>>>>> 1056e9ec
        listenerBus.post(SparkListenerTaskEnd(stageId, stage.latestInfo.attemptId, taskType,
          event.reason, event.taskInfo, event.taskMetrics))
        stage.pendingTasks -= task
        task match {
          case rt: ResultTask[_, _] =>
            stage.resultOfJob match {
              case Some(job) =>
                if (!job.finished(rt.outputId)) {
                  updateAccumulators(event)
                  job.finished(rt.outputId) = true
                  job.numFinished += 1
                  // If the whole job has finished, remove it
                  if (job.numFinished == job.numPartitions) {
                    markStageAsFinished(stage)
                    cleanupStateForJobAndIndependentStages(job)
                    listenerBus.post(SparkListenerJobEnd(job.jobId, JobSucceeded))
                  }

                  // taskSucceeded runs some user code that might throw an exception. Make sure
                  // we are resilient against that.
                  try {
                    job.listener.taskSucceeded(rt.outputId, event.result)
                  } catch {
                    case e: Exception =>
                      // TODO: Perhaps we want to mark the stage as failed?
                      job.listener.jobFailed(new SparkDriverExecutionException(e))
                  }
                }
              case None =>
                logInfo("Ignoring result from " + rt + " because its job has finished")
            }

          case smt: ShuffleMapTask =>
            updateAccumulators(event)
            val status = event.result.asInstanceOf[MapStatus]
            val execId = status.location.executorId
            logDebug("ShuffleMapTask finished on " + execId)
            if (failedEpoch.contains(execId) && smt.epoch <= failedEpoch(execId)) {
              logInfo("Ignoring possibly bogus ShuffleMapTask completion from " + execId)
            } else {
              stage.addOutputLoc(smt.partitionId, status)
            }
            if (runningStages.contains(stage) && stage.pendingTasks.isEmpty) {
              markStageAsFinished(stage)
              logInfo("looking for newly runnable stages")
              logInfo("running: " + runningStages)
              logInfo("waiting: " + waitingStages)
              logInfo("failed: " + failedStages)
              if (stage.shuffleDep.isDefined) {
                // We supply true to increment the epoch number here in case this is a
                // recomputation of the map outputs. In that case, some nodes may have cached
                // locations with holes (from when we detected the error) and will need the
                // epoch incremented to refetch them.
                // TODO: Only increment the epoch number if this is not the first time
                //       we registered these map outputs.
                mapOutputTracker.registerMapOutputs(
                  stage.shuffleDep.get.shuffleId,
                  stage.outputLocs.map(list => if (list.isEmpty) null else list.head).toArray,
                  changeEpoch = true)
              }
              clearCacheLocs()
              if (stage.outputLocs.exists(_ == Nil)) {
                // Some tasks had failed; let's resubmit this stage
                // TODO: Lower-level scheduler should also deal with this
                logInfo("Resubmitting " + stage + " (" + stage.name +
                  ") because some of its tasks had failed: " +
                  stage.outputLocs.zipWithIndex.filter(_._1 == Nil).map(_._2).mkString(", "))
                submitStage(stage)
              } else {
                val newlyRunnable = new ArrayBuffer[Stage]
                for (stage <- waitingStages) {
                  logInfo("Missing parents for " + stage + ": " + getMissingParentStages(stage))
                }
                for (stage <- waitingStages if getMissingParentStages(stage) == Nil) {
                  newlyRunnable += stage
                }
                waitingStages --= newlyRunnable
                runningStages ++= newlyRunnable
                for {
                  stage <- newlyRunnable.sortBy(_.id)
                  jobId <- activeJobForStage(stage)
                } {
                  logInfo("Submitting " + stage + " (" + stage.rdd + "), which is now runnable")
                  submitMissingTasks(stage, jobId)
                }
              }
            }
          }

      case Resubmitted =>
        logInfo("Resubmitted " + task + ", so marking it as still running")
        stage.pendingTasks += task

<<<<<<< HEAD
      case FetchFailed(bmAddress, shuffleId, mapId, reduceId) =>
=======
      case FetchFailed(bmAddress, shuffleId, mapId, reduceId, failureMessage) =>
>>>>>>> 1056e9ec
        val failedStage = stageIdToStage(task.stageId)
        val mapStage = shuffleToMapStage(shuffleId)

        // It is likely that we receive multiple FetchFailed for a single stage (because we have
        // multiple tasks running concurrently on different executors). In that case, it is possible
        // the fetch failure has already been handled by the scheduler.
        if (runningStages.contains(failedStage)) {
          logInfo(s"Marking $failedStage (${failedStage.name}) as failed " +
            s"due to a fetch failure from $mapStage (${mapStage.name})")
<<<<<<< HEAD
          markStageAsFinished(failedStage, Some("Fetch failure"))
          runningStages -= failedStage
        }

        if (failedStages.isEmpty && eventProcessActor != null) {
=======
          markStageAsFinished(failedStage, Some(failureMessage))
          runningStages -= failedStage
        }

        if (disallowStageRetryForTest) {
          abortStage(failedStage, "Fetch failure will not retry stage due to testing config")
        } else if (failedStages.isEmpty && eventProcessActor != null) {
>>>>>>> 1056e9ec
          // Don't schedule an event to resubmit failed stages if failed isn't empty, because
          // in that case the event will already have been scheduled. eventProcessActor may be
          // null during unit tests.
          // TODO: Cancel running tasks in the stage
          import env.actorSystem.dispatcher
          logInfo(s"Resubmitting $mapStage (${mapStage.name}) and " +
            s"$failedStage (${failedStage.name}) due to fetch failure")
          env.actorSystem.scheduler.scheduleOnce(
            RESUBMIT_TIMEOUT, eventProcessActor, ResubmitFailedStages)
        }
        failedStages += failedStage
        failedStages += mapStage
<<<<<<< HEAD

=======
>>>>>>> 1056e9ec
        // Mark the map whose fetch failed as broken in the map stage
        if (mapId != -1) {
          mapStage.removeOutputLoc(mapId, bmAddress)
          mapOutputTracker.unregisterMapOutput(shuffleId, mapId, bmAddress)
        }

        // TODO: mark the executor as failed only if there were lots of fetch failures on it
        if (bmAddress != null) {
          handleExecutorLost(bmAddress.executorId, fetchFailed = true, Some(task.epoch))
        }

      case ExceptionFailure(className, description, stackTrace, fullStackTrace, metrics) =>
        // Do nothing here, left up to the TaskScheduler to decide how to handle user failures

      case TaskResultLost =>
        // Do nothing here; the TaskScheduler handles these failures and resubmits the task.

      case other =>
        // Unrecognized failure - also do nothing. If the task fails repeatedly, the TaskScheduler
        // will abort the job.
    }
    submitWaitingStages()
  }

  /**
   * Responds to an executor being lost. This is called inside the event loop, so it assumes it can
   * modify the scheduler's internal state. Use executorLost() to post a loss event from outside.
   *
   * We will also assume that we've lost all shuffle blocks associated with the executor if the
   * executor serves its own blocks (i.e., we're not using external shuffle) OR a FetchFailed
   * occurred, in which case we presume all shuffle data related to this executor to be lost.
   *
   * Optionally the epoch during which the failure was caught can be passed to avoid allowing
   * stray fetch failures from possibly retriggering the detection of a node as lost.
   */
  private[scheduler] def handleExecutorLost(
      execId: String,
      fetchFailed: Boolean,
      maybeEpoch: Option[Long] = None) {
    val currentEpoch = maybeEpoch.getOrElse(mapOutputTracker.getEpoch)
    if (!failedEpoch.contains(execId) || failedEpoch(execId) < currentEpoch) {
      failedEpoch(execId) = currentEpoch
      logInfo("Executor lost: %s (epoch %d)".format(execId, currentEpoch))
      blockManagerMaster.removeExecutor(execId)

      if (!env.blockManager.externalShuffleServiceEnabled || fetchFailed) {
        // TODO: This will be really slow if we keep accumulating shuffle map stages
        for ((shuffleId, stage) <- shuffleToMapStage) {
          stage.removeOutputsOnExecutor(execId)
          val locs = stage.outputLocs.map(list => if (list.isEmpty) null else list.head).toArray
          mapOutputTracker.registerMapOutputs(shuffleId, locs, changeEpoch = true)
        }
        if (shuffleToMapStage.isEmpty) {
          mapOutputTracker.incrementEpoch()
        }
        clearCacheLocs()
      }
    } else {
      logDebug("Additional executor lost message for " + execId +
               "(epoch " + currentEpoch + ")")
    }
    submitWaitingStages()
  }

  private[scheduler] def handleExecutorAdded(execId: String, host: String) {
    // remove from failedEpoch(execId) ?
    if (failedEpoch.contains(execId)) {
      logInfo("Host added was in lost list earlier: " + host)
      failedEpoch -= execId
    }
    submitWaitingStages()
  }

  private[scheduler] def handleStageCancellation(stageId: Int) {
    stageIdToStage.get(stageId) match {
      case Some(stage) =>
        val jobsThatUseStage: Array[Int] = stage.jobIds.toArray
        jobsThatUseStage.foreach { jobId =>
          handleJobCancellation(jobId, s"because Stage $stageId was cancelled")
        }
      case None =>
        logInfo("No active jobs to kill for Stage " + stageId)
    }
    submitWaitingStages()
  }

  private[scheduler] def handleJobCancellation(jobId: Int, reason: String = "") {
    if (!jobIdToStageIds.contains(jobId)) {
      logDebug("Trying to cancel unregistered job " + jobId)
    } else {
      failJobAndIndependentStages(
        jobIdToActiveJob(jobId), "Job %d cancelled %s".format(jobId, reason))
    }
    submitWaitingStages()
  }

  /**
   * Aborts all jobs depending on a particular Stage. This is called in response to a task set
   * being canceled by the TaskScheduler. Use taskSetFailed() to inject this event from outside.
   */
  private[scheduler] def abortStage(failedStage: Stage, reason: String) {
    if (!stageIdToStage.contains(failedStage.id)) {
      // Skip all the actions if the stage has been removed.
      return
    }
    val dependentJobs: Seq[ActiveJob] =
      activeJobs.filter(job => stageDependsOn(job.finalStage, failedStage)).toSeq
    failedStage.latestInfo.completionTime = Some(clock.getTime())
    for (job <- dependentJobs) {
      failJobAndIndependentStages(job, s"Job aborted due to stage failure: $reason")
    }
    if (dependentJobs.isEmpty) {
      logInfo("Ignoring failure of " + failedStage + " because all jobs depending on it are done")
    }
  }

  /**
   * Fails a job and all stages that are only used by that job, and cleans up relevant state.
   */
  private def failJobAndIndependentStages(job: ActiveJob, failureReason: String) {
    val error = new SparkException(failureReason)
    var ableToCancelStages = true

    val shouldInterruptThread =
      if (job.properties == null) false
      else job.properties.getProperty(SparkContext.SPARK_JOB_INTERRUPT_ON_CANCEL, "false").toBoolean

    // Cancel all independent, running stages.
    val stages = jobIdToStageIds(job.jobId)
    if (stages.isEmpty) {
      logError("No stages registered for job " + job.jobId)
    }
    stages.foreach { stageId =>
      val jobsForStage: Option[HashSet[Int]] = stageIdToStage.get(stageId).map(_.jobIds)
      if (jobsForStage.isEmpty || !jobsForStage.get.contains(job.jobId)) {
        logError(
          "Job %d not registered for stage %d even though that stage was registered for the job"
            .format(job.jobId, stageId))
      } else if (jobsForStage.get.size == 1) {
        if (!stageIdToStage.contains(stageId)) {
          logError(s"Missing Stage for stage with id $stageId")
        } else {
          // This is the only job that uses this stage, so fail the stage if it is running.
          val stage = stageIdToStage(stageId)
          if (runningStages.contains(stage)) {
            try { // cancelTasks will fail if a SchedulerBackend does not implement killTask
              taskScheduler.cancelTasks(stageId, shouldInterruptThread)
              stage.latestInfo.stageFailed(failureReason)
              listenerBus.post(SparkListenerStageCompleted(stage.latestInfo))
            } catch {
              case e: UnsupportedOperationException =>
                logInfo(s"Could not cancel tasks for stage $stageId", e)
              ableToCancelStages = false
            }
          }
        }
      }
    }

    if (ableToCancelStages) {
      job.listener.jobFailed(error)
      cleanupStateForJobAndIndependentStages(job)
      listenerBus.post(SparkListenerJobEnd(job.jobId, JobFailed(error)))
    }
  }

  /**
   * Return true if one of stage's ancestors is target.
   */
  private def stageDependsOn(stage: Stage, target: Stage): Boolean = {
    if (stage == target) {
      return true
    }
    val visitedRdds = new HashSet[RDD[_]]
    val visitedStages = new HashSet[Stage]
    // We are manually maintaining a stack here to prevent StackOverflowError
    // caused by recursively visiting
    val waitingForVisit = new Stack[RDD[_]]
    def visit(rdd: RDD[_]) {
      if (!visitedRdds(rdd)) {
        visitedRdds += rdd
        for (dep <- rdd.dependencies) {
          dep match {
            case shufDep: ShuffleDependency[_, _, _] =>
              val mapStage = getShuffleMapStage(shufDep, stage.jobId)
              if (!mapStage.isAvailable) {
                visitedStages += mapStage
                waitingForVisit.push(mapStage.rdd)
              }  // Otherwise there's no need to follow the dependency back
            case narrowDep: NarrowDependency[_] =>
              waitingForVisit.push(narrowDep.rdd)
          }
        }
      }
    }
    waitingForVisit.push(stage.rdd)
    while (!waitingForVisit.isEmpty) {
      visit(waitingForVisit.pop())
    }
    visitedRdds.contains(target.rdd)
  }

  /**
   * Synchronized method that might be called from other threads.
   * @param rdd whose partitions are to be looked at
   * @param partition to lookup locality information for
   * @return list of machines that are preferred by the partition
   */
  private[spark]
  def getPreferredLocs(rdd: RDD[_], partition: Int): Seq[TaskLocation] = synchronized {
    getPreferredLocsInternal(rdd, partition, new HashSet)
  }

  /** Recursive implementation for getPreferredLocs. */
  private def getPreferredLocsInternal(
      rdd: RDD[_],
      partition: Int,
      visited: HashSet[(RDD[_],Int)])
    : Seq[TaskLocation] =
  {
    // If the partition has already been visited, no need to re-visit.
    // This avoids exponential path exploration.  SPARK-695
    if (!visited.add((rdd,partition))) {
      // Nil has already been returned for previously visited partitions.
      return Nil
    }
    // If the partition is cached, return the cache locations
    val cached = getCacheLocs(rdd)(partition)
    if (!cached.isEmpty) {
      return cached
    }
    // If the RDD has some placement preferences (as is the case for input RDDs), get those
    val rddPrefs = rdd.preferredLocations(rdd.partitions(partition)).toList
    if (!rddPrefs.isEmpty) {
      return rddPrefs.map(TaskLocation(_))
    }
    // If the RDD has narrow dependencies, pick the first partition of the first narrow dep
    // that has any placement preferences. Ideally we would choose based on transfer sizes,
    // but this will do for now.
    rdd.dependencies.foreach {
      case n: NarrowDependency[_] =>
        for (inPart <- n.getParents(partition)) {
          val locs = getPreferredLocsInternal(n.rdd, inPart, visited)
          if (locs != Nil) {
            return locs
          }
        }
      case _ =>
    }
    Nil
  }

  def stop() {
    logInfo("Stopping DAGScheduler")
    dagSchedulerActorSupervisor ! PoisonPill
    taskScheduler.stop()
  }
}

private[scheduler] class DAGSchedulerActorSupervisor(dagScheduler: DAGScheduler)
  extends Actor with Logging {

  override val supervisorStrategy =
    OneForOneStrategy() {
      case x: Exception =>
        logError("eventProcesserActor failed; shutting down SparkContext", x)
        try {
          dagScheduler.doCancelAllJobs()
        } catch {
          case t: Throwable => logError("DAGScheduler failed to cancel all jobs.", t)
        }
        dagScheduler.sc.stop()
        Stop
    }

  def receive = {
    case p: Props => sender ! context.actorOf(p)
    case _ => logWarning("received unknown message in DAGSchedulerActorSupervisor")
  }
}

private[scheduler] class DAGSchedulerEventProcessActor(dagScheduler: DAGScheduler)
  extends Actor with Logging {

  override def preStart() {
    // set DAGScheduler for taskScheduler to ensure eventProcessActor is always
    // valid when the messages arrive
    dagScheduler.taskScheduler.setDAGScheduler(dagScheduler)
  }

  /**
   * The main event loop of the DAG scheduler.
   */
  def receive = {
    case JobSubmitted(jobId, rdd, func, partitions, allowLocal, callSite, listener, properties) =>
      dagScheduler.handleJobSubmitted(jobId, rdd, func, partitions, allowLocal, callSite,
        listener, properties)

    case StageCancelled(stageId) =>
      dagScheduler.handleStageCancellation(stageId)

    case JobCancelled(jobId) =>
      dagScheduler.handleJobCancellation(jobId)

    case JobGroupCancelled(groupId) =>
      dagScheduler.handleJobGroupCancelled(groupId)

    case AllJobsCancelled =>
      dagScheduler.doCancelAllJobs()

    case ExecutorAdded(execId, host) =>
      dagScheduler.handleExecutorAdded(execId, host)

    case ExecutorLost(execId) =>
      dagScheduler.handleExecutorLost(execId, fetchFailed = false)

    case BeginEvent(task, taskInfo) =>
      dagScheduler.handleBeginEvent(task, taskInfo)

    case GettingResultEvent(taskInfo) =>
      dagScheduler.handleGetTaskResult(taskInfo)

    case completion @ CompletionEvent(task, reason, _, _, taskInfo, taskMetrics) =>
      dagScheduler.handleTaskCompletion(completion)

    case TaskSetFailed(taskSet, reason) =>
      dagScheduler.handleTaskSetFailed(taskSet, reason)

    case ResubmitFailedStages =>
      dagScheduler.resubmitFailedStages()
  }

  override def postStop() {
    // Cancel any active jobs in postStop hook
    dagScheduler.cleanUpAfterSchedulerStop()
  }
}

private[spark] object DAGScheduler {
  // The time, in millis, to wait for fetch failure events to stop coming in after one is detected;
  // this is a simplistic way to avoid resubmitting tasks in the non-fetchable map stage one by one
  // as more failure events come in
  val RESUBMIT_TIMEOUT = 200.milliseconds

  // The time, in millis, to wake up between polls of the completion queue in order to potentially
  // resubmit failed stages
  val POLL_TIMEOUT = 10L
}<|MERGE_RESOLUTION|>--- conflicted
+++ resolved
@@ -124,12 +124,9 @@
   /** If enabled, we may run certain actions like take() and first() locally. */
   private val localExecutionEnabled = sc.getConf.getBoolean("spark.localExecution.enabled", false)
 
-<<<<<<< HEAD
-=======
   /** If enabled, FetchFailed will not cause stage retry, in order to surface the problem. */
   private val disallowStageRetryForTest = sc.getConf.getBoolean("spark.test.noStageRetry", false)
 
->>>>>>> 1056e9ec
   private def initializeEventProcessActor() {
     // blocking the thread until supervisor is started, which ensures eventProcessActor is
     // not null before any job is submitted
@@ -228,7 +225,7 @@
             shuffleDep.rdd, shuffleDep.rdd.partitions.size, shuffleDep, jobId,
             shuffleDep.rdd.creationSite)
         shuffleToMapStage(shuffleDep.shuffleId) = stage
- 
+
         stage
     }
   }
@@ -645,10 +642,7 @@
         job.listener.taskSucceeded(0, result)
       } finally {
         taskContext.markTaskCompleted()
-<<<<<<< HEAD
-=======
         TaskContextHelper.unset()
->>>>>>> 1056e9ec
       }
     } catch {
       case e: Exception =>
@@ -975,30 +969,6 @@
     }
     event.reason match {
       case Success =>
-<<<<<<< HEAD
-        if (event.accumUpdates != null) {
-          try {
-            Accumulators.add(event.accumUpdates)
-            event.accumUpdates.foreach { case (id, partialValue) =>
-              val acc = Accumulators.originals(id).asInstanceOf[Accumulable[Any, Any]]
-              // To avoid UI cruft, ignore cases where value wasn't updated
-              if (acc.name.isDefined && partialValue != acc.zero) {
-                val name = acc.name.get
-                val stringPartialValue = Accumulators.stringifyPartialValue(partialValue)
-                val stringValue = Accumulators.stringifyValue(acc.value)
-                stage.latestInfo.accumulables(id) = AccumulableInfo(id, name, stringValue)
-                event.taskInfo.accumulables +=
-                  AccumulableInfo(id, name, Some(stringPartialValue), stringValue)
-              }
-            }
-          } catch {
-            // If we see an exception during accumulator update, just log the error and move on.
-            case e: Exception =>
-              logError(s"Failed to update accumulators for $task", e)
-          }
-        }
-=======
->>>>>>> 1056e9ec
         listenerBus.post(SparkListenerTaskEnd(stageId, stage.latestInfo.attemptId, taskType,
           event.reason, event.taskInfo, event.taskMetrics))
         stage.pendingTasks -= task
@@ -1092,11 +1062,7 @@
         logInfo("Resubmitted " + task + ", so marking it as still running")
         stage.pendingTasks += task
 
-<<<<<<< HEAD
-      case FetchFailed(bmAddress, shuffleId, mapId, reduceId) =>
-=======
       case FetchFailed(bmAddress, shuffleId, mapId, reduceId, failureMessage) =>
->>>>>>> 1056e9ec
         val failedStage = stageIdToStage(task.stageId)
         val mapStage = shuffleToMapStage(shuffleId)
 
@@ -1106,13 +1072,6 @@
         if (runningStages.contains(failedStage)) {
           logInfo(s"Marking $failedStage (${failedStage.name}) as failed " +
             s"due to a fetch failure from $mapStage (${mapStage.name})")
-<<<<<<< HEAD
-          markStageAsFinished(failedStage, Some("Fetch failure"))
-          runningStages -= failedStage
-        }
-
-        if (failedStages.isEmpty && eventProcessActor != null) {
-=======
           markStageAsFinished(failedStage, Some(failureMessage))
           runningStages -= failedStage
         }
@@ -1120,7 +1079,6 @@
         if (disallowStageRetryForTest) {
           abortStage(failedStage, "Fetch failure will not retry stage due to testing config")
         } else if (failedStages.isEmpty && eventProcessActor != null) {
->>>>>>> 1056e9ec
           // Don't schedule an event to resubmit failed stages if failed isn't empty, because
           // in that case the event will already have been scheduled. eventProcessActor may be
           // null during unit tests.
@@ -1133,10 +1091,6 @@
         }
         failedStages += failedStage
         failedStages += mapStage
-<<<<<<< HEAD
-
-=======
->>>>>>> 1056e9ec
         // Mark the map whose fetch failed as broken in the map stage
         if (mapId != -1) {
           mapStage.removeOutputLoc(mapId, bmAddress)
