--- conflicted
+++ resolved
@@ -66,12 +66,8 @@
 
   case class RemoveExecutor(executorId: String, reason: String) extends CoarseGrainedClusterMessage
 
-<<<<<<< HEAD
-  case class AddWebUIFilter(filterName:String, filterParams: Map[String, String], proxyBase :String)
-=======
   // Exchanged between the driver and the AM in Yarn client mode
   case class AddWebUIFilter(filterName:String, filterParams: Map[String, String], proxyBase: String)
->>>>>>> 1056e9ec
     extends CoarseGrainedClusterMessage
 
   // Messages exchanged between the driver and the cluster manager for executor allocation
