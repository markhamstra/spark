/*
 * Licensed to the Apache Software Foundation (ASF) under one or more
 * contributor license agreements.  See the NOTICE file distributed with
 * this work for additional information regarding copyright ownership.
 * The ASF licenses this file to You under the Apache License, Version 2.0
 * (the "License"); you may not use this file except in compliance with
 * the License.  You may obtain a copy of the License at
 *
 *    http://www.apache.org/licenses/LICENSE-2.0
 *
 * Unless required by applicable law or agreed to in writing, software
 * distributed under the License is distributed on an "AS IS" BASIS,
 * WITHOUT WARRANTIES OR CONDITIONS OF ANY KIND, either express or implied.
 * See the License for the specific language governing permissions and
 * limitations under the License.
 */

package org.apache.spark.scheduler

import java.io.NotSerializableException
import java.util.Arrays

import scala.collection.mutable.ArrayBuffer
import scala.collection.mutable.HashMap
import scala.collection.mutable.HashSet
import scala.math.{min, max}

import org.apache.spark._
import org.apache.spark.executor.TaskMetrics
import org.apache.spark.TaskState.TaskState
import org.apache.spark.util.{Clock, SystemClock, Utils}

/**
 * Schedules the tasks within a single TaskSet in the TaskSchedulerImpl. This class keeps track of
 * each task, retries tasks if they fail (up to a limited number of times), and
 * handles locality-aware scheduling for this TaskSet via delay scheduling. The main interfaces
 * to it are resourceOffer, which asks the TaskSet whether it wants to run a task on one node,
 * and statusUpdate, which tells it that one of its tasks changed state (e.g. finished).
 *
 * THREADING: This class is designed to only be called from code with a lock on the
 * TaskScheduler (e.g. its event handlers). It should not be called from other threads.
 *
 * @param sched           the TaskSchedulerImpl associated with the TaskSetManager
 * @param taskSet         the TaskSet to manage scheduling for
 * @param maxTaskFailures if any particular task fails more than this number of times, the entire
 *                        task set will be aborted
 */
private[spark] class TaskSetManager(
    sched: TaskSchedulerImpl,
    val taskSet: TaskSet,
    val maxTaskFailures: Int,
    clock: Clock = SystemClock)
  extends Schedulable with Logging {

  val conf = sched.sc.conf

  /*
   * Sometimes if an executor is dead or in an otherwise invalid state, the driver
   * does not realize right away leading to repeated task failures. If enabled,
   * this temporarily prevents a task from re-launching on an executor where
   * it just failed.
   */
  private val EXECUTOR_TASK_BLACKLIST_TIMEOUT =
    conf.getLong("spark.scheduler.executorTaskBlacklistTime", 0L)

  // Quantile of tasks at which to start speculation
  val SPECULATION_QUANTILE = conf.getDouble("spark.speculation.quantile", 0.75)
  val SPECULATION_MULTIPLIER = conf.getDouble("spark.speculation.multiplier", 1.5)

  // Limit of bytes for total size of results (default is 1GB)
  val maxResultSize = Utils.getMaxResultSize(conf)

  // Serializer for closures and tasks.
  val env = SparkEnv.get
  val ser = env.closureSerializer.newInstance()

  val tasks = taskSet.tasks
  val numTasks = tasks.length
  val copiesRunning = new Array[Int](numTasks)
  val successful = new Array[Boolean](numTasks)
  private val numFailures = new Array[Int](numTasks)
  // key is taskId, value is a Map of executor id to when it failed
  private val failedExecutors = new HashMap[Int, HashMap[String, Long]]()

  val taskAttempts = Array.fill[List[TaskInfo]](numTasks)(Nil)
  var tasksSuccessful = 0

  var weight = 1
  var minShare = 0
  var priority = taskSet.priority
  var stageId = taskSet.stageId
  var name = "TaskSet_" + taskSet.stageId.toString
  var parent: Pool = null
  var totalResultSize = 0L
  var calculatedTasks = 0

  val runningTasksSet = new HashSet[Long]
  override def runningTasks = runningTasksSet.size

  // True once no more tasks should be launched for this task set manager. TaskSetManagers enter
  // the zombie state once at least one attempt of each task has completed successfully, or if the
  // task set is aborted (for example, because it was killed).  TaskSetManagers remain in the zombie
  // state until all tasks have finished running; we keep TaskSetManagers that are in the zombie
  // state in order to continue to track and account for the running tasks.
  // TODO: We should kill any running task attempts when the task set manager becomes a zombie.
  var isZombie = false

  // Set of pending tasks for each executor. These collections are actually
  // treated as stacks, in which new tasks are added to the end of the
  // ArrayBuffer and removed from the end. This makes it faster to detect
  // tasks that repeatedly fail because whenever a task failed, it is put
  // back at the head of the stack. They are also only cleaned up lazily;
  // when a task is launched, it remains in all the pending lists except
  // the one that it was launched from, but gets removed from them later.
  private val pendingTasksForExecutor = new HashMap[String, ArrayBuffer[Int]]

  // Set of pending tasks for each host. Similar to pendingTasksForExecutor,
  // but at host level.
  private val pendingTasksForHost = new HashMap[String, ArrayBuffer[Int]]

  // Set of pending tasks for each rack -- similar to the above.
  private val pendingTasksForRack = new HashMap[String, ArrayBuffer[Int]]

  // Set containing pending tasks with no locality preferences.
  var pendingTasksWithNoPrefs = new ArrayBuffer[Int]

  // Set containing all pending tasks (also used as a stack, as above).
  val allPendingTasks = new ArrayBuffer[Int]

  // Tasks that can be speculated. Since these will be a small fraction of total
  // tasks, we'll just hold them in a HashSet.
  val speculatableTasks = new HashSet[Int]

  // Task index, start and finish time for each task attempt (indexed by task ID)
  val taskInfos = new HashMap[Long, TaskInfo]

  // How frequently to reprint duplicate exceptions in full, in milliseconds
  val EXCEPTION_PRINT_INTERVAL =
    conf.getLong("spark.logging.exceptionPrintInterval", 10000)

  // Map of recent exceptions (identified by string representation and top stack frame) to
  // duplicate count (how many times the same exception has appeared) and time the full exception
  // was printed. This should ideally be an LRU map that can drop old exceptions automatically.
  val recentExceptions = HashMap[String, (Int, Long)]()

  // Figure out the current map output tracker epoch and set it on all tasks
  val epoch = sched.mapOutputTracker.getEpoch
  logDebug("Epoch for " + taskSet + ": " + epoch)
  for (t <- tasks) {
    t.epoch = epoch
  }

  // Add all our tasks to the pending lists. We do this in reverse order
  // of task index so that tasks with low indices get launched first.
  for (i <- (0 until numTasks).reverse) {
    addPendingTask(i)
  }

  // Figure out which locality levels we have in our TaskSet, so we can do delay scheduling
  var myLocalityLevels = computeValidLocalityLevels()
  var localityWaits = myLocalityLevels.map(getLocalityWait) // Time to wait at each level

  // Delay scheduling variables: we keep track of our current locality level and the time we
  // last launched a task at that level, and move up a level when localityWaits[curLevel] expires.
  // We then move down if we manage to launch a "more local" task.
  var currentLocalityIndex = 0    // Index of our current locality level in validLocalityLevels
  var lastLaunchTime = clock.getTime()  // Time we last launched a task at this level

  override def schedulableQueue = null

  override def schedulingMode = SchedulingMode.NONE

  var emittedTaskSizeWarning = false

  /**
   * Add a task to all the pending-task lists that it should be on. If readding is set, we are
   * re-adding the task so only include it in each list if it's not already there.
   */
  private def addPendingTask(index: Int, readding: Boolean = false) {
    // Utility method that adds `index` to a list only if readding=false or it's not already there
    def addTo(list: ArrayBuffer[Int]) {
      if (!readding || !list.contains(index)) {
        list += index
      }
    }

    for (loc <- tasks(index).preferredLocations) {
<<<<<<< HEAD
      for (execId <- loc.executorId) {
        addTo(pendingTasksForExecutor.getOrElseUpdate(execId, new ArrayBuffer))
=======
      loc match {
        case e: ExecutorCacheTaskLocation =>
          addTo(pendingTasksForExecutor.getOrElseUpdate(e.executorId, new ArrayBuffer))
        case e: HDFSCacheTaskLocation => {
          val exe = sched.getExecutorsAliveOnHost(loc.host)
          exe match {
            case Some(set) => {
              for (e <- set) {
                addTo(pendingTasksForExecutor.getOrElseUpdate(e, new ArrayBuffer))
              }
              logInfo(s"Pending task $index has a cached location at ${e.host} " +
                ", where there are executors " + set.mkString(","))
            }
            case None => logDebug(s"Pending task $index has a cached location at ${e.host} " +
                ", but there are no executors alive there.")
          }
        }
        case _ => Unit
>>>>>>> 1056e9ec
      }
      addTo(pendingTasksForHost.getOrElseUpdate(loc.host, new ArrayBuffer))
      for (rack <- sched.getRackForHost(loc.host)) {
        addTo(pendingTasksForRack.getOrElseUpdate(rack, new ArrayBuffer))
      }
    }

    if (tasks(index).preferredLocations == Nil) {
      addTo(pendingTasksWithNoPrefs)
    }

    if (!readding) {
      allPendingTasks += index  // No point scanning this whole list to find the old task there
    }
  }

  /**
   * Return the pending tasks list for a given executor ID, or an empty list if
   * there is no map entry for that host
   */
  private def getPendingTasksForExecutor(executorId: String): ArrayBuffer[Int] = {
    pendingTasksForExecutor.getOrElse(executorId, ArrayBuffer())
  }

  /**
   * Return the pending tasks list for a given host, or an empty list if
   * there is no map entry for that host
   */
  private def getPendingTasksForHost(host: String): ArrayBuffer[Int] = {
    pendingTasksForHost.getOrElse(host, ArrayBuffer())
  }

  /**
   * Return the pending rack-local task list for a given rack, or an empty list if
   * there is no map entry for that rack
   */
  private def getPendingTasksForRack(rack: String): ArrayBuffer[Int] = {
    pendingTasksForRack.getOrElse(rack, ArrayBuffer())
  }

  /**
   * Dequeue a pending task from the given list and return its index.
   * Return None if the list is empty.
   * This method also cleans up any tasks in the list that have already
   * been launched, since we want that to happen lazily.
   */
  private def findTaskFromList(execId: String, list: ArrayBuffer[Int]): Option[Int] = {
    var indexOffset = list.size
    while (indexOffset > 0) {
      indexOffset -= 1
      val index = list(indexOffset)
      if (!executorIsBlacklisted(execId, index)) {
        // This should almost always be list.trimEnd(1) to remove tail
        list.remove(indexOffset)
        if (copiesRunning(index) == 0 && !successful(index)) {
          return Some(index)
        }
      }
    }
    None
  }

  /** Check whether a task is currently running an attempt on a given host */
  private def hasAttemptOnHost(taskIndex: Int, host: String): Boolean = {
    taskAttempts(taskIndex).exists(_.host == host)
  }

  /**
   * Is this re-execution of a failed task on an executor it already failed in before
   * EXECUTOR_TASK_BLACKLIST_TIMEOUT has elapsed ?
   */
  private def executorIsBlacklisted(execId: String, taskId: Int): Boolean = {
    if (failedExecutors.contains(taskId)) {
      val failed = failedExecutors.get(taskId).get

      return failed.contains(execId) &&
        clock.getTime() - failed.get(execId).get < EXECUTOR_TASK_BLACKLIST_TIMEOUT
    }

    false
  }

  /**
   * Return a speculative task for a given executor if any are available. The task should not have
   * an attempt running on this host, in case the host is slow. In addition, the task should meet
   * the given locality constraint.
   */
  private def findSpeculativeTask(execId: String, host: String, locality: TaskLocality.Value)
    : Option[(Int, TaskLocality.Value)] =
  {
    speculatableTasks.retain(index => !successful(index)) // Remove finished tasks from set

    def canRunOnHost(index: Int): Boolean =
      !hasAttemptOnHost(index, host) && !executorIsBlacklisted(execId, index)

    if (!speculatableTasks.isEmpty) {
      // Check for process-local tasks; note that tasks can be process-local
      // on multiple nodes when we replicate cached blocks, as in Spark Streaming
      for (index <- speculatableTasks if canRunOnHost(index)) {
        val prefs = tasks(index).preferredLocations
<<<<<<< HEAD
        val executors = prefs.flatMap(_.executorId)
=======
        val executors = prefs.flatMap(_ match {
          case e: ExecutorCacheTaskLocation => Some(e.executorId)
          case _ => None
        });
>>>>>>> 1056e9ec
        if (executors.contains(execId)) {
          speculatableTasks -= index
          return Some((index, TaskLocality.PROCESS_LOCAL))
        }
      }

      // Check for node-local tasks
      if (TaskLocality.isAllowed(locality, TaskLocality.NODE_LOCAL)) {
        for (index <- speculatableTasks if canRunOnHost(index)) {
          val locations = tasks(index).preferredLocations.map(_.host)
          if (locations.contains(host)) {
            speculatableTasks -= index
            return Some((index, TaskLocality.NODE_LOCAL))
          }
        }
      }

      // Check for no-preference tasks
      if (TaskLocality.isAllowed(locality, TaskLocality.NO_PREF)) {
        for (index <- speculatableTasks if canRunOnHost(index)) {
          val locations = tasks(index).preferredLocations
          if (locations.size == 0) {
            speculatableTasks -= index
            return Some((index, TaskLocality.PROCESS_LOCAL))
          }
        }
      }

      // Check for rack-local tasks
      if (TaskLocality.isAllowed(locality, TaskLocality.RACK_LOCAL)) {
        for (rack <- sched.getRackForHost(host)) {
          for (index <- speculatableTasks if canRunOnHost(index)) {
            val racks = tasks(index).preferredLocations.map(_.host).map(sched.getRackForHost)
            if (racks.contains(rack)) {
              speculatableTasks -= index
              return Some((index, TaskLocality.RACK_LOCAL))
            }
          }
        }
      }

      // Check for non-local tasks
      if (TaskLocality.isAllowed(locality, TaskLocality.ANY)) {
        for (index <- speculatableTasks if canRunOnHost(index)) {
          speculatableTasks -= index
          return Some((index, TaskLocality.ANY))
        }
      }
    }

    None
  }

  /**
   * Dequeue a pending task for a given node and return its index and locality level.
   * Only search for tasks matching the given locality constraint.
   *
   * @return An option containing (task index within the task set, locality, is speculative?)
   */
  private def findTask(execId: String, host: String, maxLocality: TaskLocality.Value)
    : Option[(Int, TaskLocality.Value, Boolean)] =
  {
    for (index <- findTaskFromList(execId, getPendingTasksForExecutor(execId))) {
      return Some((index, TaskLocality.PROCESS_LOCAL, false))
    }

    if (TaskLocality.isAllowed(maxLocality, TaskLocality.NODE_LOCAL)) {
      for (index <- findTaskFromList(execId, getPendingTasksForHost(host))) {
        return Some((index, TaskLocality.NODE_LOCAL, false))
      }
    }

    if (TaskLocality.isAllowed(maxLocality, TaskLocality.NO_PREF)) {
      // Look for noPref tasks after NODE_LOCAL for minimize cross-rack traffic
      for (index <- findTaskFromList(execId, pendingTasksWithNoPrefs)) {
        return Some((index, TaskLocality.PROCESS_LOCAL, false))
      }
    }

    if (TaskLocality.isAllowed(maxLocality, TaskLocality.RACK_LOCAL)) {
      for {
        rack <- sched.getRackForHost(host)
        index <- findTaskFromList(execId, getPendingTasksForRack(rack))
      } {
        return Some((index, TaskLocality.RACK_LOCAL, false))
      }
    }

    if (TaskLocality.isAllowed(maxLocality, TaskLocality.ANY)) {
      for (index <- findTaskFromList(execId, allPendingTasks)) {
        return Some((index, TaskLocality.ANY, false))
      }
    }

    // find a speculative task if all others tasks have been scheduled
    findSpeculativeTask(execId, host, maxLocality).map {
      case (taskIndex, allowedLocality) => (taskIndex, allowedLocality, true)}
  }

  /**
   * Respond to an offer of a single executor from the scheduler by finding a task
   *
   * NOTE: this function is either called with a maxLocality which
   * would be adjusted by delay scheduling algorithm or it will be with a special
   * NO_PREF locality which will be not modified
   *
   * @param execId the executor Id of the offered resource
   * @param host  the host Id of the offered resource
   * @param maxLocality the maximum locality we want to schedule the tasks at
   */
  def resourceOffer(
      execId: String,
      host: String,
      maxLocality: TaskLocality.TaskLocality)
    : Option[TaskDescription] =
  {
    if (!isZombie) {
      val curTime = clock.getTime()

      var allowedLocality = maxLocality

      if (maxLocality != TaskLocality.NO_PREF) {
        allowedLocality = getAllowedLocalityLevel(curTime)
        if (allowedLocality > maxLocality) {
          // We're not allowed to search for farther-away tasks
          allowedLocality = maxLocality
        }
      }

      findTask(execId, host, allowedLocality) match {
        case Some((index, taskLocality, speculative)) => {
          // Found a task; do some bookkeeping and return a task description
          val task = tasks(index)
          val taskId = sched.newTaskId()
          // Do various bookkeeping
          copiesRunning(index) += 1
          val attemptNum = taskAttempts(index).size
          val info = new TaskInfo(taskId, index, attemptNum, curTime,
            execId, host, taskLocality, speculative)
          taskInfos(taskId) = info
          taskAttempts(index) = info :: taskAttempts(index)
          // Update our locality level for delay scheduling
          // NO_PREF will not affect the variables related to delay scheduling
          if (maxLocality != TaskLocality.NO_PREF) {
            currentLocalityIndex = getLocalityIndex(taskLocality)
            lastLaunchTime = curTime
          }
          // Serialize and return the task
          val startTime = clock.getTime()
          // We rely on the DAGScheduler to catch non-serializable closures and RDDs, so in here
          // we assume the task can be serialized without exceptions.
          val serializedTask = Task.serializeWithDependencies(
            task, sched.sc.addedFiles, sched.sc.addedJars, ser)
          if (serializedTask.limit > TaskSetManager.TASK_SIZE_TO_WARN_KB * 1024 &&
              !emittedTaskSizeWarning) {
            emittedTaskSizeWarning = true
            logWarning(s"Stage ${task.stageId} contains a task of very large size " +
              s"(${serializedTask.limit / 1024} KB). The maximum recommended task size is " +
              s"${TaskSetManager.TASK_SIZE_TO_WARN_KB} KB.")
          }
          addRunningTask(taskId)

          // We used to log the time it takes to serialize the task, but task size is already
          // a good proxy to task serialization time.
          // val timeTaken = clock.getTime() - startTime
          val taskName = s"task ${info.id} in stage ${taskSet.id}"
          logInfo("Starting %s (TID %d, %s, %s, %d bytes)".format(
              taskName, taskId, host, taskLocality, serializedTask.limit))

          sched.dagScheduler.taskStarted(task, info)
          return Some(new TaskDescription(taskId, execId, taskName, index, serializedTask))
        }
        case _ =>
      }
    }
    None
  }

  private def maybeFinishTaskSet() {
    if (isZombie && runningTasks == 0) {
      sched.taskSetFinished(this)
    }
  }

  /**
   * Get the level we can launch tasks according to delay scheduling, based on current wait time.
   */
  private def getAllowedLocalityLevel(curTime: Long): TaskLocality.TaskLocality = {
    while (curTime - lastLaunchTime >= localityWaits(currentLocalityIndex) &&
        currentLocalityIndex < myLocalityLevels.length - 1)
    {
      // Jump to the next locality level, and remove our waiting time for the current one since
      // we don't want to count it again on the next one
      lastLaunchTime += localityWaits(currentLocalityIndex)
      currentLocalityIndex += 1
    }
    myLocalityLevels(currentLocalityIndex)
  }

  /**
   * Find the index in myLocalityLevels for a given locality. This is also designed to work with
   * localities that are not in myLocalityLevels (in case we somehow get those) by returning the
   * next-biggest level we have. Uses the fact that the last value in myLocalityLevels is ANY.
   */
  def getLocalityIndex(locality: TaskLocality.TaskLocality): Int = {
    var index = 0
    while (locality > myLocalityLevels(index)) {
      index += 1
    }
    index
  }

  /**
   * Marks the task as getting result and notifies the DAG Scheduler
   */
  def handleTaskGettingResult(tid: Long) = {
    val info = taskInfos(tid)
    info.markGettingResult()
    sched.dagScheduler.taskGettingResult(info)
  }

  /**
   * Check whether has enough quota to fetch the result with `size` bytes
   */
  def canFetchMoreResults(size: Long): Boolean = synchronized {
    totalResultSize += size
    calculatedTasks += 1
    if (maxResultSize > 0 && totalResultSize > maxResultSize) {
      val msg = s"Total size of serialized results of ${calculatedTasks} tasks " +
        s"(${Utils.bytesToString(totalResultSize)}) is bigger than spark.driver.maxResultSize " +
        s"(${Utils.bytesToString(maxResultSize)})"
      logError(msg)
      abort(msg)
      false
    } else {
      true
    }
  }

  /**
   * Marks the task as successful and notifies the DAGScheduler that a task has ended.
   */
  def handleSuccessfulTask(tid: Long, result: DirectTaskResult[_]) = {
    val info = taskInfos(tid)
    val index = info.index
    info.markSuccessful()
    removeRunningTask(tid)
    sched.dagScheduler.taskEnded(
      tasks(index), Success, result.value(), result.accumUpdates, info, result.metrics)
    if (!successful(index)) {
      tasksSuccessful += 1
      logInfo("Finished task %s in stage %s (TID %d) in %d ms on %s (%d/%d)".format(
        info.id, taskSet.id, info.taskId, info.duration, info.host, tasksSuccessful, numTasks))
      // Mark successful and stop if all the tasks have succeeded.
      successful(index) = true
      if (tasksSuccessful == numTasks) {
        isZombie = true
      }
    } else {
      logInfo("Ignoring task-finished event for " + info.id + " in stage " + taskSet.id +
        " because task " + index + " has already completed successfully")
    }
    failedExecutors.remove(index)
    maybeFinishTaskSet()
  }

  /**
   * Marks the task as failed, re-adds it to the list of pending tasks, and notifies the
   * DAG Scheduler.
   */
  def handleFailedTask(tid: Long, state: TaskState, reason: TaskEndReason) {
    val info = taskInfos(tid)
    if (info.failed) {
      return
    }
    removeRunningTask(tid)
    info.markFailed()
    val index = info.index
    copiesRunning(index) -= 1
    var taskMetrics : TaskMetrics = null

    val failureReason = s"Lost task ${info.id} in stage ${taskSet.id} (TID $tid, ${info.host}): " +
      reason.asInstanceOf[TaskFailedReason].toErrorString
    reason match {
      case fetchFailed: FetchFailed =>
        logWarning(failureReason)
        if (!successful(index)) {
          successful(index) = true
          tasksSuccessful += 1
        }
        // Not adding to failed executors for FetchFailed.
        isZombie = true

      case ef: ExceptionFailure =>
        taskMetrics = ef.metrics.orNull
        if (ef.className == classOf[NotSerializableException].getName) {
          // If the task result wasn't serializable, there's no point in trying to re-execute it.
          logError("Task %s in stage %s (TID %d) had a not serializable result: %s; not retrying"
            .format(info.id, taskSet.id, tid, ef.description))
          abort("Task %s in stage %s (TID %d) had a not serializable result: %s".format(
            info.id, taskSet.id, tid, ef.description))
          return
        }
        val key = ef.description
        val now = clock.getTime()
        val (printFull, dupCount) = {
          if (recentExceptions.contains(key)) {
            val (dupCount, printTime) = recentExceptions(key)
            if (now - printTime > EXCEPTION_PRINT_INTERVAL) {
              recentExceptions(key) = (0, now)
              (true, 0)
            } else {
              recentExceptions(key) = (dupCount + 1, printTime)
              (false, dupCount + 1)
            }
          } else {
            recentExceptions(key) = (0, now)
            (true, 0)
          }
        }
        if (printFull) {
          logWarning(failureReason)
        } else {
          logInfo(
            s"Lost task ${info.id} in stage ${taskSet.id} (TID $tid) on executor ${info.host}: " +
            s"${ef.className} (${ef.description}) [duplicate $dupCount]")
        }

      case e: TaskFailedReason =>  // TaskResultLost, TaskKilled, and others
        logWarning(failureReason)

      case e: TaskEndReason =>
        logError("Unknown TaskEndReason: " + e)
    }
    // always add to failed executors
    failedExecutors.getOrElseUpdate(index, new HashMap[String, Long]()).
      put(info.executorId, clock.getTime())
    sched.dagScheduler.taskEnded(tasks(index), reason, null, null, info, taskMetrics)
    addPendingTask(index)
    if (!isZombie && state != TaskState.KILLED) {
      assert (null != failureReason)
      numFailures(index) += 1
      if (numFailures(index) >= maxTaskFailures) {
        logError("Task %d in stage %s failed %d times; aborting job".format(
          index, taskSet.id, maxTaskFailures))
        abort("Task %d in stage %s failed %d times, most recent failure: %s\nDriver stacktrace:"
          .format(index, taskSet.id, maxTaskFailures, failureReason))
        return
      }
    }
    maybeFinishTaskSet()
  }

  def abort(message: String) {
    // TODO: Kill running tasks if we were not terminated due to a Mesos error
    sched.dagScheduler.taskSetFailed(taskSet, message)
    isZombie = true
    maybeFinishTaskSet()
  }

  /** If the given task ID is not in the set of running tasks, adds it.
   *
   * Used to keep track of the number of running tasks, for enforcing scheduling policies.
   */
  def addRunningTask(tid: Long) {
    if (runningTasksSet.add(tid) && parent != null) {
      parent.increaseRunningTasks(1)
    }
  }

  /** If the given task ID is in the set of running tasks, removes it. */
  def removeRunningTask(tid: Long) {
    if (runningTasksSet.remove(tid) && parent != null) {
      parent.decreaseRunningTasks(1)
    }
  }

  override def getSchedulableByName(name: String): Schedulable = {
    null
  }

  override def addSchedulable(schedulable: Schedulable) {}

  override def removeSchedulable(schedulable: Schedulable) {}

  override def getSortedTaskSetQueue(): ArrayBuffer[TaskSetManager] = {
    var sortedTaskSetQueue = new ArrayBuffer[TaskSetManager]()
    sortedTaskSetQueue += this
    sortedTaskSetQueue
  }

  /** Called by TaskScheduler when an executor is lost so we can re-enqueue our tasks */
  override def executorLost(execId: String, host: String) {
    logInfo("Re-queueing tasks for " + execId + " from TaskSet " + taskSet.id)

    // Re-enqueue pending tasks for this host based on the status of the cluster. Note
    // that it's okay if we add a task to the same queue twice (if it had multiple preferred
    // locations), because findTaskFromList will skip already-running tasks.
    for (index <- getPendingTasksForExecutor(execId)) {
      addPendingTask(index, readding=true)
    }
    for (index <- getPendingTasksForHost(host)) {
      addPendingTask(index, readding=true)
    }

    // Re-enqueue any tasks that ran on the failed executor if this is a shuffle map stage,
    // and we are not using an external shuffle server which could serve the shuffle outputs.
    // The reason is the next stage wouldn't be able to fetch the data from this dead executor
    // so we would need to rerun these tasks on other executors.
    if (tasks(0).isInstanceOf[ShuffleMapTask] && !env.blockManager.externalShuffleServiceEnabled) {
      for ((tid, info) <- taskInfos if info.executorId == execId) {
        val index = taskInfos(tid).index
        if (successful(index)) {
          successful(index) = false
          copiesRunning(index) -= 1
          tasksSuccessful -= 1
          addPendingTask(index)
          // Tell the DAGScheduler that this task was resubmitted so that it doesn't think our
          // stage finishes when a total of tasks.size tasks finish.
          sched.dagScheduler.taskEnded(tasks(index), Resubmitted, null, null, info, null)
        }
      }
    }
    // Also re-enqueue any tasks that were running on the node
    for ((tid, info) <- taskInfos if info.running && info.executorId == execId) {
      handleFailedTask(tid, TaskState.FAILED, ExecutorLostFailure(execId))
    }
    // recalculate valid locality levels and waits when executor is lost
    recomputeLocality()
  }

  /**
   * Check for tasks to be speculated and return true if there are any. This is called periodically
   * by the TaskScheduler.
   *
   * TODO: To make this scale to large jobs, we need to maintain a list of running tasks, so that
   * we don't scan the whole task set. It might also help to make this sorted by launch time.
   */
  override def checkSpeculatableTasks(): Boolean = {
    // Can't speculate if we only have one task, and no need to speculate if the task set is a
    // zombie.
    if (isZombie || numTasks == 1) {
      return false
    }
    var foundTasks = false
    val minFinishedForSpeculation = (SPECULATION_QUANTILE * numTasks).floor.toInt
    logDebug("Checking for speculative tasks: minFinished = " + minFinishedForSpeculation)
    if (tasksSuccessful >= minFinishedForSpeculation && tasksSuccessful > 0) {
      val time = clock.getTime()
      val durations = taskInfos.values.filter(_.successful).map(_.duration).toArray
      Arrays.sort(durations)
      val medianDuration = durations(min((0.5 * tasksSuccessful).round.toInt, durations.size - 1))
      val threshold = max(SPECULATION_MULTIPLIER * medianDuration, 100)
      // TODO: Threshold should also look at standard deviation of task durations and have a lower
      // bound based on that.
      logDebug("Task length threshold for speculation: " + threshold)
      for ((tid, info) <- taskInfos) {
        val index = info.index
        if (!successful(index) && copiesRunning(index) == 1 && info.timeRunning(time) > threshold &&
          !speculatableTasks.contains(index)) {
          logInfo(
            "Marking task %d in stage %s (on %s) as speculatable because it ran more than %.0f ms"
              .format(index, taskSet.id, info.host, threshold))
          speculatableTasks += index
          foundTasks = true
        }
      }
    }
    foundTasks
  }

  private def getLocalityWait(level: TaskLocality.TaskLocality): Long = {
    val defaultWait = conf.get("spark.locality.wait", "3000")
    level match {
      case TaskLocality.PROCESS_LOCAL =>
        conf.get("spark.locality.wait.process", defaultWait).toLong
      case TaskLocality.NODE_LOCAL =>
        conf.get("spark.locality.wait.node", defaultWait).toLong
      case TaskLocality.RACK_LOCAL =>
        conf.get("spark.locality.wait.rack", defaultWait).toLong
      case _ => 0L
    }
  }

  /**
   * Compute the locality levels used in this TaskSet. Assumes that all tasks have already been
   * added to queues using addPendingTask.
   *
   */
  private def computeValidLocalityLevels(): Array[TaskLocality.TaskLocality] = {
    import TaskLocality.{PROCESS_LOCAL, NODE_LOCAL, NO_PREF, RACK_LOCAL, ANY}
    val levels = new ArrayBuffer[TaskLocality.TaskLocality]
    if (!pendingTasksForExecutor.isEmpty && getLocalityWait(PROCESS_LOCAL) != 0 &&
        pendingTasksForExecutor.keySet.exists(sched.isExecutorAlive(_))) {
      levels += PROCESS_LOCAL
    }
    if (!pendingTasksForHost.isEmpty && getLocalityWait(NODE_LOCAL) != 0 &&
        pendingTasksForHost.keySet.exists(sched.hasExecutorsAliveOnHost(_))) {
      levels += NODE_LOCAL
    }
    if (!pendingTasksWithNoPrefs.isEmpty) {
      levels += NO_PREF
    }
    if (!pendingTasksForRack.isEmpty && getLocalityWait(RACK_LOCAL) != 0 &&
        pendingTasksForRack.keySet.exists(sched.hasHostAliveOnRack(_))) {
      levels += RACK_LOCAL
    }
    levels += ANY
    logDebug("Valid locality levels for " + taskSet + ": " + levels.mkString(", "))
    levels.toArray
  }

  def recomputeLocality() {
    val previousLocalityLevel = myLocalityLevels(currentLocalityIndex)
    myLocalityLevels = computeValidLocalityLevels()
    localityWaits = myLocalityLevels.map(getLocalityWait)
    currentLocalityIndex = getLocalityIndex(previousLocalityLevel)
  }

  def executorAdded() {
    recomputeLocality()
  }
}

private[spark] object TaskSetManager {
  // The user will be warned if any stages contain a task that has a serialized size greater than
  // this.
  val TASK_SIZE_TO_WARN_KB = 100
}<|MERGE_RESOLUTION|>--- conflicted
+++ resolved
@@ -185,10 +185,6 @@
     }
 
     for (loc <- tasks(index).preferredLocations) {
-<<<<<<< HEAD
-      for (execId <- loc.executorId) {
-        addTo(pendingTasksForExecutor.getOrElseUpdate(execId, new ArrayBuffer))
-=======
       loc match {
         case e: ExecutorCacheTaskLocation =>
           addTo(pendingTasksForExecutor.getOrElseUpdate(e.executorId, new ArrayBuffer))
@@ -207,7 +203,6 @@
           }
         }
         case _ => Unit
->>>>>>> 1056e9ec
       }
       addTo(pendingTasksForHost.getOrElseUpdate(loc.host, new ArrayBuffer))
       for (rack <- sched.getRackForHost(loc.host)) {
@@ -308,14 +303,10 @@
       // on multiple nodes when we replicate cached blocks, as in Spark Streaming
       for (index <- speculatableTasks if canRunOnHost(index)) {
         val prefs = tasks(index).preferredLocations
-<<<<<<< HEAD
-        val executors = prefs.flatMap(_.executorId)
-=======
         val executors = prefs.flatMap(_ match {
           case e: ExecutorCacheTaskLocation => Some(e.executorId)
           case _ => None
         });
->>>>>>> 1056e9ec
         if (executors.contains(execId)) {
           speculatableTasks -= index
           return Some((index, TaskLocality.PROCESS_LOCAL))
