--- conflicted
+++ resolved
@@ -19,7 +19,7 @@
 
 class TaskMetrics extends Serializable {
   /**
-   * Host's name the task runs on 
+   * Host's name the task runs on
    */
   var hostname: String = _
 
@@ -107,11 +107,7 @@
   var shuffleBytesWritten: Long = _
 
   /**
-<<<<<<< HEAD
-   * Time spent blocking on writes to disk or buffer cache, in nanoseconds.
-=======
    * Time the task spent blocking on writes to disk or buffer cache, in nanoseconds
->>>>>>> 2fd781d3
    */
   var shuffleWriteTime: Long = _
 }