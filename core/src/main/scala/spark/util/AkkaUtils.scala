--- conflicted
+++ resolved
@@ -33,15 +33,9 @@
       akka.remote.netty.hostname = "%s"
       akka.remote.netty.port = %d
       akka.remote.netty.connection-timeout = 1s
-<<<<<<< HEAD
-      akka.remote.netty.execution-pool-size = 8
-      akka.actor.default-dispatcher.throughput = 30
-      """.format(host, port))
-=======
       akka.remote.netty.execution-pool-size = %d
       akka.actor.default-dispatcher.throughput = %d
       """.format(host, port, akkaThreads, akkaBatchSize))
->>>>>>> f63a40fd
 
     val actorSystem = ActorSystem("spark", akkaConf, getClass.getClassLoader)
 
