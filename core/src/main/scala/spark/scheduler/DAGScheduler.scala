package spark.scheduler

import cluster.TaskInfo
import java.util.concurrent.atomic.AtomicInteger
import java.util.concurrent.LinkedBlockingQueue
import java.util.concurrent.TimeUnit
import java.util.Properties

import scala.collection.mutable.{ArrayBuffer, HashMap, HashSet, Map}

import spark._
import spark.executor.TaskMetrics
import spark.partial.ApproximateActionListener
import spark.partial.ApproximateEvaluator
import spark.partial.PartialResult
import spark.storage.{BlockManager, BlockManagerMaster}
import spark.util.{MetadataCleaner, TimeStampedHashMap}

/**
 * A Scheduler subclass that implements stage-oriented scheduling. It computes a DAG of stages for
 * each job, keeps track of which RDDs and stage outputs are materialized, and computes a minimal
 * schedule to run the job. Subclasses only need to implement the code to send a task to the cluster
 * and to report fetch failures (the submitTasks method, and code to add CompletionEvents).
 */
private[spark]
class DAGScheduler(
    taskSched: TaskScheduler,
    mapOutputTracker: MapOutputTracker,
    blockManagerMaster: BlockManagerMaster,
    env: SparkEnv)
  extends TaskSchedulerListener with Logging {

  def this(taskSched: TaskScheduler) {
    this(taskSched, SparkEnv.get.mapOutputTracker, SparkEnv.get.blockManager.master, SparkEnv.get)
  }
  taskSched.setListener(this)

  // Called by TaskScheduler to report task completions or failures.
  override def taskEnded(
      task: Task[_],
      reason: TaskEndReason,
      result: Any,
      accumUpdates: Map[Long, Any],
      taskInfo: TaskInfo,
      taskMetrics: TaskMetrics) {
    eventQueue.put(CompletionEvent(task, reason, result, accumUpdates, taskInfo, taskMetrics))
  }

  // Called by TaskScheduler when an executor fails.
  override def executorLost(execId: String) {
    eventQueue.put(ExecutorLost(execId))
  }

  // Called by TaskScheduler when a host is added
  override def executorGained(execId: String, hostPort: String) {
    eventQueue.put(ExecutorGained(execId, hostPort))
  }

  // Called by TaskScheduler to cancel an entire TaskSet due to repeated failures.
  override def taskSetFailed(taskSet: TaskSet, reason: String) {
    eventQueue.put(TaskSetFailed(taskSet, reason))
  }

  // The time, in millis, to wait for fetch failure events to stop coming in after one is detected;
  // this is a simplistic way to avoid resubmitting tasks in the non-fetchable map stage one by one
  // as more failure events come in
  val RESUBMIT_TIMEOUT = 50L

  // The time, in millis, to wake up between polls of the completion queue in order to potentially
  // resubmit failed stages
  val POLL_TIMEOUT = 10L

  private val eventQueue = new LinkedBlockingQueue[DAGSchedulerEvent]

  val nextRunId = new AtomicInteger(0)

  val runIdToStageIds = new HashMap[Int, HashSet[Int]]

  val nextStageId = new AtomicInteger(0)

  val idToStage = new TimeStampedHashMap[Int, Stage]

  val shuffleToMapStage = new TimeStampedHashMap[Int, Stage]

  private[spark] val stageToInfos = new TimeStampedHashMap[Stage, StageInfo]

  private[spark] val sparkListeners = ArrayBuffer[SparkListener]()

  var cacheLocs = new HashMap[Int, Array[List[String]]]

  // For tracking failed nodes, we use the MapOutputTracker's generation number, which is
  // sent with every task. When we detect a node failing, we note the current generation number
  // and failed executor, increment it for new tasks, and use this to ignore stray ShuffleMapTask
  // results.
  // TODO: Garbage collect information about failure generations when we know there are no more
  //       stray messages to detect.
  val failedGeneration = new HashMap[String, Long]

  val idToActiveJob = new HashMap[Int, ActiveJob]

  val waiting = new HashSet[Stage] // Stages we need to run whose parents aren't done
  val running = new HashSet[Stage] // Stages we are running right now
  val failed = new HashSet[Stage]  // Stages that must be resubmitted due to fetch failures
  val pendingTasks = new TimeStampedHashMap[Stage, HashSet[Task[_]]] // Missing tasks from each stage
  var lastFetchFailureTime: Long = 0  // Used to wait a bit to avoid repeated resubmits

  val activeJobs = new HashSet[ActiveJob]
  val resultStageToJob = new HashMap[Stage, ActiveJob]

  val metadataCleaner = new MetadataCleaner("DAGScheduler", this.cleanup)

  // Start a thread to run the DAGScheduler event loop
  def start() {
    new Thread("DAGScheduler") {
      setDaemon(true)
      override def run() {
        DAGScheduler.this.run()
      }
    }.start()
  }

  private def getCacheLocs(rdd: RDD[_]): Array[List[String]] = {
    if (!cacheLocs.contains(rdd.id)) {
      val blockIds = rdd.partitions.indices.map(index=> "rdd_%d_%d".format(rdd.id, index)).toArray
      val locs = BlockManager.blockIdsToExecutorLocations(blockIds, env, blockManagerMaster)
      cacheLocs(rdd.id) = blockIds.map(locs.getOrElse(_, Nil))
    }
    cacheLocs(rdd.id)
  }

  private def clearCacheLocs() {
    cacheLocs.clear()
  }

  /**
   * Get or create a shuffle map stage for the given shuffle dependency's map side.
   * The priority value passed in will be used if the stage doesn't already exist with
   * a lower priority (we assume that priorities always increase across jobs for now).
   */
  private def getShuffleMapStage(shuffleDep: ShuffleDependency[_,_], priority: Int): Stage = {
    shuffleToMapStage.get(shuffleDep.shuffleId) match {
      case Some(stage) => stage
      case None =>
        val stage = newStage(shuffleDep.rdd, Some(shuffleDep), priority)
        shuffleToMapStage(shuffleDep.shuffleId) = stage
        stage
    }
  }

  /**
   * Create a Stage for the given RDD, either as a shuffle map stage (for a ShuffleDependency) or
   * as a result stage for the final RDD used directly in an action. The stage will also be given
   * the provided priority.
   */
  private def newStage(rdd: RDD[_], shuffleDep: Option[ShuffleDependency[_,_]], priority: Int): Stage = {
    if (shuffleDep != None) {
      // Kind of ugly: need to register RDDs with the cache and map output tracker here
      // since we can't do it in the RDD constructor because # of partitions is unknown
      logInfo("Registering RDD " + rdd.id + " (" + rdd.origin + ")")
      mapOutputTracker.registerShuffle(shuffleDep.get.shuffleId, rdd.partitions.size)
    }
    val id = nextStageId.getAndIncrement()
    val stage = new Stage(id, rdd, shuffleDep, getParentStages(rdd, priority), priority)
    idToStage(id) = stage
<<<<<<< HEAD
=======
    stageToInfos(stage) = StageInfo(stage)
>>>>>>> ae96cf83
    val stageIdSet = runIdToStageIds.getOrElseUpdate(priority, new HashSet)
    stageIdSet += id
    stage
  }

  /**
   * Get or create the list of parent stages for a given RDD. The stages will be assigned the
   * provided priority if they haven't already been created with a lower priority.
   */
  private def getParentStages(rdd: RDD[_], priority: Int): List[Stage] = {
    val parents = new HashSet[Stage]
    val visited = new HashSet[RDD[_]]
    def visit(r: RDD[_]) {
      if (!visited(r)) {
        visited += r
        // Kind of ugly: need to register RDDs with the cache here since
        // we can't do it in its constructor because # of partitions is unknown
        for (dep <- r.dependencies) {
          dep match {
            case shufDep: ShuffleDependency[_,_] =>
              parents += getShuffleMapStage(shufDep, priority)
            case _ =>
              visit(dep.rdd)
          }
        }
      }
    }
    visit(rdd)
    parents.toList
  }

  private def getMissingParentStages(stage: Stage): List[Stage] = {
    val missing = new HashSet[Stage]
    val visited = new HashSet[RDD[_]]
    def visit(rdd: RDD[_]) {
      if (!visited(rdd)) {
        visited += rdd
        if (getCacheLocs(rdd).contains(Nil)) {
          for (dep <- rdd.dependencies) {
            dep match {
              case shufDep: ShuffleDependency[_,_] =>
                val mapStage = getShuffleMapStage(shufDep, stage.priority)
                if (!mapStage.isAvailable) {
                  missing += mapStage
                }
              case narrowDep: NarrowDependency[_] =>
                visit(narrowDep.rdd)
            }
          }
        }
      }
    }
    visit(stage.rdd)
    missing.toList
  }

  /**
   * Returns (and does not submit) a JobSubmitted event suitable to run a given job, and a
   * JobWaiter whose getResult() method will return the result of the job when it is complete.
   *
   * The job is assumed to have at least one partition; zero partition jobs should be handled
   * without a JobSubmitted event.
   */
  private[scheduler] def prepareJob[T, U: ClassManifest](
      finalRdd: RDD[T],
      func: (TaskContext, Iterator[T]) => U,
      partitions: Seq[Int],
      callSite: String,
      allowLocal: Boolean,
      resultHandler: (Int, U) => Unit,
      properties: Properties = null)
    : (JobSubmitted, JobWaiter[U]) =
  {
    assert(partitions.size > 0)
    val waiter = new JobWaiter(partitions.size, resultHandler)
    val func2 = func.asInstanceOf[(TaskContext, Iterator[_]) => _]
    val toSubmit = JobSubmitted(finalRdd, func2, partitions.toArray, allowLocal, callSite, waiter, properties)
    return (toSubmit, waiter)
  }

  def runJob[T, U: ClassManifest](
      finalRdd: RDD[T],
      func: (TaskContext, Iterator[T]) => U,
      partitions: Seq[Int],
      callSite: String,
      allowLocal: Boolean,
      resultHandler: (Int, U) => Unit,
      properties: Properties = null)
  {
    if (partitions.size == 0) {
      return
    }
<<<<<<< HEAD
    val waiter = new JobWaiter(partitions.size)
    val func2 = func.asInstanceOf[(TaskContext, Iterator[_]) => _]
    eventQueue.put(JobSubmitted(finalRdd, func2, partitions.toArray, allowLocal, callSite, waiter))
    val r = waiter.getResult() match {
      case JobSucceeded(results: Seq[_]) =>
        results.asInstanceOf[Seq[U]].toArray
=======
    val (toSubmit, waiter) = prepareJob(
        finalRdd, func, partitions, callSite, allowLocal, resultHandler, properties)
    eventQueue.put(toSubmit)
    waiter.awaitResult() match {
      case JobSucceeded => {}
>>>>>>> ae96cf83
      case JobFailed(exception: Exception) =>
        logInfo("Failed to run " + callSite)
        throw exception
    }
    r
  }

  def runApproximateJob[T, U, R](
      rdd: RDD[T],
      func: (TaskContext, Iterator[T]) => U,
      evaluator: ApproximateEvaluator[U, R],
      callSite: String,
      timeout: Long,
      properties: Properties = null)
    : PartialResult[R] =
  {
    val listener = new ApproximateActionListener(rdd, func, evaluator, timeout)
    val func2 = func.asInstanceOf[(TaskContext, Iterator[_]) => _]
    val partitions = (0 until rdd.partitions.size).toArray
    eventQueue.put(JobSubmitted(rdd, func2, partitions, false, callSite, listener, properties))
    return listener.awaitResult()    // Will throw an exception if the job fails
  }

  /**
   * Process one event retrieved from the event queue.
   * Returns true if we should stop the event loop.
   */
  private[scheduler] def processEvent(event: DAGSchedulerEvent): Boolean = {
    event match {
      case JobSubmitted(finalRDD, func, partitions, allowLocal, callSite, listener, properties) =>
        val runId = nextRunId.getAndIncrement()
        val finalStage = newStage(finalRDD, None, runId)
        val job = new ActiveJob(runId, finalStage, func, partitions, callSite, listener, properties)
        clearCacheLocs()
        logInfo("Got job " + job.runId + " (" + callSite + ") with " + partitions.length +
                " output partitions (allowLocal=" + allowLocal + ")")
        logInfo("Final stage: " + finalStage + " (" + finalStage.origin + ")")
        logInfo("Parents of final stage: " + finalStage.parents)
        logInfo("Missing parents: " + getMissingParentStages(finalStage))
        if (allowLocal && finalStage.parents.size == 0 && partitions.length == 1) {
          // Compute very short actions like first() or take() with no parent stages locally.
          runLocally(job)
        } else {
          sparkListeners.foreach(_.onJobStart(SparkListenerJobStart(job, properties)))
          idToActiveJob(runId) = job
          activeJobs += job
          resultStageToJob(finalStage) = job
          submitStage(finalStage)
        }

      case ExecutorGained(execId, hostPort) =>
        handleExecutorGained(execId, hostPort)

      case ExecutorLost(execId) =>
        handleExecutorLost(execId)

      case completion: CompletionEvent =>
        sparkListeners.foreach(_.onTaskEnd(SparkListenerTaskEnd(completion.task, 
                               completion.reason, completion.taskInfo, completion.taskMetrics)))
        handleTaskCompletion(completion)

      case TaskSetFailed(taskSet, reason) =>
        abortStage(idToStage(taskSet.stageId), reason)

      case StopDAGScheduler =>
        // Cancel any active jobs
        for (job <- activeJobs) {
          val error = new SparkException("Job cancelled because SparkContext was shut down")
          job.listener.jobFailed(error)
          sparkListeners.foreach(_.onJobEnd(SparkListenerJobEnd(job, JobFailed(error))))
        }
        return true
    }
    return false
  }

  /**
   * Resubmit any failed stages. Ordinarily called after a small amount of time has passed since
   * the last fetch failure.
   */
  private[scheduler] def resubmitFailedStages() {
    logInfo("Resubmitting failed stages")
    clearCacheLocs()
    val failed2 = failed.toArray
    failed.clear()
    for (stage <- failed2.sortBy(_.priority)) {
      submitStage(stage)
    }
  }

  /**
   * Check for waiting or failed stages which are now eligible for resubmission.
   * Ordinarily run on every iteration of the event loop.
   */
  private[scheduler] def submitWaitingStages() {
    // TODO: We might want to run this less often, when we are sure that something has become
    // runnable that wasn't before.
    logTrace("Checking for newly runnable parent stages")
    logTrace("running: " + running)
    logTrace("waiting: " + waiting)
    logTrace("failed: " + failed)
    val waiting2 = waiting.toArray
    waiting.clear()
    for (stage <- waiting2.sortBy(_.priority)) {
      submitStage(stage)
    }
  }


  /**
   * The main event loop of the DAG scheduler, which waits for new-job / task-finished / failure
   * events and responds by launching tasks. This runs in a dedicated thread and receives events
   * via the eventQueue.
   */
  private def run() {
    SparkEnv.set(env)

    while (true) {
      val event = eventQueue.poll(POLL_TIMEOUT, TimeUnit.MILLISECONDS)
      if (event != null) {
        logDebug("Got event of type " + event.getClass.getName)
      }

<<<<<<< HEAD
      event match {
        case JobSubmitted(finalRDD, func, partitions, allowLocal, callSite, listener) =>
          val runId = nextRunId.getAndIncrement()
          val finalStage = newStage(finalRDD, None, runId)
          val job = new ActiveJob(runId, finalStage, func, partitions, callSite, listener)
          updateCacheLocs()
          logInfo("Got job " + job.runId + " (" + callSite + ") with " + partitions.length +
                  " output partitions")
          logInfo("Final stage: " + finalStage + " (" + finalStage.origin + ")")
          logInfo("Parents of final stage: " + finalStage.parents)
          logInfo("Missing parents: " + getMissingParentStages(finalStage))
          if (allowLocal && finalStage.parents.size == 0 && partitions.length == 1) {
            // Compute very short actions like first() or take() with no parent stages locally.
            runLocally(job)
          } else {
            activeJobs += job
            resultStageToJob(finalStage) = job
            submitStage(finalStage)
          }

        case HostLost(host) =>
          handleHostLost(host)

        case completion: CompletionEvent =>
          handleTaskCompletion(completion)

        case TaskSetFailed(taskSet, reason) =>
          abortStage(idToStage(taskSet.stageId), reason)

        case StopDAGScheduler =>
          // Cancel any active jobs
          for (job <- activeJobs) {
            removeStages(job)
            val error = new SparkException("Job cancelled because SparkContext was shut down")
            job.listener.jobFailed(error)
          }
          return

        case null =>
          // queue.poll() timed out, ignore it
      }
=======
      if (event != null && processEvent(event)) return
>>>>>>> ae96cf83

      val time = System.currentTimeMillis() // TODO: use a pluggable clock for testability
      // Periodically resubmit failed stages if some map output fetches have failed and we have
      // waited at least RESUBMIT_TIMEOUT. We wait for this short time because when a node fails,
      // tasks on many other nodes are bound to get a fetch failure, and they won't all get it at
      // the same time, so we want to make sure we've identified all the reduce tasks that depend
      // on the failed node.
      if (failed.size > 0 && time > lastFetchFailureTime + RESUBMIT_TIMEOUT) {
        resubmitFailedStages()
      } else {
        submitWaitingStages()
      }
    }
  }

  /**
   * Run a job on an RDD locally, assuming it has only a single partition and no dependencies.
   * We run the operation in a separate thread just in case it takes a bunch of time, so that we
   * don't block the DAGScheduler event loop or other concurrent jobs.
   */
  protected def runLocally(job: ActiveJob) {
    logInfo("Computing the requested partition locally")
    new Thread("Local computation of job " + job.runId) {
      override def run() {
        runLocallyWithinThread(job)
      }
    }.start()
  }

  // Broken out for easier testing in DAGSchedulerSuite.
  protected def runLocallyWithinThread(job: ActiveJob) {
    try {
      SparkEnv.set(env)
      val rdd = job.finalStage.rdd
      val split = rdd.partitions(job.partitions(0))
      val taskContext = new TaskContext(job.finalStage.id, job.partitions(0), 0)
      try {
        val result = job.func(taskContext, rdd.iterator(split, taskContext))
        job.listener.taskSucceeded(0, result)
      } finally {
        taskContext.executeOnCompleteCallbacks()
      }
    } catch {
      case e: Exception =>
        job.listener.jobFailed(e)
    }
  }

  /** Submits stage, but first recursively submits any missing parents. */
  private def submitStage(stage: Stage) {
    logDebug("submitStage(" + stage + ")")
    if (!waiting(stage) && !running(stage) && !failed(stage)) {
      val missing = getMissingParentStages(stage).sortBy(_.id)
      logDebug("missing: " + missing)
      if (missing == Nil) {
        logInfo("Submitting " + stage + " (" + stage.rdd + "), which has no missing parents")
        submitMissingTasks(stage)
        running += stage
      } else {
        for (parent <- missing) {
          submitStage(parent)
        }
        waiting += stage
      }
    }
  }

  /** Called when stage's parents are available and we can now do its task. */
  private def submitMissingTasks(stage: Stage) {
    logDebug("submitMissingTasks(" + stage + ")")
    // Get our pending tasks and remember them in our pendingTasks entry
    val myPending = pendingTasks.getOrElseUpdate(stage, new HashSet)
    myPending.clear()
    var tasks = ArrayBuffer[Task[_]]()
    if (stage.isShuffleMap) {
      for (p <- 0 until stage.numPartitions if stage.outputLocs(p) == Nil) {
        val locs = getPreferredLocs(stage.rdd, p)
        tasks += new ShuffleMapTask(stage.id, stage.rdd, stage.shuffleDep.get, p, locs)
      }
    } else {
      // This is a final stage; figure out its job's missing partitions
      val job = resultStageToJob(stage)
      for (id <- 0 until job.numPartitions if (!job.finished(id))) {
        val partition = job.partitions(id)
        val locs = getPreferredLocs(stage.rdd, partition)
        tasks += new ResultTask(stage.id, stage.rdd, job.func, partition, locs, id)
      }
    }
    if (tasks.size > 0) {
      sparkListeners.foreach(_.onStageSubmitted(SparkListenerStageSubmitted(stage, tasks.size)))
      logInfo("Submitting " + tasks.size + " missing tasks from " + stage + " (" + stage.rdd + ")")
      myPending ++= tasks
      logDebug("New pending tasks: " + myPending)
      val properties = idToActiveJob(stage.priority).properties
      taskSched.submitTasks(
        new TaskSet(tasks.toArray, stage.id, stage.newAttemptId(), stage.priority, properties))
      if (!stage.submissionTime.isDefined) {
        stage.submissionTime = Some(System.currentTimeMillis())
      }
    } else {
      logDebug("Stage " + stage + " is actually done; %b %d %d".format(
        stage.isAvailable, stage.numAvailableOutputs, stage.numPartitions))
      running -= stage
    }
  }

  /**
   * Responds to a task finishing. This is called inside the event loop so it assumes that it can
   * modify the scheduler's internal state. Use taskEnded() to post a task end event from outside.
   */
  private def handleTaskCompletion(event: CompletionEvent) {
    val task = event.task
    val stage = idToStage(task.stageId)

    def markStageAsFinished(stage: Stage) = {
      val serviceTime = stage.submissionTime match {
        case Some(t) => "%.03f".format((System.currentTimeMillis() - t) / 1000.0)
        case _ => "Unkown"
      }
      logInfo("%s (%s) finished in %s s".format(stage, stage.origin, serviceTime))
      val stageComp = StageCompleted(stageToInfos(stage))
      sparkListeners.foreach{_.onStageCompleted(stageComp)}
      running -= stage
    }
    event.reason match {
      case Success =>
        logInfo("Completed " + task)
        if (event.accumUpdates != null) {
          Accumulators.add(event.accumUpdates) // TODO: do this only if task wasn't resubmitted
        }
        pendingTasks(stage) -= task
        stageToInfos(stage).taskInfos += event.taskInfo -> event.taskMetrics
        task match {
          case rt: ResultTask[_, _] =>
            resultStageToJob.get(stage) match {
              case Some(job) =>
                if (!job.finished(rt.outputId)) {
                  job.finished(rt.outputId) = true
                  job.numFinished += 1
                  // If the whole job has finished, remove it
                  if (job.numFinished == job.numPartitions) {
                    activeJobs -= job
                    resultStageToJob -= stage
<<<<<<< HEAD
                    running -= stage
=======
                    markStageAsFinished(stage)
                    sparkListeners.foreach(_.onJobEnd(SparkListenerJobEnd(job, JobSucceeded)))
>>>>>>> ae96cf83
                    removeStages(job)
                  }
                  job.listener.taskSucceeded(rt.outputId, event.result)
                }
              case None =>
                logInfo("Ignoring result from " + rt + " because its job has finished")
            }

          case smt: ShuffleMapTask =>
            val status = event.result.asInstanceOf[MapStatus]
            val execId = status.location.executorId
            logDebug("ShuffleMapTask finished on " + execId)
            if (failedGeneration.contains(execId) && smt.generation <= failedGeneration(execId)) {
              logInfo("Ignoring possibly bogus ShuffleMapTask completion from " + execId)
            } else {
              stage.addOutputLoc(smt.partition, status)
            }
            if (running.contains(stage) && pendingTasks(stage).isEmpty) {
              markStageAsFinished(stage)
              logInfo("looking for newly runnable stages")
              logInfo("running: " + running)
              logInfo("waiting: " + waiting)
              logInfo("failed: " + failed)
              if (stage.shuffleDep != None) {
                // We supply true to increment the generation number here in case this is a
                // recomputation of the map outputs. In that case, some nodes may have cached
                // locations with holes (from when we detected the error) and will need the
                // generation incremented to refetch them.
                // TODO: Only increment the generation number if this is not the first time
                //       we registered these map outputs.
                mapOutputTracker.registerMapOutputs(
                  stage.shuffleDep.get.shuffleId,
                  stage.outputLocs.map(list => if (list.isEmpty) null else list.head).toArray,
                  true)
              }
              clearCacheLocs()
              if (stage.outputLocs.count(_ == Nil) != 0) {
                // Some tasks had failed; let's resubmit this stage
                // TODO: Lower-level scheduler should also deal with this
                logInfo("Resubmitting " + stage + " (" + stage.origin +
                  ") because some of its tasks had failed: " +
                  stage.outputLocs.zipWithIndex.filter(_._1 == Nil).map(_._2).mkString(", "))
                submitStage(stage)
              } else {
                val newlyRunnable = new ArrayBuffer[Stage]
                for (stage <- waiting) {
                  logInfo("Missing parents for " + stage + ": " + getMissingParentStages(stage))
                }
                for (stage <- waiting if getMissingParentStages(stage) == Nil) {
                  newlyRunnable += stage
                }
                waiting --= newlyRunnable
                running ++= newlyRunnable
                for (stage <- newlyRunnable.sortBy(_.id)) {
                  logInfo("Submitting " + stage + " (" + stage.rdd + "), which is now runnable")
                  submitMissingTasks(stage)
                }
              }
            }
          }

      case Resubmitted =>
        logInfo("Resubmitted " + task + ", so marking it as still running")
        pendingTasks(stage) += task

      case FetchFailed(bmAddress, shuffleId, mapId, reduceId) =>
        // Mark the stage that the reducer was in as unrunnable
        val failedStage = idToStage(task.stageId)
        running -= failedStage
        failed += failedStage
        // TODO: Cancel running tasks in the stage
        logInfo("Marking " + failedStage + " (" + failedStage.origin +
          ") for resubmision due to a fetch failure")
        // Mark the map whose fetch failed as broken in the map stage
        val mapStage = shuffleToMapStage(shuffleId)
        if (mapId != -1) {
          mapStage.removeOutputLoc(mapId, bmAddress)
          mapOutputTracker.unregisterMapOutput(shuffleId, mapId, bmAddress)
        }
        logInfo("The failed fetch was from " + mapStage + " (" + mapStage.origin +
          "); marking it for resubmission")
        failed += mapStage
        // Remember that a fetch failed now; this is used to resubmit the broken
        // stages later, after a small wait (to give other tasks the chance to fail)
        lastFetchFailureTime = System.currentTimeMillis() // TODO: Use pluggable clock
        // TODO: mark the executor as failed only if there were lots of fetch failures on it
        if (bmAddress != null) {
          handleExecutorLost(bmAddress.executorId, Some(task.generation))
        }

      case other =>
        // Non-fetch failure -- probably a bug in user code; abort all jobs depending on this stage
        abortStage(idToStage(task.stageId), task + " failed: " + other)
    }
  }

  /**
   * Responds to an executor being lost. This is called inside the event loop, so it assumes it can
   * modify the scheduler's internal state. Use executorLost() to post a loss event from outside.
   *
   * Optionally the generation during which the failure was caught can be passed to avoid allowing
   * stray fetch failures from possibly retriggering the detection of a node as lost.
   */
  private def handleExecutorLost(execId: String, maybeGeneration: Option[Long] = None) {
    val currentGeneration = maybeGeneration.getOrElse(mapOutputTracker.getGeneration)
    if (!failedGeneration.contains(execId) || failedGeneration(execId) < currentGeneration) {
      failedGeneration(execId) = currentGeneration
      logInfo("Executor lost: %s (generation %d)".format(execId, currentGeneration))
      blockManagerMaster.removeExecutor(execId)
      // TODO: This will be really slow if we keep accumulating shuffle map stages
      for ((shuffleId, stage) <- shuffleToMapStage) {
        stage.removeOutputsOnExecutor(execId)
        val locs = stage.outputLocs.map(list => if (list.isEmpty) null else list.head).toArray
        mapOutputTracker.registerMapOutputs(shuffleId, locs, true)
      }
      if (shuffleToMapStage.isEmpty) {
        mapOutputTracker.incrementGeneration()
      }
      clearCacheLocs()
    } else {
      logDebug("Additional executor lost message for " + execId +
               "(generation " + currentGeneration + ")")
    }
  }
  
  private def handleExecutorGained(execId: String, hostPort: String) {
    // remove from failedGeneration(execId) ?
    if (failedGeneration.contains(execId)) {
      logInfo("Host gained which was in lost list earlier: " + hostPort)
      failedGeneration -= execId
    }
  }

  /**
   * Aborts all jobs depending on a particular Stage. This is called in response to a task set
   * being cancelled by the TaskScheduler. Use taskSetFailed() to inject this event from outside.
   */
  private def abortStage(failedStage: Stage, reason: String) {
    val dependentStages = resultStageToJob.keys.filter(x => stageDependsOn(x, failedStage)).toSeq
    for (resultStage <- dependentStages) {
      val job = resultStageToJob(resultStage)
<<<<<<< HEAD
      activeJobs -= job
      resultStageToJob -= resultStage
      removeStages(job)
      job.listener.jobFailed(new SparkException("Job failed: " + reason))
=======
      val error = new SparkException("Job failed: " + reason)
      job.listener.jobFailed(error)
      sparkListeners.foreach(_.onJobEnd(SparkListenerJobEnd(job, JobFailed(error))))
      activeJobs -= job
      resultStageToJob -= resultStage
      removeStages(job)
>>>>>>> ae96cf83
    }
    if (dependentStages.isEmpty) {
      logInfo("Ignoring failure of " + failedStage + " because all jobs depending on it are done")
    }
  }

  /**
   * Return true if one of stage's ancestors is target.
   */
  private def stageDependsOn(stage: Stage, target: Stage): Boolean = {
    if (stage == target) {
      return true
    }
    val visitedRdds = new HashSet[RDD[_]]
    val visitedStages = new HashSet[Stage]
    def visit(rdd: RDD[_]) {
      if (!visitedRdds(rdd)) {
        visitedRdds += rdd
        for (dep <- rdd.dependencies) {
          dep match {
            case shufDep: ShuffleDependency[_,_] =>
              val mapStage = getShuffleMapStage(shufDep, stage.priority)
              if (!mapStage.isAvailable) {
                visitedStages += mapStage
                visit(mapStage.rdd)
              }  // Otherwise there's no need to follow the dependency back
            case narrowDep: NarrowDependency[_] =>
              visit(narrowDep.rdd)
          }
        }
      }
    }
    visit(stage.rdd)
    visitedRdds.contains(target.rdd)
  }

  private def getPreferredLocs(rdd: RDD[_], partition: Int): List[String] = {
    // If the partition is cached, return the cache locations
    val cached = getCacheLocs(rdd)(partition)
    if (cached != Nil) {
      return cached
    }
    // If the RDD has some placement preferences (as is the case for input RDDs), get those
    val rddPrefs = rdd.preferredLocations(rdd.partitions(partition)).toList
    if (rddPrefs != Nil) {
      return rddPrefs
    }
    // If the RDD has narrow dependencies, pick the first partition of the first narrow dep
    // that has any placement preferences. Ideally we would choose based on transfer sizes,
    // but this will do for now.
    rdd.dependencies.foreach(_ match {
      case n: NarrowDependency[_] =>
        for (inPart <- n.getParents(partition)) {
          val locs = getPreferredLocs(n.rdd, inPart)
          if (locs != Nil)
            return locs
        }
      case _ =>
    })
    return Nil
  }

  private def cleanup(cleanupTime: Long) {
    var sizeBefore = idToStage.size
    idToStage.clearOldValues(cleanupTime)
    logInfo("idToStage " + sizeBefore + " --> " + idToStage.size)

    sizeBefore = shuffleToMapStage.size
    shuffleToMapStage.clearOldValues(cleanupTime)
    logInfo("shuffleToMapStage " + sizeBefore + " --> " + shuffleToMapStage.size)

    sizeBefore = pendingTasks.size
    pendingTasks.clearOldValues(cleanupTime)
    logInfo("pendingTasks " + sizeBefore + " --> " + pendingTasks.size)
  }

  def removeStages(job: ActiveJob) = {
    runIdToStageIds(job.runId).foreach(stageId => {
      idToStage.get(stageId).map( stage => {
        pendingTasks -= stage
        waiting -= stage
        running -= stage
        failed -= stage
      })
      idToStage -= stageId
    })
    runIdToStageIds -= job.runId
  }

  def stop() {
    eventQueue.put(StopDAGScheduler)
    metadataCleaner.cancel()
    taskSched.stop()
  }
}<|MERGE_RESOLUTION|>--- conflicted
+++ resolved
@@ -162,10 +162,7 @@
     val id = nextStageId.getAndIncrement()
     val stage = new Stage(id, rdd, shuffleDep, getParentStages(rdd, priority), priority)
     idToStage(id) = stage
-<<<<<<< HEAD
-=======
     stageToInfos(stage) = StageInfo(stage)
->>>>>>> ae96cf83
     val stageIdSet = runIdToStageIds.getOrElseUpdate(priority, new HashSet)
     stageIdSet += id
     stage
@@ -258,25 +255,15 @@
     if (partitions.size == 0) {
       return
     }
-<<<<<<< HEAD
-    val waiter = new JobWaiter(partitions.size)
-    val func2 = func.asInstanceOf[(TaskContext, Iterator[_]) => _]
-    eventQueue.put(JobSubmitted(finalRdd, func2, partitions.toArray, allowLocal, callSite, waiter))
-    val r = waiter.getResult() match {
-      case JobSucceeded(results: Seq[_]) =>
-        results.asInstanceOf[Seq[U]].toArray
-=======
     val (toSubmit, waiter) = prepareJob(
         finalRdd, func, partitions, callSite, allowLocal, resultHandler, properties)
     eventQueue.put(toSubmit)
     waiter.awaitResult() match {
       case JobSucceeded => {}
->>>>>>> ae96cf83
       case JobFailed(exception: Exception) =>
         logInfo("Failed to run " + callSite)
         throw exception
     }
-    r
   }
 
   def runApproximateJob[T, U, R](
@@ -395,51 +382,7 @@
         logDebug("Got event of type " + event.getClass.getName)
       }
 
-<<<<<<< HEAD
-      event match {
-        case JobSubmitted(finalRDD, func, partitions, allowLocal, callSite, listener) =>
-          val runId = nextRunId.getAndIncrement()
-          val finalStage = newStage(finalRDD, None, runId)
-          val job = new ActiveJob(runId, finalStage, func, partitions, callSite, listener)
-          updateCacheLocs()
-          logInfo("Got job " + job.runId + " (" + callSite + ") with " + partitions.length +
-                  " output partitions")
-          logInfo("Final stage: " + finalStage + " (" + finalStage.origin + ")")
-          logInfo("Parents of final stage: " + finalStage.parents)
-          logInfo("Missing parents: " + getMissingParentStages(finalStage))
-          if (allowLocal && finalStage.parents.size == 0 && partitions.length == 1) {
-            // Compute very short actions like first() or take() with no parent stages locally.
-            runLocally(job)
-          } else {
-            activeJobs += job
-            resultStageToJob(finalStage) = job
-            submitStage(finalStage)
-          }
-
-        case HostLost(host) =>
-          handleHostLost(host)
-
-        case completion: CompletionEvent =>
-          handleTaskCompletion(completion)
-
-        case TaskSetFailed(taskSet, reason) =>
-          abortStage(idToStage(taskSet.stageId), reason)
-
-        case StopDAGScheduler =>
-          // Cancel any active jobs
-          for (job <- activeJobs) {
-            removeStages(job)
-            val error = new SparkException("Job cancelled because SparkContext was shut down")
-            job.listener.jobFailed(error)
-          }
-          return
-
-        case null =>
-          // queue.poll() timed out, ignore it
-      }
-=======
       if (event != null && processEvent(event)) return
->>>>>>> ae96cf83
 
       val time = System.currentTimeMillis() // TODO: use a pluggable clock for testability
       // Periodically resubmit failed stages if some map output fetches have failed and we have
@@ -583,12 +526,8 @@
                   if (job.numFinished == job.numPartitions) {
                     activeJobs -= job
                     resultStageToJob -= stage
-<<<<<<< HEAD
-                    running -= stage
-=======
                     markStageAsFinished(stage)
                     sparkListeners.foreach(_.onJobEnd(SparkListenerJobEnd(job, JobSucceeded)))
->>>>>>> ae96cf83
                     removeStages(job)
                   }
                   job.listener.taskSucceeded(rt.outputId, event.result)
@@ -730,19 +669,12 @@
     val dependentStages = resultStageToJob.keys.filter(x => stageDependsOn(x, failedStage)).toSeq
     for (resultStage <- dependentStages) {
       val job = resultStageToJob(resultStage)
-<<<<<<< HEAD
-      activeJobs -= job
-      resultStageToJob -= resultStage
-      removeStages(job)
-      job.listener.jobFailed(new SparkException("Job failed: " + reason))
-=======
       val error = new SparkException("Job failed: " + reason)
       job.listener.jobFailed(error)
       sparkListeners.foreach(_.onJobEnd(SparkListenerJobEnd(job, JobFailed(error))))
       activeJobs -= job
       resultStageToJob -= resultStage
       removeStages(job)
->>>>>>> ae96cf83
     }
     if (dependentStages.isEmpty) {
       logInfo("Ignoring failure of " + failedStage + " because all jobs depending on it are done")
