/*
 * Licensed to the Apache Software Foundation (ASF) under one or more
 * contributor license agreements.  See the NOTICE file distributed with
 * this work for additional information regarding copyright ownership.
 * The ASF licenses this file to You under the Apache License, Version 2.0
 * (the "License"); you may not use this file except in compliance with
 * the License.  You may obtain a copy of the License at
 *
 *    http://www.apache.org/licenses/LICENSE-2.0
 *
 * Unless required by applicable law or agreed to in writing, software
 * distributed under the License is distributed on an "AS IS" BASIS,
 * WITHOUT WARRANTIES OR CONDITIONS OF ANY KIND, either express or implied.
 * See the License for the specific language governing permissions and
 * limitations under the License.
 */

package org.apache.spark.rdd

import scala.collection.mutable.{ArrayBuffer, HashMap}
import scala.reflect.ClassTag

import org.scalatest.FunSuite

import org.apache.spark._
import org.apache.spark.SparkContext._
import org.apache.spark.util.Utils
<<<<<<< HEAD
=======

import org.apache.spark.rdd.RDDSuiteUtils._
>>>>>>> 420c1c3e

class RDDSuite extends FunSuite with SharedSparkContext {

  test("basic operations") {
    val nums = sc.makeRDD(Array(1, 2, 3, 4), 2)
    assert(nums.collect().toList === List(1, 2, 3, 4))
    assert(nums.toLocalIterator.toList === List(1, 2, 3, 4))
    val dups = sc.makeRDD(Array(1, 1, 2, 2, 3, 3, 4, 4), 2)
    assert(dups.distinct().count() === 4)
    assert(dups.distinct.count === 4)  // Can distinct and count be called without parentheses?
    assert(dups.distinct.collect === dups.distinct().collect)
    assert(dups.distinct(2).collect === dups.distinct().collect)
    assert(nums.reduce(_ + _) === 10)
    assert(nums.fold(0)(_ + _) === 10)
    assert(nums.map(_.toString).collect().toList === List("1", "2", "3", "4"))
    assert(nums.filter(_ > 2).collect().toList === List(3, 4))
    assert(nums.flatMap(x => 1 to x).collect().toList === List(1, 1, 2, 1, 2, 3, 1, 2, 3, 4))
    assert(nums.union(nums).collect().toList === List(1, 2, 3, 4, 1, 2, 3, 4))
    assert(nums.glom().map(_.toList).collect().toList === List(List(1, 2), List(3, 4)))
    assert(nums.collect({ case i if i >= 3 => i.toString }).collect().toList === List("3", "4"))
    assert(nums.keyBy(_.toString).collect().toList === List(("1", 1), ("2", 2), ("3", 3), ("4", 4)))
    assert(nums.max() === 4)
    assert(nums.min() === 1)
    val partitionSums = nums.mapPartitions(iter => Iterator(iter.reduceLeft(_ + _)))
    assert(partitionSums.collect().toList === List(3, 7))

    val partitionSumsWithSplit = nums.mapPartitionsWithIndex {
      case(split, iter) => Iterator((split, iter.reduceLeft(_ + _)))
    }
    assert(partitionSumsWithSplit.collect().toList === List((0, 3), (1, 7)))

    val partitionSumsWithIndex = nums.mapPartitionsWithIndex {
      case(split, iter) => Iterator((split, iter.reduceLeft(_ + _)))
    }
    assert(partitionSumsWithIndex.collect().toList === List((0, 3), (1, 7)))

    intercept[UnsupportedOperationException] {
      nums.filter(_ > 5).reduce(_ + _)
    }
  }

  test("serialization") {
    val empty = new EmptyRDD[Int](sc)
    val serial = Utils.serialize(empty)
    val deserial: EmptyRDD[Int] = Utils.deserialize(serial)
    assert(!deserial.toString().isEmpty())
  }

  test("countApproxDistinct") {

    def error(est: Long, size: Long) = math.abs(est - size) / size.toDouble

    val size = 100
    val uniformDistro = for (i <- 1 to 100000) yield i % size
    val simpleRdd = sc.makeRDD(uniformDistro)
    assert(error(simpleRdd.countApproxDistinct(4, 0), size) < 0.4)
    assert(error(simpleRdd.countApproxDistinct(8, 0), size) < 0.1)
  }

  test("SparkContext.union") {
    val nums = sc.makeRDD(Array(1, 2, 3, 4), 2)
    assert(sc.union(nums).collect().toList === List(1, 2, 3, 4))
    assert(sc.union(nums, nums).collect().toList === List(1, 2, 3, 4, 1, 2, 3, 4))
    assert(sc.union(Seq(nums)).collect().toList === List(1, 2, 3, 4))
    assert(sc.union(Seq(nums, nums)).collect().toList === List(1, 2, 3, 4, 1, 2, 3, 4))
  }

  test("partitioner aware union") {
    import SparkContext._
    def makeRDDWithPartitioner(seq: Seq[Int]) = {
      sc.makeRDD(seq, 1)
        .map(x => (x, null))
        .partitionBy(new HashPartitioner(2))
        .mapPartitions(_.map(_._1), true)
    }

    val nums1 = makeRDDWithPartitioner(1 to 4)
    val nums2 = makeRDDWithPartitioner(5 to 8)
    assert(nums1.partitioner == nums2.partitioner)
    assert(new PartitionerAwareUnionRDD(sc, Seq(nums1)).collect().toSet === Set(1, 2, 3, 4))

    val union = new PartitionerAwareUnionRDD(sc, Seq(nums1, nums2))
    assert(union.collect().toSet === Set(1, 2, 3, 4, 5, 6, 7, 8))
    val nums1Parts = nums1.collectPartitions()
    val nums2Parts = nums2.collectPartitions()
    val unionParts = union.collectPartitions()
    assert(nums1Parts.length === 2)
    assert(nums2Parts.length === 2)
    assert(unionParts.length === 2)
    assert((nums1Parts(0) ++ nums2Parts(0)).toList === unionParts(0).toList)
    assert((nums1Parts(1) ++ nums2Parts(1)).toList === unionParts(1).toList)
    assert(union.partitioner === nums1.partitioner)
  }

  test("aggregate") {
    val pairs = sc.makeRDD(Array(("a", 1), ("b", 2), ("a", 2), ("c", 5), ("a", 3)))
    type StringMap = HashMap[String, Int]
    val emptyMap = new StringMap {
      override def default(key: String): Int = 0
    }
    val mergeElement: (StringMap, (String, Int)) => StringMap = (map, pair) => {
      map(pair._1) += pair._2
      map
    }
    val mergeMaps: (StringMap, StringMap) => StringMap = (map1, map2) => {
      for ((key, value) <- map2) {
        map1(key) += value
      }
      map1
    }
    val result = pairs.aggregate(emptyMap)(mergeElement, mergeMaps)
    assert(result.toSet === Set(("a", 6), ("b", 2), ("c", 5)))
  }

  test("basic caching") {
    val rdd = sc.makeRDD(Array(1, 2, 3, 4), 2).cache()
    assert(rdd.collect().toList === List(1, 2, 3, 4))
    assert(rdd.collect().toList === List(1, 2, 3, 4))
    assert(rdd.collect().toList === List(1, 2, 3, 4))
  }

  test("caching with failures") {
    val onlySplit = new Partition { override def index: Int = 0 }
    var shouldFail = true
    val rdd = new RDD[Int](sc, Nil) {
      override def getPartitions: Array[Partition] = Array(onlySplit)
      override val getDependencies = List[Dependency[_]]()
      override def compute(split: Partition, context: TaskContext): Iterator[Int] = {
        if (shouldFail) {
          throw new Exception("injected failure")
        } else {
          Array(1, 2, 3, 4).iterator
        }
      }
    }.cache()
    val thrown = intercept[Exception]{
      rdd.collect()
    }
    assert(thrown.getMessage.contains("injected failure"))
    shouldFail = false
    assert(rdd.collect().toList === List(1, 2, 3, 4))
  }

  test("empty RDD") {
    val empty = new EmptyRDD[Int](sc)
    assert(empty.count === 0)
    assert(empty.collect().size === 0)

    val thrown = intercept[UnsupportedOperationException]{
      empty.reduce(_+_)
    }
    assert(thrown.getMessage.contains("empty"))

    val emptyKv = new EmptyRDD[(Int, Int)](sc)
    val rdd = sc.parallelize(1 to 2, 2).map(x => (x, x))
    assert(rdd.join(emptyKv).collect().size === 0)
    assert(rdd.rightOuterJoin(emptyKv).collect().size === 0)
    assert(rdd.leftOuterJoin(emptyKv).collect().size === 2)
    assert(rdd.fullOuterJoin(emptyKv).collect().size === 2)
    assert(rdd.cogroup(emptyKv).collect().size === 2)
    assert(rdd.union(emptyKv).collect().size === 2)
  }

  test("repartitioned RDDs") {
    val data = sc.parallelize(1 to 1000, 10)

    // Coalesce partitions
    val repartitioned1 = data.repartition(2)
    assert(repartitioned1.partitions.size == 2)
    val partitions1 = repartitioned1.glom().collect()
    assert(partitions1(0).length > 0)
    assert(partitions1(1).length > 0)
    assert(repartitioned1.collect().toSet === (1 to 1000).toSet)

    // Split partitions
    val repartitioned2 = data.repartition(20)
    assert(repartitioned2.partitions.size == 20)
    val partitions2 = repartitioned2.glom().collect()
    assert(partitions2(0).length > 0)
    assert(partitions2(19).length > 0)
    assert(repartitioned2.collect().toSet === (1 to 1000).toSet)
  }

  test("repartitioned RDDs perform load balancing") {
    // Coalesce partitions
    val input = Array.fill(1000)(1)
    val initialPartitions = 10
    val data = sc.parallelize(input, initialPartitions)

    val repartitioned1 = data.repartition(2)
    assert(repartitioned1.partitions.size == 2)
    val partitions1 = repartitioned1.glom().collect()
    // some noise in balancing is allowed due to randomization
    assert(math.abs(partitions1(0).length - 500) < initialPartitions)
    assert(math.abs(partitions1(1).length - 500) < initialPartitions)
    assert(repartitioned1.collect() === input)

    def testSplitPartitions(input: Seq[Int], initialPartitions: Int, finalPartitions: Int) {
      val data = sc.parallelize(input, initialPartitions)
      val repartitioned = data.repartition(finalPartitions)
      assert(repartitioned.partitions.size === finalPartitions)
      val partitions = repartitioned.glom().collect()
      // assert all elements are present
      assert(repartitioned.collect().sortWith(_ > _).toSeq === input.toSeq.sortWith(_ > _).toSeq)
      // assert no bucket is overloaded
      for (partition <- partitions) {
        val avg = input.size / finalPartitions
        val maxPossible = avg + initialPartitions
        assert(partition.length <=  maxPossible)
      }
    }

    testSplitPartitions(Array.fill(100)(1), 10, 20)
    testSplitPartitions(Array.fill(10000)(1) ++ Array.fill(10000)(2), 20, 100)
  }

  test("coalesced RDDs") {
    val data = sc.parallelize(1 to 10, 10)

    val coalesced1 = data.coalesce(2)
    assert(coalesced1.collect().toList === (1 to 10).toList)
    assert(coalesced1.glom().collect().map(_.toList).toList ===
      List(List(1, 2, 3, 4, 5), List(6, 7, 8, 9, 10)))

    // Check that the narrow dependency is also specified correctly
    assert(coalesced1.dependencies.head.asInstanceOf[NarrowDependency[_]].getParents(0).toList ===
      List(0, 1, 2, 3, 4))
    assert(coalesced1.dependencies.head.asInstanceOf[NarrowDependency[_]].getParents(1).toList ===
      List(5, 6, 7, 8, 9))

    val coalesced2 = data.coalesce(3)
    assert(coalesced2.collect().toList === (1 to 10).toList)
    assert(coalesced2.glom().collect().map(_.toList).toList ===
      List(List(1, 2, 3), List(4, 5, 6), List(7, 8, 9, 10)))

    val coalesced3 = data.coalesce(10)
    assert(coalesced3.collect().toList === (1 to 10).toList)
    assert(coalesced3.glom().collect().map(_.toList).toList ===
      (1 to 10).map(x => List(x)).toList)

    // If we try to coalesce into more partitions than the original RDD, it should just
    // keep the original number of partitions.
    val coalesced4 = data.coalesce(20)
    assert(coalesced4.collect().toList === (1 to 10).toList)
    assert(coalesced4.glom().collect().map(_.toList).toList ===
      (1 to 10).map(x => List(x)).toList)

    // we can optionally shuffle to keep the upstream parallel
    val coalesced5 = data.coalesce(1, shuffle = true)
    val isEquals = coalesced5.dependencies.head.rdd.dependencies.head.rdd.
<<<<<<< HEAD
      asInstanceOf[ShuffledRDD[_, _, _]] != null
=======
      asInstanceOf[ShuffledRDD[_, _, _, _]] != null
>>>>>>> 420c1c3e
    assert(isEquals)

    // when shuffling, we can increase the number of partitions
    val coalesced6 = data.coalesce(20, shuffle = true)
    assert(coalesced6.partitions.size === 20)
    assert(coalesced6.collect().toSet === (1 to 10).toSet)
  }

  test("coalesced RDDs with locality") {
    val data3 = sc.makeRDD(List((1,List("a","c")), (2,List("a","b","c")), (3,List("b"))))
    val coal3 = data3.coalesce(3)
    val list3 = coal3.partitions.map(p => p.asInstanceOf[CoalescedRDDPartition].preferredLocation)
    assert(list3.sorted === Array("a","b","c"), "Locality preferences are dropped")

    // RDD with locality preferences spread (non-randomly) over 6 machines, m0 through m5
    val data = sc.makeRDD((1 to 9).map(i => (i, (i to (i+2)).map{ j => "m" + (j%6)})))
    val coalesced1 = data.coalesce(3)
    assert(coalesced1.collect().toList.sorted === (1 to 9).toList, "Data got *lost* in coalescing")

    val splits = coalesced1.glom().collect().map(_.toList).toList
    assert(splits.length === 3, "Supposed to coalesce to 3 but got " + splits.length)

    assert(splits.forall(_.length >= 1) === true, "Some partitions were empty")

    // If we try to coalesce into more partitions than the original RDD, it should just
    // keep the original number of partitions.
    val coalesced4 = data.coalesce(20)
    val listOfLists = coalesced4.glom().collect().map(_.toList).toList
    val sortedList = listOfLists.sortWith{ (x, y) => !x.isEmpty && (y.isEmpty || (x(0) < y(0))) }
    assert(sortedList === (1 to 9).
      map{x => List(x)}.toList, "Tried coalescing 9 partitions to 20 but didn't get 9 back")
  }

  test("coalesced RDDs with locality, large scale (10K partitions)") {
    // large scale experiment
    import collection.mutable
    val partitions = 10000
    val numMachines = 50
    val machines = mutable.ListBuffer[String]()
    (1 to numMachines).foreach(machines += "m" + _)
    val rnd = scala.util.Random
    for (seed <- 1 to 5) {
      rnd.setSeed(seed)

      val blocks = (1 to partitions).map { i =>
        (i, Array.fill(3)(machines(rnd.nextInt(machines.size))).toList)
      }

      val data2 = sc.makeRDD(blocks)
      val coalesced2 = data2.coalesce(numMachines * 2)

      // test that you get over 90% locality in each group
      val minLocality = coalesced2.partitions
        .map(part => part.asInstanceOf[CoalescedRDDPartition].localFraction)
        .foldLeft(1.0)((perc, loc) => math.min(perc, loc))
      assert(minLocality >= 0.90, "Expected 90% locality but got " +
        (minLocality * 100.0).toInt + "%")

      // test that the groups are load balanced with 100 +/- 20 elements in each
      val maxImbalance = coalesced2.partitions
        .map(part => part.asInstanceOf[CoalescedRDDPartition].parents.size)
        .foldLeft(0)((dev, curr) => math.max(math.abs(100 - curr), dev))
      assert(maxImbalance <= 20, "Expected 100 +/- 20 per partition, but got " + maxImbalance)

      val data3 = sc.makeRDD(blocks).map(i => i * 2) // derived RDD to test *current* pref locs
      val coalesced3 = data3.coalesce(numMachines * 2)
      val minLocality2 = coalesced3.partitions
        .map(part => part.asInstanceOf[CoalescedRDDPartition].localFraction)
        .foldLeft(1.0)((perc, loc) => math.min(perc, loc))
      assert(minLocality2 >= 0.90, "Expected 90% locality for derived RDD but got " +
        (minLocality2 * 100.0).toInt + "%")
    }
  }

  test("zipped RDDs") {
    val nums = sc.makeRDD(Array(1, 2, 3, 4), 2)
    val zipped = nums.zip(nums.map(_ + 1.0))
    assert(zipped.glom().map(_.toList).collect().toList ===
      List(List((1, 2.0), (2, 3.0)), List((3, 4.0), (4, 5.0))))

    intercept[IllegalArgumentException] {
      nums.zip(sc.parallelize(1 to 4, 1)).collect()
    }

    intercept[SparkException] {
      nums.zip(sc.parallelize(1 to 5, 2)).collect()
    }
  }

  test("partition pruning") {
    val data = sc.parallelize(1 to 10, 10)
    // Note that split number starts from 0, so > 8 means only 10th partition left.
    val prunedRdd = new PartitionPruningRDD(data, splitNum => splitNum > 8)
    assert(prunedRdd.partitions.size === 1)
    val prunedData = prunedRdd.collect()
    assert(prunedData.size === 1)
    assert(prunedData(0) === 10)
  }

  test("mapWith") {
    import java.util.Random
    val ones = sc.makeRDD(Array(1, 1, 1, 1, 1, 1), 2)
    val randoms = ones.mapWith(
      (index: Int) => new Random(index + 42))
      {(t: Int, prng: Random) => prng.nextDouble * t}.collect()
    val prn42_3 = {
      val prng42 = new Random(42)
      prng42.nextDouble(); prng42.nextDouble(); prng42.nextDouble()
    }
    val prn43_3 = {
      val prng43 = new Random(43)
      prng43.nextDouble(); prng43.nextDouble(); prng43.nextDouble()
    }
    assert(randoms(2) === prn42_3)
    assert(randoms(5) === prn43_3)
  }

  test("flatMapWith") {
    import java.util.Random
    val ones = sc.makeRDD(Array(1, 1, 1, 1, 1, 1), 2)
    val randoms = ones.flatMapWith(
      (index: Int) => new Random(index + 42))
      {(t: Int, prng: Random) =>
        val random = prng.nextDouble()
        Seq(random * t, random * t * 10)}.
      collect()
    val prn42_3 = {
      val prng42 = new Random(42)
      prng42.nextDouble(); prng42.nextDouble(); prng42.nextDouble()
    }
    val prn43_3 = {
      val prng43 = new Random(43)
      prng43.nextDouble(); prng43.nextDouble(); prng43.nextDouble()
    }
    assert(randoms(5) === prn42_3 * 10)
    assert(randoms(11) === prn43_3 * 10)
  }

  test("filterWith") {
    import java.util.Random
    val ints = sc.makeRDD(Array(1, 2, 3, 4, 5, 6), 2)
    val sample = ints.filterWith(
      (index: Int) => new Random(index + 42))
      {(t: Int, prng: Random) => prng.nextInt(3) == 0}.
      collect()
    val checkSample = {
      val prng42 = new Random(42)
      val prng43 = new Random(43)
      Array(1, 2, 3, 4, 5, 6).filter{i =>
        if (i < 4) 0 == prng42.nextInt(3) else 0 == prng43.nextInt(3)
      }
    }
    assert(sample.size === checkSample.size)
    for (i <- 0 until sample.size) assert(sample(i) === checkSample(i))
  }

  test("take") {
    var nums = sc.makeRDD(Range(1, 1000), 1)
    assert(nums.take(0).size === 0)
    assert(nums.take(1) === Array(1))
    assert(nums.take(3) === Array(1, 2, 3))
    assert(nums.take(500) === (1 to 500).toArray)
    assert(nums.take(501) === (1 to 501).toArray)
    assert(nums.take(999) === (1 to 999).toArray)
    assert(nums.take(1000) === (1 to 999).toArray)

    nums = sc.makeRDD(Range(1, 1000), 2)
    assert(nums.take(0).size === 0)
    assert(nums.take(1) === Array(1))
    assert(nums.take(3) === Array(1, 2, 3))
    assert(nums.take(500) === (1 to 500).toArray)
    assert(nums.take(501) === (1 to 501).toArray)
    assert(nums.take(999) === (1 to 999).toArray)
    assert(nums.take(1000) === (1 to 999).toArray)

    nums = sc.makeRDD(Range(1, 1000), 100)
    assert(nums.take(0).size === 0)
    assert(nums.take(1) === Array(1))
    assert(nums.take(3) === Array(1, 2, 3))
    assert(nums.take(500) === (1 to 500).toArray)
    assert(nums.take(501) === (1 to 501).toArray)
    assert(nums.take(999) === (1 to 999).toArray)
    assert(nums.take(1000) === (1 to 999).toArray)

    nums = sc.makeRDD(Range(1, 1000), 1000)
    assert(nums.take(0).size === 0)
    assert(nums.take(1) === Array(1))
    assert(nums.take(3) === Array(1, 2, 3))
    assert(nums.take(500) === (1 to 500).toArray)
    assert(nums.take(501) === (1 to 501).toArray)
    assert(nums.take(999) === (1 to 999).toArray)
    assert(nums.take(1000) === (1 to 999).toArray)
  }

  test("top with predefined ordering") {
    val nums = Array.range(1, 100000)
    val ints = sc.makeRDD(scala.util.Random.shuffle(nums), 2)
    val topK = ints.top(5)
    assert(topK.size === 5)
    assert(topK === nums.reverse.take(5))
  }

  test("top with custom ordering") {
    val words = Vector("a", "b", "c", "d")
    implicit val ord = implicitly[Ordering[String]].reverse
    val rdd = sc.makeRDD(words, 2)
    val topK = rdd.top(2)
    assert(topK.size === 2)
    assert(topK.sorted === Array("b", "a"))
  }

  test("takeOrdered with predefined ordering") {
    val nums = Array(1, 2, 3, 4, 5, 6, 7, 8, 9, 10)
    val rdd = sc.makeRDD(nums, 2)
    val sortedLowerK = rdd.takeOrdered(5)
    assert(sortedLowerK.size === 5)
    assert(sortedLowerK === Array(1, 2, 3, 4, 5))
  }

  test("takeOrdered with custom ordering") {
    val nums = Array(1, 2, 3, 4, 5, 6, 7, 8, 9, 10)
    implicit val ord = implicitly[Ordering[Int]].reverse
    val rdd = sc.makeRDD(nums, 2)
    val sortedTopK = rdd.takeOrdered(5)
    assert(sortedTopK.size === 5)
    assert(sortedTopK === Array(10, 9, 8, 7, 6))
    assert(sortedTopK === nums.sorted(ord).take(5))
  }

  test("takeSample") {
    val n = 1000000
    val data = sc.parallelize(1 to n, 2)

    for (num <- List(5, 20, 100)) {
      val sample = data.takeSample(withReplacement=false, num=num)
      assert(sample.size === num)        // Got exactly num elements
      assert(sample.toSet.size === num)  // Elements are distinct
      assert(sample.forall(x => 1 <= x && x <= n), s"elements not in [1, $n]")
    }
    for (seed <- 1 to 5) {
      val sample = data.takeSample(withReplacement=false, 20, seed)
      assert(sample.size === 20)        // Got exactly 20 elements
      assert(sample.toSet.size === 20)  // Elements are distinct
      assert(sample.forall(x => 1 <= x && x <= n), s"elements not in [1, $n]")
    }
    for (seed <- 1 to 5) {
      val sample = data.takeSample(withReplacement=false, 100, seed)
      assert(sample.size === 100)        // Got only 100 elements
      assert(sample.toSet.size === 100)  // Elements are distinct
      assert(sample.forall(x => 1 <= x && x <= n), s"elements not in [1, $n]")
    }
    for (seed <- 1 to 5) {
      val sample = data.takeSample(withReplacement=true, 20, seed)
      assert(sample.size === 20)        // Got exactly 20 elements
      assert(sample.forall(x => 1 <= x && x <= n), s"elements not in [1, $n]")
    }
    {
      val sample = data.takeSample(withReplacement=true, num=20)
      assert(sample.size === 20)        // Got exactly 100 elements
      assert(sample.toSet.size <= 20, "sampling with replacement returned all distinct elements")
      assert(sample.forall(x => 1 <= x && x <= n), s"elements not in [1, $n]")
    }
    {
      val sample = data.takeSample(withReplacement=true, num=n)
      assert(sample.size === n)        // Got exactly 100 elements
      // Chance of getting all distinct elements is astronomically low, so test we got < 100
      assert(sample.toSet.size < n, "sampling with replacement returned all distinct elements")
      assert(sample.forall(x => 1 <= x && x <= n), s"elements not in [1, $n]")
    }
    for (seed <- 1 to 5) {
      val sample = data.takeSample(withReplacement=true, n, seed)
      assert(sample.size === n)        // Got exactly 100 elements
      // Chance of getting all distinct elements is astronomically low, so test we got < 100
      assert(sample.toSet.size < n, "sampling with replacement returned all distinct elements")
    }
    for (seed <- 1 to 5) {
      val sample = data.takeSample(withReplacement=true, 2 * n, seed)
      assert(sample.size === 2 * n)        // Got exactly 200 elements
      // Chance of getting all distinct elements is still quite low, so test we got < 100
      assert(sample.toSet.size < n, "sampling with replacement returned all distinct elements")
    }
  }

  test("takeSample from an empty rdd") {
    val emptySet = sc.parallelize(Seq.empty[Int], 2)
    val sample = emptySet.takeSample(false, 20, 1)
    assert(sample.length === 0)
  }

  test("randomSplit") {
    val n = 600
    val data = sc.parallelize(1 to n, 2)
    for(seed <- 1 to 5) {
      val splits = data.randomSplit(Array(1.0, 2.0, 3.0), seed)
      assert(splits.size == 3, "wrong number of splits")
      assert(splits.flatMap(_.collect).sorted.toList == data.collect.toList,
        "incomplete or wrong split")
      val s = splits.map(_.count)
      assert(math.abs(s(0) - 100) < 50) // std =  9.13
      assert(math.abs(s(1) - 200) < 50) // std = 11.55
      assert(math.abs(s(2) - 300) < 50) // std = 12.25
    }
  }

  test("runJob on an invalid partition") {
    intercept[IllegalArgumentException] {
      sc.runJob(sc.parallelize(1 to 10, 2), {iter: Iterator[Int] => iter.size}, Seq(0, 1, 2), false)
    }
  }

  test("sortByKey") {
    val data = sc.parallelize(Seq("5|50|A","4|60|C", "6|40|B"))

    val col1 = Array("4|60|C", "5|50|A", "6|40|B")
    val col2 = Array("6|40|B", "5|50|A", "4|60|C")
    val col3 = Array("5|50|A", "6|40|B", "4|60|C")

    assert(data.sortBy(_.split("\\|")(0)).collect() === col1)
    assert(data.sortBy(_.split("\\|")(1)).collect() === col2)
    assert(data.sortBy(_.split("\\|")(2)).collect() === col3)
  }

  test("sortByKey ascending parameter") {
    val data = sc.parallelize(Seq("5|50|A","4|60|C", "6|40|B"))

    val asc = Array("4|60|C", "5|50|A", "6|40|B")
    val desc = Array("6|40|B", "5|50|A", "4|60|C")

    assert(data.sortBy(_.split("\\|")(0), true).collect() === asc)
    assert(data.sortBy(_.split("\\|")(0), false).collect() === desc)
  }

  test("sortByKey with explicit ordering") {
    val data = sc.parallelize(Seq("Bob|Smith|50",
                                  "Jane|Smith|40",
                                  "Thomas|Williams|30",
                                  "Karen|Williams|60"))

    val ageOrdered = Array("Thomas|Williams|30",
                           "Jane|Smith|40",
                           "Bob|Smith|50",
                           "Karen|Williams|60")

    // last name, then first name
    val nameOrdered = Array("Bob|Smith|50",
                            "Jane|Smith|40",
                            "Karen|Williams|60",
                            "Thomas|Williams|30")

    val parse = (s: String) => {
      val split = s.split("\\|")
      Person(split(0), split(1), split(2).toInt)
    }

    import scala.reflect.classTag
    assert(data.sortBy(parse, true, 2)(AgeOrdering, classTag[Person]).collect() === ageOrdered)
    assert(data.sortBy(parse, true, 2)(NameOrdering, classTag[Person]).collect() === nameOrdered)
  }

  test("intersection") {
    val all = sc.parallelize(1 to 10)
    val evens = sc.parallelize(2 to 10 by 2)
    val intersection = Array(2, 4, 6, 8, 10)

    // intersection is commutative
    assert(all.intersection(evens).collect().sorted === intersection)
    assert(evens.intersection(all).collect().sorted === intersection)
  }

  test("intersection strips duplicates in an input") {
    val a = sc.parallelize(Seq(1,2,3,3))
    val b = sc.parallelize(Seq(1,1,2,3))
    val intersection = Array(1,2,3)

    assert(a.intersection(b).collect().sorted === intersection)
    assert(b.intersection(a).collect().sorted === intersection)
  }

  test("zipWithIndex") {
    val n = 10
    val data = sc.parallelize(0 until n, 3)
    val ranked = data.zipWithIndex()
    ranked.collect().foreach { x =>
      assert(x._1 === x._2)
    }
  }

  test("zipWithIndex with a single partition") {
    val n = 10
    val data = sc.parallelize(0 until n, 1)
    val ranked = data.zipWithIndex()
    ranked.collect().foreach { x =>
      assert(x._1 === x._2)
    }
  }

  test("zipWithUniqueId") {
    val n = 10
    val data = sc.parallelize(0 until n, 3)
    val ranked = data.zipWithUniqueId()
    val ids = ranked.map(_._1).distinct().collect()
    assert(ids.length === n)
  }

  test("getNarrowAncestors") {
    val rdd1 = sc.parallelize(1 to 100, 4)
    val rdd2 = rdd1.filter(_ % 2 == 0).map(_ + 1)
    val rdd3 = rdd2.map(_ - 1).filter(_ < 50).map(i => (i, i))
    val rdd4 = rdd3.reduceByKey(_ + _)
    val rdd5 = rdd4.mapValues(_ + 1).mapValues(_ + 2).mapValues(_ + 3)
    val ancestors1 = rdd1.getNarrowAncestors
    val ancestors2 = rdd2.getNarrowAncestors
    val ancestors3 = rdd3.getNarrowAncestors
    val ancestors4 = rdd4.getNarrowAncestors
    val ancestors5 = rdd5.getNarrowAncestors

    // Simple dependency tree with a single branch
    assert(ancestors1.size === 0)
    assert(ancestors2.size === 2)
    assert(ancestors2.count(_.isInstanceOf[ParallelCollectionRDD[_]]) === 1)
    assert(ancestors2.count(_.isInstanceOf[FilteredRDD[_]]) === 1)
    assert(ancestors3.size === 5)
    assert(ancestors3.count(_.isInstanceOf[ParallelCollectionRDD[_]]) === 1)
    assert(ancestors3.count(_.isInstanceOf[FilteredRDD[_]]) === 2)
    assert(ancestors3.count(_.isInstanceOf[MappedRDD[_, _]]) === 2)

    // Any ancestors before the shuffle are not considered
    assert(ancestors4.size === 0)
    assert(ancestors4.count(_.isInstanceOf[ShuffledRDD[_, _, _, _]]) === 0)
    assert(ancestors5.size === 3)
    assert(ancestors5.count(_.isInstanceOf[ShuffledRDD[_, _, _, _]]) === 1)
    assert(ancestors5.count(_.isInstanceOf[MapPartitionsRDD[_, _]]) === 0)
    assert(ancestors5.count(_.isInstanceOf[MappedValuesRDD[_, _, _]]) === 2)
  }

  test("getNarrowAncestors with multiple parents") {
    val rdd1 = sc.parallelize(1 to 100, 5)
    val rdd2 = sc.parallelize(1 to 200, 10).map(_ + 1)
    val rdd3 = sc.parallelize(1 to 300, 15).filter(_ > 50)
    val rdd4 = rdd1.map(i => (i, i))
    val rdd5 = rdd2.map(i => (i, i))
    val rdd6 = sc.union(rdd1, rdd2)
    val rdd7 = sc.union(rdd1, rdd2, rdd3)
    val rdd8 = sc.union(rdd6, rdd7)
    val rdd9 = rdd4.join(rdd5)
    val ancestors6 = rdd6.getNarrowAncestors
    val ancestors7 = rdd7.getNarrowAncestors
    val ancestors8 = rdd8.getNarrowAncestors
    val ancestors9 = rdd9.getNarrowAncestors

    // Simple dependency tree with multiple branches
    assert(ancestors6.size === 3)
    assert(ancestors6.count(_.isInstanceOf[ParallelCollectionRDD[_]]) === 2)
    assert(ancestors6.count(_.isInstanceOf[MappedRDD[_, _]]) === 1)
    assert(ancestors7.size === 5)
    assert(ancestors7.count(_.isInstanceOf[ParallelCollectionRDD[_]]) === 3)
    assert(ancestors7.count(_.isInstanceOf[MappedRDD[_, _]]) === 1)
    assert(ancestors7.count(_.isInstanceOf[FilteredRDD[_]]) === 1)

    // Dependency tree with duplicate nodes (e.g. rdd1 should not be reported twice)
    assert(ancestors8.size === 7)
    assert(ancestors8.count(_.isInstanceOf[MappedRDD[_, _]]) === 1)
    assert(ancestors8.count(_.isInstanceOf[FilteredRDD[_]]) === 1)
    assert(ancestors8.count(_.isInstanceOf[UnionRDD[_]]) === 2)
    assert(ancestors8.count(_.isInstanceOf[ParallelCollectionRDD[_]]) === 3)
    assert(ancestors8.count(_ == rdd1) === 1)
    assert(ancestors8.count(_ == rdd2) === 1)
    assert(ancestors8.count(_ == rdd3) === 1)

    // Any ancestors before the shuffle are not considered
    assert(ancestors9.size === 2)
    assert(ancestors9.count(_.isInstanceOf[CoGroupedRDD[_]]) === 1)
    assert(ancestors9.count(_.isInstanceOf[MappedValuesRDD[_, _, _]]) === 1)
  }

  /**
   * This tests for the pathological condition in which the RDD dependency graph is cyclical.
   *
   * Since RDD is part of the public API, applications may actually implement RDDs that allow
   * such graphs to be constructed. In such cases, getNarrowAncestor should not simply hang.
   */
  test("getNarrowAncestors with cycles") {
    val rdd1 = new CyclicalDependencyRDD[Int]
    val rdd2 = new CyclicalDependencyRDD[Int]
    val rdd3 = new CyclicalDependencyRDD[Int]
    val rdd4 = rdd3.map(_ + 1).filter(_ > 10).map(_ + 2).filter(_ % 5 > 1)
    val rdd5 = rdd4.map(_ + 2).filter(_ > 20)
    val rdd6 = sc.union(rdd1, rdd2, rdd3).map(_ + 4).union(rdd5).union(rdd4)

    // Simple cyclical dependency
    rdd1.addDependency(new OneToOneDependency[Int](rdd2))
    rdd2.addDependency(new OneToOneDependency[Int](rdd1))
    val ancestors1 = rdd1.getNarrowAncestors
    val ancestors2 = rdd2.getNarrowAncestors
    assert(ancestors1.size === 1)
    assert(ancestors1.count(_ == rdd2) === 1)
    assert(ancestors1.count(_ == rdd1) === 0)
    assert(ancestors2.size === 1)
    assert(ancestors2.count(_ == rdd1) === 1)
    assert(ancestors2.count(_ == rdd2) === 0)

    // Cycle involving a longer chain
    rdd3.addDependency(new OneToOneDependency[Int](rdd4))
    val ancestors3 = rdd3.getNarrowAncestors
    val ancestors4 = rdd4.getNarrowAncestors
    assert(ancestors3.size === 4)
    assert(ancestors3.count(_.isInstanceOf[MappedRDD[_, _]]) === 2)
    assert(ancestors3.count(_.isInstanceOf[FilteredRDD[_]]) === 2)
    assert(ancestors3.count(_ == rdd3) === 0)
    assert(ancestors4.size === 4)
    assert(ancestors4.count(_.isInstanceOf[MappedRDD[_, _]]) === 2)
    assert(ancestors4.count(_.isInstanceOf[FilteredRDD[_]]) === 1)
    assert(ancestors4.count(_.isInstanceOf[CyclicalDependencyRDD[_]]) === 1)
    assert(ancestors4.count(_ == rdd3) === 1)
    assert(ancestors4.count(_ == rdd4) === 0)

    // Cycles that do not involve the root
    val ancestors5 = rdd5.getNarrowAncestors
    assert(ancestors5.size === 6)
    assert(ancestors5.count(_.isInstanceOf[MappedRDD[_, _]]) === 3)
    assert(ancestors5.count(_.isInstanceOf[FilteredRDD[_]]) === 2)
    assert(ancestors5.count(_.isInstanceOf[CyclicalDependencyRDD[_]]) === 1)
    assert(ancestors4.count(_ == rdd3) === 1)

    // Complex cyclical dependency graph (combination of all of the above)
    val ancestors6 = rdd6.getNarrowAncestors
    assert(ancestors6.size === 12)
    assert(ancestors6.count(_.isInstanceOf[UnionRDD[_]]) === 2)
    assert(ancestors6.count(_.isInstanceOf[MappedRDD[_, _]]) === 4)
    assert(ancestors6.count(_.isInstanceOf[FilteredRDD[_]]) === 3)
    assert(ancestors6.count(_.isInstanceOf[CyclicalDependencyRDD[_]]) === 3)
  }

  /** A contrived RDD that allows the manual addition of dependencies after creation. */
  private class CyclicalDependencyRDD[T: ClassTag] extends RDD[T](sc, Nil) {
    private val mutableDependencies: ArrayBuffer[Dependency[_]] = ArrayBuffer.empty
    override def compute(p: Partition, c: TaskContext): Iterator[T] = Iterator.empty
    override def getPartitions: Array[Partition] = Array.empty
    override def getDependencies: Seq[Dependency[_]] = mutableDependencies
    def addDependency(dep: Dependency[_]) {
      mutableDependencies += dep
    }
  }
}<|MERGE_RESOLUTION|>--- conflicted
+++ resolved
@@ -25,11 +25,8 @@
 import org.apache.spark._
 import org.apache.spark.SparkContext._
 import org.apache.spark.util.Utils
-<<<<<<< HEAD
-=======
 
 import org.apache.spark.rdd.RDDSuiteUtils._
->>>>>>> 420c1c3e
 
 class RDDSuite extends FunSuite with SharedSparkContext {
 
@@ -280,11 +277,7 @@
     // we can optionally shuffle to keep the upstream parallel
     val coalesced5 = data.coalesce(1, shuffle = true)
     val isEquals = coalesced5.dependencies.head.rdd.dependencies.head.rdd.
-<<<<<<< HEAD
-      asInstanceOf[ShuffledRDD[_, _, _]] != null
-=======
       asInstanceOf[ShuffledRDD[_, _, _, _]] != null
->>>>>>> 420c1c3e
     assert(isEquals)
 
     // when shuffling, we can increase the number of partitions
