/*
 * Licensed to the Apache Software Foundation (ASF) under one or more
 * contributor license agreements.  See the NOTICE file distributed with
 * this work for additional information regarding copyright ownership.
 * The ASF licenses this file to You under the Apache License, Version 2.0
 * (the "License"); you may not use this file except in compliance with
 * the License.  You may obtain a copy of the License at
 *
 *    http://www.apache.org/licenses/LICENSE-2.0
 *
 * Unless required by applicable law or agreed to in writing, software
 * distributed under the License is distributed on an "AS IS" BASIS,
 * WITHOUT WARRANTIES OR CONDITIONS OF ANY KIND, either express or implied.
 * See the License for the specific language governing permissions and
 * limitations under the License.
 */

package org.apache.spark.ui

import java.util.Locale
import javax.servlet.http.HttpServletRequest

import scala.xml.Node

import org.mockito.Mockito.{mock, when, RETURNS_SMART_NULLS}

import org.apache.spark._
import org.apache.spark.executor.TaskMetrics
import org.apache.spark.scheduler._
import org.apache.spark.storage.StorageStatusListener
import org.apache.spark.ui.exec.ExecutorsListener
import org.apache.spark.ui.jobs.{JobProgressListener, StagePage, StagesTab}
import org.apache.spark.ui.scope.RDDOperationGraphListener

class StagePageSuite extends SparkFunSuite with LocalSparkContext {

  private val peakExecutionMemory = 10

  test("peak execution memory should displayed") {
    val conf = new SparkConf(false)
<<<<<<< HEAD
    val html = renderStagePage(conf).toString().toLowerCase
=======
    val html = renderStagePage(conf).toString().toLowerCase(Locale.ROOT)
>>>>>>> 86cd3c08
    val targetString = "peak execution memory"
    assert(html.contains(targetString))
  }

  test("SPARK-10543: peak execution memory should be per-task rather than cumulative") {
    val conf = new SparkConf(false)
<<<<<<< HEAD
    val html = renderStagePage(conf).toString().toLowerCase
=======
    val html = renderStagePage(conf).toString().toLowerCase(Locale.ROOT)
>>>>>>> 86cd3c08
    // verify min/25/50/75/max show task value not cumulative values
    assert(html.contains(s"<td>$peakExecutionMemory.0 b</td>" * 5))
  }

  /**
   * Render a stage page started with the given conf and return the HTML.
   * This also runs a dummy stage to populate the page with useful content.
   */
  private def renderStagePage(conf: SparkConf): Seq[Node] = {
    val jobListener = new JobProgressListener(conf)
    val graphListener = new RDDOperationGraphListener(conf)
    val executorsListener = new ExecutorsListener(new StorageStatusListener(conf), conf)
    val tab = mock(classOf[StagesTab], RETURNS_SMART_NULLS)
    val request = mock(classOf[HttpServletRequest])
    when(tab.conf).thenReturn(conf)
    when(tab.progressListener).thenReturn(jobListener)
    when(tab.operationGraphListener).thenReturn(graphListener)
    when(tab.executorsListener).thenReturn(executorsListener)
    when(tab.appName).thenReturn("testing")
    when(tab.headerTabs).thenReturn(Seq.empty)
    when(request.getParameter("id")).thenReturn("0")
    when(request.getParameter("attempt")).thenReturn("0")
    val page = new StagePage(tab)

    // Simulate a stage in job progress listener
    val stageInfo = new StageInfo(0, 0, "dummy", 1, Seq.empty, Seq.empty, "details")
    // Simulate two tasks to test PEAK_EXECUTION_MEMORY correctness
    (1 to 2).foreach {
      taskId =>
        val taskInfo = new TaskInfo(taskId, taskId, 0, 0, "0", "localhost", TaskLocality.ANY, false)
        jobListener.onStageSubmitted(SparkListenerStageSubmitted(stageInfo))
        jobListener.onTaskStart(SparkListenerTaskStart(0, 0, taskInfo))
        taskInfo.markFinished(TaskState.FINISHED, System.currentTimeMillis())
        val taskMetrics = TaskMetrics.empty
        taskMetrics.incPeakExecutionMemory(peakExecutionMemory)
        jobListener.onTaskEnd(
          SparkListenerTaskEnd(0, 0, "result", Success, taskInfo, taskMetrics))
    }
    jobListener.onStageCompleted(SparkListenerStageCompleted(stageInfo))
    page.render(request)
  }

}<|MERGE_RESOLUTION|>--- conflicted
+++ resolved
@@ -38,22 +38,14 @@
 
   test("peak execution memory should displayed") {
     val conf = new SparkConf(false)
-<<<<<<< HEAD
-    val html = renderStagePage(conf).toString().toLowerCase
-=======
     val html = renderStagePage(conf).toString().toLowerCase(Locale.ROOT)
->>>>>>> 86cd3c08
     val targetString = "peak execution memory"
     assert(html.contains(targetString))
   }
 
   test("SPARK-10543: peak execution memory should be per-task rather than cumulative") {
     val conf = new SparkConf(false)
-<<<<<<< HEAD
-    val html = renderStagePage(conf).toString().toLowerCase
-=======
     val html = renderStagePage(conf).toString().toLowerCase(Locale.ROOT)
->>>>>>> 86cd3c08
     // verify min/25/50/75/max show task value not cumulative values
     assert(html.contains(s"<td>$peakExecutionMemory.0 b</td>" * 5))
   }
