--- conflicted
+++ resolved
@@ -309,10 +309,7 @@
       }
     }
   }
-<<<<<<< HEAD
-=======
-
->>>>>>> 2fd781d3
+
 }
 
 object DistributedSuite {
