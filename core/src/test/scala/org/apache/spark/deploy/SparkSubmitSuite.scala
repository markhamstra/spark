--- conflicted
+++ resolved
@@ -307,8 +307,6 @@
     runSparkSubmit(args)
   }
 
-<<<<<<< HEAD
-=======
   test("resolves command line argument paths correctly") {
     val jars = "/jar1,/jar2"                 // --jars
     val files = "hdfs:/file1,file2"          // --files
@@ -413,7 +411,6 @@
       PythonRunner.formatPaths(Utils.resolveURIs(pyFiles)).mkString(","))
   }
 
->>>>>>> 1056e9ec
   test("SPARK_CONF_DIR overrides spark-defaults.conf") {
     forConfDir(Map("spark.executor.memory" -> "2.3g")) { path =>
       val unusedJar = TestUtils.createJarWithClasses(Seq.empty)
@@ -439,11 +436,7 @@
   }
 
   def forConfDir(defaults: Map[String, String]) (f: String => Unit) = {
-<<<<<<< HEAD
-    val tmpDir = Files.createTempDir()
-=======
     val tmpDir = Utils.createTempDir()
->>>>>>> 1056e9ec
 
     val defaultsConf = new File(tmpDir.getAbsolutePath, "spark-defaults.conf")
     val writer = new OutputStreamWriter(new FileOutputStream(defaultsConf))
