/*
 * Licensed to the Apache Software Foundation (ASF) under one or more
 * contributor license agreements.  See the NOTICE file distributed with
 * this work for additional information regarding copyright ownership.
 * The ASF licenses this file to You under the Apache License, Version 2.0
 * (the "License"); you may not use this file except in compliance with
 * the License.  You may obtain a copy of the License at
 *
 *    http://www.apache.org/licenses/LICENSE-2.0
 *
 * Unless required by applicable law or agreed to in writing, software
 * distributed under the License is distributed on an "AS IS" BASIS,
 * WITHOUT WARRANTIES OR CONDITIONS OF ANY KIND, either express or implied.
 * See the License for the specific language governing permissions and
 * limitations under the License.
 */

package org.apache.spark.mllib.regression

import org.apache.spark.annotation.DeveloperApi
import org.apache.spark.mllib.feature.StandardScaler
import org.apache.spark.{Logging, SparkException}
import org.apache.spark.rdd.RDD
import org.apache.spark.mllib.optimization._
import org.apache.spark.mllib.linalg.{Vectors, Vector}
import org.apache.spark.mllib.util.MLUtils._
import org.apache.spark.storage.StorageLevel

/**
 * :: DeveloperApi ::
 * GeneralizedLinearModel (GLM) represents a model trained using
 * GeneralizedLinearAlgorithm. GLMs consist of a weight vector and
 * an intercept.
 *
 * @param weights Weights computed for every feature.
 * @param intercept Intercept computed for this model.
 */
@DeveloperApi
abstract class GeneralizedLinearModel(val weights: Vector, val intercept: Double)
  extends Serializable {

  /**
   * Predict the result given a data point and the weights learned.
   *
   * @param dataMatrix Row vector containing the features for this data point
   * @param weightMatrix Column vector containing the weights of the model
   * @param intercept Intercept of the model.
   */
  protected def predictPoint(dataMatrix: Vector, weightMatrix: Vector, intercept: Double): Double

  /**
   * Predict values for the given data set using the model trained.
   *
   * @param testData RDD representing data points to be predicted
   * @return RDD[Double] where each entry contains the corresponding prediction
   */
  def predict(testData: RDD[Vector]): RDD[Double] = {
    // A small optimization to avoid serializing the entire model. Only the weightsMatrix
    // and intercept is needed.
    val localWeights = weights
    val bcWeights = testData.context.broadcast(localWeights)
    val localIntercept = intercept
    testData.mapPartitions { iter =>
      val w = bcWeights.value
      iter.map(v => predictPoint(v, w, localIntercept))
    }
  }

  /**
   * Predict values for a single data point using the model trained.
   *
   * @param testData array representing a single data point
   * @return Double prediction from the trained model
   */
  def predict(testData: Vector): Double = {
    predictPoint(testData, weights, intercept)
  }

  override def toString() = "(weights=%s, intercept=%s)".format(weights, intercept)
}

/**
 * :: DeveloperApi ::
 * GeneralizedLinearAlgorithm implements methods to train a Generalized Linear Model (GLM).
 * This class should be extended with an Optimizer to create a new GLM.
 */
@DeveloperApi
abstract class GeneralizedLinearAlgorithm[M <: GeneralizedLinearModel]
  extends Logging with Serializable {

  protected val validators: Seq[RDD[LabeledPoint] => Boolean] = List()

  /** The optimizer to solve the problem. */
  def optimizer: Optimizer

  /** Whether to add intercept (default: false). */
  protected var addIntercept: Boolean = false

  protected var validateData: Boolean = true

  /**
   * Whether to perform feature scaling before model training to reduce the condition numbers
   * which can significantly help the optimizer converging faster. The scaling correction will be
   * translated back to resulting model weights, so it's transparent to users.
   * Note: This technique is used in both libsvm and glmnet packages. Default false.
   */
  private var useFeatureScaling = false

  /**
   * Set if the algorithm should use feature scaling to improve the convergence during optimization.
   */
  private[mllib] def setFeatureScaling(useFeatureScaling: Boolean): this.type = {
    this.useFeatureScaling = useFeatureScaling
    this
  }

  /**
   * Create a model given the weights and intercept
   */
  protected def createModel(weights: Vector, intercept: Double): M

  /**
   * Set if the algorithm should add an intercept. Default false.
   * We set the default to false because adding the intercept will cause memory allocation.
   */
  def setIntercept(addIntercept: Boolean): this.type = {
    this.addIntercept = addIntercept
    this
  }

  /**
   * Set if the algorithm should validate data before training. Default true.
   */
  def setValidateData(validateData: Boolean): this.type = {
    this.validateData = validateData
    this
  }

  /**
   * Run the algorithm with the configured parameters on an input
   * RDD of LabeledPoint entries.
   */
  def run(input: RDD[LabeledPoint]): M = {
    val numFeatures: Int = input.first().features.size
    val initialWeights = Vectors.dense(new Array[Double](numFeatures))
    run(input, initialWeights)
  }

  /**
   * Run the algorithm with the configured parameters on an input RDD
   * of LabeledPoint entries starting from the initial weights provided.
   */
  def run(input: RDD[LabeledPoint], initialWeights: Vector): M = {

    if (input.getStorageLevel == StorageLevel.NONE) {
      logWarning("The input data is not directly cached, which may hurt performance if its"
        + " parent RDDs are also uncached.")
    }

    // Check the data properties before running the optimizer
    if (validateData && !validators.forall(func => func(input))) {
      throw new SparkException("Input validation failed.")
    }

    /**
     * Scaling columns to unit variance as a heuristic to reduce the condition number:
     *
     * During the optimization process, the convergence (rate) depends on the condition number of
     * the training dataset. Scaling the variables often reduces this condition number
     * heuristically, thus improving the convergence rate. Without reducing the condition number,
     * some training datasets mixing the columns with different scales may not be able to converge.
     *
     * GLMNET and LIBSVM packages perform the scaling to reduce the condition number, and return
     * the weights in the original scale.
     * See page 9 in http://cran.r-project.org/web/packages/glmnet/glmnet.pdf
     *
     * Here, if useFeatureScaling is enabled, we will standardize the training features by dividing
     * the variance of each column (without subtracting the mean), and train the model in the
     * scaled space. Then we transform the coefficients from the scaled space to the original scale
     * as GLMNET and LIBSVM do.
     *
     * Currently, it's only enabled in LogisticRegressionWithLBFGS
     */
    val scaler = if (useFeatureScaling) {
      (new StandardScaler).fit(input.map(x => x.features))
    } else {
      null
    }

    // Prepend an extra variable consisting of all 1.0's for the intercept.
    val data = if (addIntercept) {
      if(useFeatureScaling) {
        input.map(labeledPoint =>
          (labeledPoint.label, appendBias(scaler.transform(labeledPoint.features))))
      } else {
        input.map(labeledPoint => (labeledPoint.label, appendBias(labeledPoint.features)))
      }
    } else {
      if (useFeatureScaling) {
        input.map(labeledPoint => (labeledPoint.label, scaler.transform(labeledPoint.features)))
      } else {
        input.map(labeledPoint => (labeledPoint.label, labeledPoint.features))
      }
    }

    val initialWeightsWithIntercept = if (addIntercept) {
      appendBias(initialWeights)
    } else {
      initialWeights
    }

    val weightsWithIntercept = optimizer.optimize(data, initialWeightsWithIntercept)

    val intercept = if (addIntercept) weightsWithIntercept(weightsWithIntercept.size - 1) else 0.0
    var weights =
      if (addIntercept) {
        Vectors.dense(weightsWithIntercept.toArray.slice(0, weightsWithIntercept.size - 1))
      } else {
        weightsWithIntercept
      }

    /**
     * The weights and intercept are trained in the scaled space; we're converting them back to
     * the original scale.
     *
     * Math shows that if we only perform standardization without subtracting means, the intercept
     * will not be changed. w_i = w_i' / v_i where w_i' is the coefficient in the scaled space, w_i
     * is the coefficient in the original space, and v_i is the variance of the column i.
     */
    if (useFeatureScaling) {
      weights = scaler.transform(weights)
    }

<<<<<<< HEAD
=======
    // Warn at the end of the run as well, for increased visibility.
    if (input.getStorageLevel == StorageLevel.NONE) {
      logWarning("The input data was not directly cached, which may hurt performance if its"
        + " parent RDDs are also uncached.")
    }

>>>>>>> 1056e9ec
    createModel(weights, intercept)
  }
}<|MERGE_RESOLUTION|>--- conflicted
+++ resolved
@@ -231,15 +231,12 @@
       weights = scaler.transform(weights)
     }
 
-<<<<<<< HEAD
-=======
     // Warn at the end of the run as well, for increased visibility.
     if (input.getStorageLevel == StorageLevel.NONE) {
       logWarning("The input data was not directly cached, which may hurt performance if its"
         + " parent RDDs are also uncached.")
     }
 
->>>>>>> 1056e9ec
     createModel(weights, intercept)
   }
 }