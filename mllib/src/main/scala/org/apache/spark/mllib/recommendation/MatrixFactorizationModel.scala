--- conflicted
+++ resolved
@@ -23,13 +23,9 @@
 
 import org.apache.spark.Logging
 import org.apache.spark.SparkContext._
-<<<<<<< HEAD
-import org.apache.spark.mllib.api.python.SerDe
-=======
 import org.apache.spark.api.java.{JavaPairRDD, JavaRDD}
 import org.apache.spark.rdd.RDD
 import org.apache.spark.storage.StorageLevel
->>>>>>> 1056e9ec
 
 /**
  * Model representing the result of matrix factorization.
@@ -140,22 +136,4 @@
     }
     scored.top(num)(Ordering.by(_._2))
   }
-<<<<<<< HEAD
-
-  /**
-   * :: DeveloperApi ::
-   * Predict the rating of many users for many products.
-   * This is a Java stub for python predictAll()
-   *
-   * @param usersProductsJRDD A JavaRDD with serialized tuples (user, product)
-   * @return JavaRDD of serialized Rating objects.
-   */
-  @DeveloperApi
-  def predict(usersProductsJRDD: JavaRDD[Array[Byte]]): JavaRDD[Array[Byte]] = {
-    val usersProducts = usersProductsJRDD.rdd.map(xBytes => SerDe.unpackTuple(xBytes))
-    predict(usersProducts).map(rate => SerDe.serializeRating(rate))
-  }
-
-=======
->>>>>>> 1056e9ec
 }