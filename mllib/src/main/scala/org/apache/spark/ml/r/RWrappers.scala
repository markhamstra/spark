--- conflicted
+++ resolved
@@ -64,15 +64,12 @@
         GBTRegressorWrapper.load(path)
       case "org.apache.spark.ml.r.GBTClassifierWrapper" =>
         GBTClassifierWrapper.load(path)
-<<<<<<< HEAD
-=======
       case "org.apache.spark.ml.r.BisectingKMeansWrapper" =>
         BisectingKMeansWrapper.load(path)
       case "org.apache.spark.ml.r.LinearSVCWrapper" =>
         LinearSVCWrapper.load(path)
       case "org.apache.spark.ml.r.FPGrowthWrapper" =>
         FPGrowthWrapper.load(path)
->>>>>>> 86cd3c08
       case _ =>
         throw new SparkException(s"SparkR read.ml does not support load $className")
     }
