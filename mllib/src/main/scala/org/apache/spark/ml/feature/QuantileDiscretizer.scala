/*
 * Licensed to the Apache Software Foundation (ASF) under one or more
 * contributor license agreements.  See the NOTICE file distributed with
 * this work for additional information regarding copyright ownership.
 * The ASF licenses this file to You under the Apache License, Version 2.0
 * (the "License"); you may not use this file except in compliance with
 * the License.  You may obtain a copy of the License at
 *
 *    http://www.apache.org/licenses/LICENSE-2.0
 *
 * Unless required by applicable law or agreed to in writing, software
 * distributed under the License is distributed on an "AS IS" BASIS,
 * WITHOUT WARRANTIES OR CONDITIONS OF ANY KIND, either express or implied.
 * See the License for the specific language governing permissions and
 * limitations under the License.
 */

package org.apache.spark.ml.feature

import org.apache.spark.annotation.Since
import org.apache.spark.internal.Logging
import org.apache.spark.ml._
import org.apache.spark.ml.attribute.NominalAttribute
import org.apache.spark.ml.param._
import org.apache.spark.ml.param.shared.{HasInputCol, HasOutputCol}
import org.apache.spark.ml.util._
import org.apache.spark.sql.Dataset
import org.apache.spark.sql.types.StructType

/**
 * Params for [[QuantileDiscretizer]].
 */
private[feature] trait QuantileDiscretizerBase extends Params
  with HasInputCol with HasOutputCol {

  /**
   * Number of buckets (quantiles, or categories) into which data points are grouped. Must
   * be greater than or equal to 2.
   *
   * See also [[handleInvalid]], which can optionally create an additional bucket for NaN values.
   *
   * default: 2
   * @group param
   */
  val numBuckets = new IntParam(this, "numBuckets", "Number of buckets (quantiles, or " +
    "categories) into which data points are grouped. Must be >= 2.",
    ParamValidators.gtEq(2))
  setDefault(numBuckets -> 2)

  /** @group getParam */
  def getNumBuckets: Int = getOrDefault(numBuckets)

  /**
   * Relative error (see documentation for
   * `org.apache.spark.sql.DataFrameStatFunctions.approxQuantile` for description)
   * Must be in the range [0, 1].
   * default: 0.001
   * @group param
   */
  val relativeError = new DoubleParam(this, "relativeError", "The relative target precision " +
    "for the approximate quantile algorithm used to generate buckets. " +
    "Must be in the range [0, 1].", ParamValidators.inRange(0.0, 1.0))
  setDefault(relativeError -> 0.001)

  /** @group getParam */
  def getRelativeError: Double = getOrDefault(relativeError)

  /**
   * Param for how to handle invalid entries. Options are 'skip' (filter out rows with
   * invalid values), 'error' (throw an error), or 'keep' (keep invalid values in a special
   * additional bucket).
   * Default: "error"
   * @group param
   */
  // TODO: SPARK-18619 Make QuantileDiscretizer inherit from HasHandleInvalid.
  @Since("2.1.0")
  val handleInvalid: Param[String] = new Param[String](this, "handleInvalid", "how to handle " +
    "invalid entries. Options are skip (filter out rows with invalid values), " +
    "error (throw an error), or keep (keep invalid values in a special additional bucket).",
    ParamValidators.inArray(Bucketizer.supportedHandleInvalids))
  setDefault(handleInvalid, Bucketizer.ERROR_INVALID)

  /** @group getParam */
  @Since("2.1.0")
  def getHandleInvalid: String = $(handleInvalid)

}

/**
 * `QuantileDiscretizer` takes a column with continuous features and outputs a column with binned
 * categorical features. The number of bins can be set using the `numBuckets` parameter. It is
 * possible that the number of buckets used will be smaller than this value, for example, if there
 * are too few distinct values of the input to create enough distinct quantiles.
 *
 * NaN handling:
<<<<<<< HEAD
 * NaN values will be removed from the column during `QuantileDiscretizer` fitting. This will
 * produce a `Bucketizer` model for making predictions. During the transformation,
=======
 * null and NaN values will be ignored from the column during `QuantileDiscretizer` fitting. This
 * will produce a `Bucketizer` model for making predictions. During the transformation,
>>>>>>> 86cd3c08
 * `Bucketizer` will raise an error when it finds NaN values in the dataset, but the user can
 * also choose to either keep or remove NaN values within the dataset by setting `handleInvalid`.
 * If the user chooses to keep NaN values, they will be handled specially and placed into their own
 * bucket, for example, if 4 buckets are used, then non-NaN data will be put into buckets[0-3],
 * but NaNs will be counted in a special bucket[4].
 *
 * Algorithm: The bin ranges are chosen using an approximate algorithm (see the documentation for
 * `org.apache.spark.sql.DataFrameStatFunctions.approxQuantile`
 * for a detailed description). The precision of the approximation can be controlled with the
 * `relativeError` parameter. The lower and upper bin bounds will be `-Infinity` and `+Infinity`,
 * covering all real values.
 */
@Since("1.6.0")
final class QuantileDiscretizer @Since("1.6.0") (@Since("1.6.0") override val uid: String)
  extends Estimator[Bucketizer] with QuantileDiscretizerBase with DefaultParamsWritable {

  @Since("1.6.0")
  def this() = this(Identifiable.randomUID("quantileDiscretizer"))

  /** @group setParam */
  @Since("2.0.0")
  def setRelativeError(value: Double): this.type = set(relativeError, value)

  /** @group setParam */
  @Since("1.6.0")
  def setNumBuckets(value: Int): this.type = set(numBuckets, value)

  /** @group setParam */
  @Since("1.6.0")
  def setInputCol(value: String): this.type = set(inputCol, value)

  /** @group setParam */
  @Since("1.6.0")
  def setOutputCol(value: String): this.type = set(outputCol, value)

  /** @group setParam */
  @Since("2.1.0")
  def setHandleInvalid(value: String): this.type = set(handleInvalid, value)

  @Since("1.6.0")
  override def transformSchema(schema: StructType): StructType = {
    SchemaUtils.checkNumericType(schema, $(inputCol))
    val inputFields = schema.fields
    require(inputFields.forall(_.name != $(outputCol)),
      s"Output column ${$(outputCol)} already exists.")
    val attr = NominalAttribute.defaultAttr.withName($(outputCol))
    val outputFields = inputFields :+ attr.toStructField()
    StructType(outputFields)
  }

  @Since("2.0.0")
  override def fit(dataset: Dataset[_]): Bucketizer = {
    transformSchema(dataset.schema, logging = true)
    val splits = dataset.stat.approxQuantile($(inputCol),
      (0.0 to 1.0 by 1.0/$(numBuckets)).toArray, $(relativeError))
    splits(0) = Double.NegativeInfinity
    splits(splits.length - 1) = Double.PositiveInfinity

    val distinctSplits = splits.distinct
    if (splits.length != distinctSplits.length) {
      log.warn(s"Some quantiles were identical. Bucketing to ${distinctSplits.length - 1}" +
        s" buckets as a result.")
    }
    val bucketizer = new Bucketizer(uid)
      .setSplits(distinctSplits.sorted)
      .setHandleInvalid($(handleInvalid))
    copyValues(bucketizer.setParent(this))
  }

  @Since("1.6.0")
  override def copy(extra: ParamMap): QuantileDiscretizer = defaultCopy(extra)
}

@Since("1.6.0")
object QuantileDiscretizer extends DefaultParamsReadable[QuantileDiscretizer] with Logging {

  @Since("1.6.0")
  override def load(path: String): QuantileDiscretizer = super.load(path)
}<|MERGE_RESOLUTION|>--- conflicted
+++ resolved
@@ -93,13 +93,8 @@
  * are too few distinct values of the input to create enough distinct quantiles.
  *
  * NaN handling:
-<<<<<<< HEAD
- * NaN values will be removed from the column during `QuantileDiscretizer` fitting. This will
- * produce a `Bucketizer` model for making predictions. During the transformation,
-=======
  * null and NaN values will be ignored from the column during `QuantileDiscretizer` fitting. This
  * will produce a `Bucketizer` model for making predictions. During the transformation,
->>>>>>> 86cd3c08
  * `Bucketizer` will raise an error when it finds NaN values in the dataset, but the user can
  * also choose to either keep or remove NaN values within the dataset by setting `handleInvalid`.
  * If the user chooses to keep NaN values, they will be handled specially and placed into their own
