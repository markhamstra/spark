/*
 * Licensed to the Apache Software Foundation (ASF) under one or more
 * contributor license agreements.  See the NOTICE file distributed with
 * this work for additional information regarding copyright ownership.
 * The ASF licenses this file to You under the Apache License, Version 2.0
 * (the "License"); you may not use this file except in compliance with
 * the License.  You may obtain a copy of the License at
 *
 *    http://www.apache.org/licenses/LICENSE-2.0
 *
 * Unless required by applicable law or agreed to in writing, software
 * distributed under the License is distributed on an "AS IS" BASIS,
 * WITHOUT WARRANTIES OR CONDITIONS OF ANY KIND, either express or implied.
 * See the License for the specific language governing permissions and
 * limitations under the License.
 */

package org.apache.spark.ml.feature

import scala.util.Random

import org.apache.spark.ml.{Estimator, Model}
import org.apache.spark.ml.linalg.{Vector, VectorUDT}
import org.apache.spark.ml.param.{IntParam, ParamValidators}
import org.apache.spark.ml.param.shared.{HasInputCol, HasOutputCol}
import org.apache.spark.ml.util._
import org.apache.spark.sql._
import org.apache.spark.sql.functions._
import org.apache.spark.sql.types._

/**
 * Params for [[LSH]].
 */
private[ml] trait LSHParams extends HasInputCol with HasOutputCol {
  /**
   * Param for the number of hash tables used in LSH OR-amplification.
   *
   * LSH OR-amplification can be used to reduce the false negative rate. Higher values for this
   * param lead to a reduced false negative rate, at the expense of added computational complexity.
   * @group param
   */
  final val numHashTables: IntParam = new IntParam(this, "numHashTables", "number of hash " +
    "tables, where increasing number of hash tables lowers the false negative rate, and " +
    "decreasing it improves the running performance", ParamValidators.gt(0))

  /** @group getParam */
  final def getNumHashTables: Int = $(numHashTables)

  setDefault(numHashTables -> 1)

  /**
   * Transform the Schema for LSH
   * @param schema The schema of the input dataset without [[outputCol]].
   * @return A derived schema with [[outputCol]] added.
   */
  protected[this] final def validateAndTransformSchema(schema: StructType): StructType = {
    SchemaUtils.appendColumn(schema, $(outputCol), DataTypes.createArrayType(new VectorUDT))
  }
}

/**
 * Model produced by [[LSH]].
 */
private[ml] abstract class LSHModel[T <: LSHModel[T]]
  extends Model[T] with LSHParams with MLWritable {
  self: T =>

  /**
   * The hash function of LSH, mapping an input feature vector to multiple hash vectors.
   * @return The mapping of LSH function.
   */
  protected[ml] val hashFunction: Vector => Array[Vector]

  /**
   * Calculate the distance between two different keys using the distance metric corresponding
   * to the hashFunction.
   * @param x One input vector in the metric space.
   * @param y One input vector in the metric space.
   * @return The distance between x and y.
   */
  protected[ml] def keyDistance(x: Vector, y: Vector): Double

  /**
   * Calculate the distance between two different hash Vectors.
   *
   * @param x One of the hash vector.
   * @param y Another hash vector.
   * @return The distance between hash vectors x and y.
   */
  protected[ml] def hashDistance(x: Seq[Vector], y: Seq[Vector]): Double

  override def transform(dataset: Dataset[_]): DataFrame = {
    transformSchema(dataset.schema, logging = true)
    val transformUDF = udf(hashFunction, DataTypes.createArrayType(new VectorUDT))
    dataset.withColumn($(outputCol), transformUDF(dataset($(inputCol))))
  }

  override def transformSchema(schema: StructType): StructType = {
    validateAndTransformSchema(schema)
  }

  // TODO: Fix the MultiProbe NN Search in SPARK-18454
  private[feature] def approxNearestNeighbors(
      dataset: Dataset[_],
      key: Vector,
      numNearestNeighbors: Int,
      singleProbe: Boolean,
      distCol: String): Dataset[_] = {
    require(numNearestNeighbors > 0, "The number of nearest neighbors cannot be less than 1")
    // Get Hash Value of the key
    val keyHash = hashFunction(key)
    val modelDataset: DataFrame = if (!dataset.columns.contains($(outputCol))) {
        transform(dataset)
      } else {
        dataset.toDF()
      }

    val modelSubset = if (singleProbe) {
      def sameBucket(x: Seq[Vector], y: Seq[Vector]): Boolean = {
        x.zip(y).exists(tuple => tuple._1 == tuple._2)
      }

      // In the origin dataset, find the hash value that hash the same bucket with the key
      val sameBucketWithKeyUDF = udf((x: Seq[Vector]) =>
        sameBucket(x, keyHash), DataTypes.BooleanType)

      modelDataset.filter(sameBucketWithKeyUDF(col($(outputCol))))
    } else {
      // In the origin dataset, find the hash value that is closest to the key
      // Limit the use of hashDist since it's controversial
      val hashDistUDF = udf((x: Seq[Vector]) => hashDistance(x, keyHash), DataTypes.DoubleType)
      val hashDistCol = hashDistUDF(col($(outputCol)))

      // Compute threshold to get exact k elements.
      // TODO: SPARK-18409: Use approxQuantile to get the threshold
      val modelDatasetSortedByHash = modelDataset.sort(hashDistCol).limit(numNearestNeighbors)
      val thresholdDataset = modelDatasetSortedByHash.select(max(hashDistCol))
      val hashThreshold = thresholdDataset.take(1).head.getDouble(0)

      // Filter the dataset where the hash value is less than the threshold.
      modelDataset.filter(hashDistCol <= hashThreshold)
    }

    // Get the top k nearest neighbor by their distance to the key
    val keyDistUDF = udf((x: Vector) => keyDistance(x, key), DataTypes.DoubleType)
    val modelSubsetWithDistCol = modelSubset.withColumn(distCol, keyDistUDF(col($(inputCol))))
    modelSubsetWithDistCol.sort(distCol).limit(numNearestNeighbors)
  }

  /**
   * Given a large dataset and an item, approximately find at most k items which have the closest
   * distance to the item. If the [[outputCol]] is missing, the method will transform the data; if
   * the [[outputCol]] exists, it will use the [[outputCol]]. This allows caching of the
   * transformed data when necessary.
   *
   * @note This method is experimental and will likely change behavior in the next release.
   *
   * @param dataset The dataset to search for nearest neighbors of the key.
   * @param key Feature vector representing the item to search for.
   * @param numNearestNeighbors The maximum number of nearest neighbors.
   * @param distCol Output column for storing the distance between each result row and the key.
   * @return A dataset containing at most k items closest to the key. A column "distCol" is added
   *         to show the distance between each row and the key.
   */
  def approxNearestNeighbors(
    dataset: Dataset[_],
    key: Vector,
    numNearestNeighbors: Int,
    distCol: String): Dataset[_] = {
    approxNearestNeighbors(dataset, key, numNearestNeighbors, true, distCol)
  }

  /**
   * Overloaded method for approxNearestNeighbors. Use "distCol" as default distCol.
   */
  def approxNearestNeighbors(
      dataset: Dataset[_],
      key: Vector,
      numNearestNeighbors: Int): Dataset[_] = {
    approxNearestNeighbors(dataset, key, numNearestNeighbors, true, "distCol")
  }

  /**
   * Preprocess step for approximate similarity join. Transform and explode the [[outputCol]] to
   * two explodeCols: entry and value. "entry" is the index in hash vector, and "value" is the
   * value of corresponding value of the index in the vector.
   *
   * @param dataset The dataset to transform and explode.
   * @param explodeCols The alias for the exploded columns, must be a seq of two strings.
   * @return A dataset containing idCol, inputCol and explodeCols.
   */
  private[this] def processDataset(
      dataset: Dataset[_],
      inputName: String,
      explodeCols: Seq[String]): Dataset[_] = {
    require(explodeCols.size == 2, "explodeCols must be two strings.")
    val modelDataset: DataFrame = if (!dataset.columns.contains($(outputCol))) {
      transform(dataset)
    } else {
      dataset.toDF()
    }
    modelDataset.select(
      struct(col("*")).as(inputName), posexplode(col($(outputCol))).as(explodeCols))
  }

  /**
   * Recreate a column using the same column name but different attribute id. Used in approximate
   * similarity join.
   * @param dataset The dataset where a column need to recreate.
   * @param colName The name of the column to recreate.
   * @param tmpColName A temporary column name which does not conflict with existing columns.
   * @return
   */
  private[this] def recreateCol(
      dataset: Dataset[_],
      colName: String,
      tmpColName: String): Dataset[_] = {
    dataset
      .withColumnRenamed(colName, tmpColName)
      .withColumn(colName, col(tmpColName))
      .drop(tmpColName)
  }

  /**
   * Join two datasets to approximately find all pairs of rows whose distance are smaller than
   * the threshold. If the [[outputCol]] is missing, the method will transform the data; if the
   * [[outputCol]] exists, it will use the [[outputCol]]. This allows caching of the transformed
   * data when necessary.
   *
   * @param datasetA One of the datasets to join.
   * @param datasetB Another dataset to join.
   * @param threshold The threshold for the distance of row pairs.
<<<<<<< HEAD
   * @param distCol Output column for storing the distance between each result row and the key.
   * @return A joined dataset containing pairs of rows. The original rows are in columns
   *         "datasetA" and "datasetB", and a distCol is added to show the distance of each pair.
=======
   * @param distCol Output column for storing the distance between each pair of rows.
   * @return A joined dataset containing pairs of rows. The original rows are in columns
   *         "datasetA" and "datasetB", and a column "distCol" is added to show the distance
   *         between each pair.
>>>>>>> 86cd3c08
   */
  def approxSimilarityJoin(
      datasetA: Dataset[_],
      datasetB: Dataset[_],
      threshold: Double,
      distCol: String): Dataset[_] = {

    val leftColName = "datasetA"
    val rightColName = "datasetB"
    val explodeCols = Seq("entry", "hashValue")
    val explodedA = processDataset(datasetA, leftColName, explodeCols)

    // If this is a self join, we need to recreate the inputCol of datasetB to avoid ambiguity.
    // TODO: Remove recreateCol logic once SPARK-17154 is resolved.
    val explodedB = if (datasetA != datasetB) {
      processDataset(datasetB, rightColName, explodeCols)
    } else {
      val recreatedB = recreateCol(datasetB, $(inputCol), s"${$(inputCol)}#${Random.nextString(5)}")
      processDataset(recreatedB, rightColName, explodeCols)
    }

    // Do a hash join on where the exploded hash values are equal.
    val joinedDataset = explodedA.join(explodedB, explodeCols)
      .drop(explodeCols: _*).distinct()

    // Add a new column to store the distance of the two rows.
    val distUDF = udf((x: Vector, y: Vector) => keyDistance(x, y), DataTypes.DoubleType)
    val joinedDatasetWithDist = joinedDataset.select(col("*"),
      distUDF(col(s"$leftColName.${$(inputCol)}"), col(s"$rightColName.${$(inputCol)}")).as(distCol)
    )

    // Filter the joined datasets where the distance are smaller than the threshold.
    joinedDatasetWithDist.filter(col(distCol) < threshold)
  }

  /**
   * Overloaded method for approxSimilarityJoin. Use "distCol" as default distCol.
   */
  def approxSimilarityJoin(
      datasetA: Dataset[_],
      datasetB: Dataset[_],
      threshold: Double): Dataset[_] = {
    approxSimilarityJoin(datasetA, datasetB, threshold, "distCol")
  }
}

/**
 * Locality Sensitive Hashing for different metrics space. Support basic transformation with a new
 * hash column, approximate nearest neighbor search with a dataset and a key, and approximate
 * similarity join of two datasets.
 *
 * This LSH class implements OR-amplification: more than 1 hash functions can be chosen, and each
 * input vector are hashed by all hash functions. Two input vectors are defined to be in the same
 * bucket as long as ANY one of the hash value matches.
 *
 * References:
 * (1) Gionis, Aristides, Piotr Indyk, and Rajeev Motwani. "Similarity search in high dimensions
 * via hashing." VLDB 7 Sep. 1999: 518-529.
 * (2) Wang, Jingdong et al. "Hashing for similarity search: A survey." arXiv preprint
 * arXiv:1408.2927 (2014).
 */
private[ml] abstract class LSH[T <: LSHModel[T]]
  extends Estimator[T] with LSHParams with DefaultParamsWritable {
  self: Estimator[T] =>

  /** @group setParam */
  def setInputCol(value: String): this.type = set(inputCol, value)

  /** @group setParam */
  def setOutputCol(value: String): this.type = set(outputCol, value)

  /** @group setParam */
  def setNumHashTables(value: Int): this.type = set(numHashTables, value)

  /**
   * Validate and create a new instance of concrete LSHModel. Because different LSHModel may have
   * different initial setting, developer needs to define how their LSHModel is created instead of
   * using reflection in this abstract class.
   * @param inputDim The dimension of the input dataset
   * @return A new LSHModel instance without any params
   */
  protected[this] def createRawLSHModel(inputDim: Int): T

  override def fit(dataset: Dataset[_]): T = {
    transformSchema(dataset.schema, logging = true)
    val inputDim = dataset.select(col($(inputCol))).head().get(0).asInstanceOf[Vector].size
    val model = createRawLSHModel(inputDim).setParent(this)
    copyValues(model)
  }
}<|MERGE_RESOLUTION|>--- conflicted
+++ resolved
@@ -230,16 +230,10 @@
    * @param datasetA One of the datasets to join.
    * @param datasetB Another dataset to join.
    * @param threshold The threshold for the distance of row pairs.
-<<<<<<< HEAD
-   * @param distCol Output column for storing the distance between each result row and the key.
-   * @return A joined dataset containing pairs of rows. The original rows are in columns
-   *         "datasetA" and "datasetB", and a distCol is added to show the distance of each pair.
-=======
    * @param distCol Output column for storing the distance between each pair of rows.
    * @return A joined dataset containing pairs of rows. The original rows are in columns
    *         "datasetA" and "datasetB", and a column "distCol" is added to show the distance
    *         between each pair.
->>>>>>> 86cd3c08
    */
   def approxSimilarityJoin(
       datasetA: Dataset[_],
