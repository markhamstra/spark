--- conflicted
+++ resolved
@@ -231,13 +231,9 @@
         model.diagInvAtWA.toArray,
         model.objectiveHistory)
 
-<<<<<<< HEAD
-      return lrModel.setSummary(Some(trainingSummary))
-=======
       lrModel.setSummary(Some(trainingSummary))
       instr.logSuccess(lrModel)
       return lrModel
->>>>>>> 86cd3c08
     }
 
     val handlePersistence = dataset.rdd.getStorageLevel == StorageLevel.NONE
@@ -290,14 +286,10 @@
           model,
           Array(0D),
           Array(0D))
-<<<<<<< HEAD
-        return model.setSummary(Some(trainingSummary))
-=======
 
         model.setSummary(Some(trainingSummary))
         instr.logSuccess(model)
         return model
->>>>>>> 86cd3c08
       } else {
         require($(regParam) == 0.0, "The standard deviation of the label is zero. " +
           "Model cannot be regularized.")
@@ -419,14 +411,10 @@
       model,
       Array(0D),
       objectiveHistory)
-<<<<<<< HEAD
-    model.setSummary(Some(trainingSummary))
-=======
 
     model.setSummary(Some(trainingSummary))
     instr.logSuccess(model)
     model
->>>>>>> 86cd3c08
   }
 
   @Since("1.4.0")
