--- conflicted
+++ resolved
@@ -59,11 +59,7 @@
   final val family: Param[String] = new Param(this, "family",
     "The name of family which is a description of the error distribution to be used in the " +
       s"model. Supported options: ${supportedFamilyNames.mkString(", ")}.",
-<<<<<<< HEAD
-    (value: String) => supportedFamilyNames.contains(value.toLowerCase))
-=======
     (value: String) => supportedFamilyNames.contains(value.toLowerCase(Locale.ROOT)))
->>>>>>> 86cd3c08
 
   /** @group getParam */
   @Since("2.0.0")
@@ -105,11 +101,7 @@
   final val link: Param[String] = new Param(this, "link", "The name of link function " +
     "which provides the relationship between the linear predictor and the mean of the " +
     s"distribution function. Supported options: ${supportedLinkNames.mkString(", ")}",
-<<<<<<< HEAD
-    (value: String) => supportedLinkNames.contains(value.toLowerCase))
-=======
     (value: String) => supportedLinkNames.contains(value.toLowerCase(Locale.ROOT)))
->>>>>>> 86cd3c08
 
   /** @group getParam */
   @Since("2.0.0")
@@ -196,22 +188,15 @@
  * Generalized linear model (Wikipedia)</a>)
  * specified by giving a symbolic description of the linear
  * predictor (link function) and a description of the error distribution (family).
-<<<<<<< HEAD
- * It supports "gaussian", "binomial", "poisson" and "gamma" as family.
-=======
  * It supports "gaussian", "binomial", "poisson", "gamma" and "tweedie" as family.
->>>>>>> 86cd3c08
  * Valid link functions for each family is listed below. The first link function of each family
  * is the default one.
  *  - "gaussian" : "identity", "log", "inverse"
  *  - "binomial" : "logit", "probit", "cloglog"
  *  - "poisson"  : "log", "identity", "sqrt"
  *  - "gamma"    : "inverse", "identity", "log"
-<<<<<<< HEAD
-=======
  *  - "tweedie"  : power link function specified through "linkPower". The default link power in
  *  the tweedie family is 1 - variancePower.
->>>>>>> 86cd3c08
  */
 @Experimental
 @Since("2.0.0")
@@ -375,23 +360,6 @@
           .setParent(this))
       val trainingSummary = new GeneralizedLinearRegressionTrainingSummary(dataset, model,
         wlsModel.diagInvAtWA.toArray, 1, getSolver)
-<<<<<<< HEAD
-      return model.setSummary(Some(trainingSummary))
-    }
-
-    // Fit Generalized Linear Model by iteratively reweighted least squares (IRLS).
-    val initialModel = familyAndLink.initialize(instances, $(fitIntercept), $(regParam))
-    val optimizer = new IterativelyReweightedLeastSquares(initialModel, familyAndLink.reweightFunc,
-      $(fitIntercept), $(regParam), $(maxIter), $(tol))
-    val irlsModel = optimizer.fit(instances)
-
-    val model = copyValues(
-      new GeneralizedLinearRegressionModel(uid, irlsModel.coefficients, irlsModel.intercept)
-        .setParent(this))
-    val trainingSummary = new GeneralizedLinearRegressionTrainingSummary(dataset, model,
-      irlsModel.diagInvAtWA.toArray, irlsModel.numIterations, getSolver)
-    model.setSummary(Some(trainingSummary))
-=======
       model.setSummary(Some(trainingSummary))
     } else {
       // Fit Generalized Linear Model by iteratively reweighted least squares (IRLS).
@@ -409,7 +377,6 @@
 
     instr.logSuccess(model)
     model
->>>>>>> 86cd3c08
   }
 
   @Since("2.0.0")
@@ -555,13 +522,8 @@
      *
      * @param params the parameter map containing family name and variance power
      */
-<<<<<<< HEAD
-    def fromName(name: String): Family = {
-      name.toLowerCase match {
-=======
     def fromParams(params: GeneralizedLinearRegressionBase): Family = {
       params.getFamily.toLowerCase(Locale.ROOT) match {
->>>>>>> 86cd3c08
         case Gaussian.name => Gaussian
         case Binomial.name => Binomial
         case Poisson.name => Poisson
@@ -752,15 +714,9 @@
         s"should be non-negative, but got $y")
       /*
         Force Poisson mean > 0 to avoid numerical instability in IRLS.
-<<<<<<< HEAD
-        R uses y + 0.1 for initialization. See poisson()$initialize.
-       */
-      math.max(y, 0.1)
-=======
         R uses y + delta for initialization. See poisson()$initialize.
        */
       math.max(y, Tweedie.delta)
->>>>>>> 86cd3c08
     }
 
     override def variance(mu: Double): Double = mu
@@ -842,17 +798,6 @@
      *
      * @param params the parameter map containing family, link and linkPower
      */
-<<<<<<< HEAD
-    def fromName(name: String): Link = {
-      name.toLowerCase match {
-        case Identity.name => Identity
-        case Logit.name => Logit
-        case Log.name => Log
-        case Inverse.name => Inverse
-        case Probit.name => Probit
-        case CLogLog.name => CLogLog
-        case Sqrt.name => Sqrt
-=======
     def fromParams(params: GeneralizedLinearRegressionBase): Link = {
       if (params.getFamily.toLowerCase(Locale.ROOT) == "tweedie") {
         params.getLinkPower match {
@@ -872,7 +817,6 @@
           case CLogLog.name => CLogLog
           case Sqrt.name => Sqrt
         }
->>>>>>> 86cd3c08
       }
     }
   }
@@ -1314,13 +1258,8 @@
    */
   @Since("2.0.0")
   lazy val dispersion: Double = if (
-<<<<<<< HEAD
-    model.getFamily.toLowerCase == Binomial.name ||
-      model.getFamily.toLowerCase == Poisson.name) {
-=======
     model.getFamily.toLowerCase(Locale.ROOT) == Binomial.name ||
       model.getFamily.toLowerCase(Locale.ROOT) == Poisson.name) {
->>>>>>> 86cd3c08
     1.0
   } else {
     val rss = pearsonResiduals.agg(sum(pow(col("pearsonResiduals"), 2.0))).first().getDouble(0)
@@ -1423,13 +1362,8 @@
   @Since("2.0.0")
   lazy val pValues: Array[Double] = {
     if (isNormalSolver) {
-<<<<<<< HEAD
-      if (model.getFamily.toLowerCase == Binomial.name ||
-        model.getFamily.toLowerCase == Poisson.name) {
-=======
       if (model.getFamily.toLowerCase(Locale.ROOT) == Binomial.name ||
         model.getFamily.toLowerCase(Locale.ROOT) == Poisson.name) {
->>>>>>> 86cd3c08
         tValues.map { x => 2.0 * (1.0 - dist.Gaussian(0.0, 1.0).cdf(math.abs(x))) }
       } else {
         tValues.map { x =>
