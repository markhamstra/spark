--- conflicted
+++ resolved
@@ -96,12 +96,8 @@
       family: String,
       standardization: Boolean,
       thresholds: Array[Double],
-<<<<<<< HEAD
-      weightCol: String
-=======
       weightCol: String,
       aggregationDepth: Int
->>>>>>> 86cd3c08
       ): LogisticRegressionWrapper = {
 
     val rFormula = new RFormula()
@@ -124,17 +120,10 @@
       .setFitIntercept(fitIntercept)
       .setFamily(family)
       .setStandardization(standardization)
-<<<<<<< HEAD
-      .setWeightCol(weightCol)
-      .setFeaturesCol(rFormula.getFeaturesCol)
-      .setLabelCol(rFormula.getLabelCol)
-      .setPredictionCol(PREDICTED_LABEL_INDEX_COL)
-=======
       .setFeaturesCol(rFormula.getFeaturesCol)
       .setLabelCol(rFormula.getLabelCol)
       .setPredictionCol(PREDICTED_LABEL_INDEX_COL)
       .setAggregationDepth(aggregationDepth)
->>>>>>> 86cd3c08
 
     if (thresholds.length > 1) {
       lr.setThresholds(thresholds)
@@ -142,11 +131,8 @@
       lr.setThreshold(thresholds(0))
     }
 
-<<<<<<< HEAD
-=======
     if (weightCol != null) lr.setWeightCol(weightCol)
 
->>>>>>> 86cd3c08
     val idxToStr = new IndexToString()
       .setInputCol(PREDICTED_LABEL_INDEX_COL)
       .setOutputCol(PREDICTED_LABEL_COL)
