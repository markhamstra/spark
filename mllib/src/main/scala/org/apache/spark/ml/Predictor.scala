/*
 * Licensed to the Apache Software Foundation (ASF) under one or more
 * contributor license agreements.  See the NOTICE file distributed with
 * this work for additional information regarding copyright ownership.
 * The ASF licenses this file to You under the Apache License, Version 2.0
 * (the "License"); you may not use this file except in compliance with
 * the License.  You may obtain a copy of the License at
 *
 *    http://www.apache.org/licenses/LICENSE-2.0
 *
 * Unless required by applicable law or agreed to in writing, software
 * distributed under the License is distributed on an "AS IS" BASIS,
 * WITHOUT WARRANTIES OR CONDITIONS OF ANY KIND, either express or implied.
 * See the License for the specific language governing permissions and
 * limitations under the License.
 */

package org.apache.spark.ml

import org.apache.spark.annotation.{DeveloperApi, Since}
import org.apache.spark.ml.feature.LabeledPoint
import org.apache.spark.ml.linalg.{Vector, VectorUDT}
import org.apache.spark.ml.param._
import org.apache.spark.ml.param.shared._
import org.apache.spark.ml.util.SchemaUtils
import org.apache.spark.rdd.RDD
import org.apache.spark.sql.{DataFrame, Dataset, Row}
import org.apache.spark.sql.functions._
import org.apache.spark.sql.types.{DataType, DoubleType, StructType}

/**
 * (private[ml])  Trait for parameters for prediction (regression and classification).
 */
private[ml] trait PredictorParams extends Params
  with HasLabelCol with HasFeaturesCol with HasPredictionCol {

  /**
   * Validates and transforms the input schema with the provided param map.
   *
   * @param schema input schema
   * @param fitting whether this is in fitting
   * @param featuresDataType  SQL DataType for FeaturesType.
   *                          E.g., `VectorUDT` for vector features.
   * @return output schema
   */
  protected def validateAndTransformSchema(
      schema: StructType,
      fitting: Boolean,
      featuresDataType: DataType): StructType = {
    // TODO: Support casting Array[Double] and Array[Float] to Vector when FeaturesType = Vector
    SchemaUtils.checkColumnType(schema, $(featuresCol), featuresDataType)
    if (fitting) {
      SchemaUtils.checkNumericType(schema, $(labelCol))

      this match {
        case p: HasWeightCol =>
          if (isDefined(p.weightCol) && $(p.weightCol).nonEmpty) {
            SchemaUtils.checkNumericType(schema, $(p.weightCol))
          }
        case _ =>
      }
    }
    SchemaUtils.appendColumn(schema, $(predictionCol), DoubleType)
  }
}

/**
 * :: DeveloperApi ::
 * Abstraction for prediction problems (regression and classification). It accepts all NumericType
<<<<<<< HEAD
 * labels and will automatically cast it to DoubleType in `fit()`.
=======
 * labels and will automatically cast it to DoubleType in `fit()`. If this predictor supports
 * weights, it accepts all NumericType weights, which will be automatically casted to DoubleType
 * in `fit()`.
>>>>>>> 86cd3c08
 *
 * @tparam FeaturesType  Type of features.
 *                       E.g., `VectorUDT` for vector features.
 * @tparam Learner  Specialization of this class.  If you subclass this type, use this type
 *                  parameter to specify the concrete type.
 * @tparam M  Specialization of [[PredictionModel]].  If you subclass this type, use this type
 *            parameter to specify the concrete type for the corresponding model.
 */
@DeveloperApi
abstract class Predictor[
    FeaturesType,
    Learner <: Predictor[FeaturesType, Learner, M],
    M <: PredictionModel[FeaturesType, M]]
  extends Estimator[M] with PredictorParams {

  /** @group setParam */
  def setLabelCol(value: String): Learner = set(labelCol, value).asInstanceOf[Learner]

  /** @group setParam */
  def setFeaturesCol(value: String): Learner = set(featuresCol, value).asInstanceOf[Learner]

  /** @group setParam */
  def setPredictionCol(value: String): Learner = set(predictionCol, value).asInstanceOf[Learner]

  override def fit(dataset: Dataset[_]): M = {
    // This handles a few items such as schema validation.
    // Developers only need to implement train().
    transformSchema(dataset.schema, logging = true)

    // Cast LabelCol to DoubleType and keep the metadata.
    val labelMeta = dataset.schema($(labelCol)).metadata
    val labelCasted = dataset.withColumn($(labelCol), col($(labelCol)).cast(DoubleType), labelMeta)

    // Cast WeightCol to DoubleType and keep the metadata.
    val casted = this match {
      case p: HasWeightCol =>
        if (isDefined(p.weightCol) && $(p.weightCol).nonEmpty) {
          val weightMeta = dataset.schema($(p.weightCol)).metadata
          labelCasted.withColumn($(p.weightCol), col($(p.weightCol)).cast(DoubleType), weightMeta)
        } else {
          labelCasted
        }
      case _ => labelCasted
    }

    copyValues(train(casted).setParent(this))
  }

  override def copy(extra: ParamMap): Learner

  /**
   * Train a model using the given dataset and parameters.
   * Developers can implement this instead of `fit()` to avoid dealing with schema validation
   * and copying parameters into the model.
   *
   * @param dataset  Training dataset
   * @return  Fitted model
   */
  protected def train(dataset: Dataset[_]): M

  /**
   * Returns the SQL DataType corresponding to the FeaturesType type parameter.
   *
   * This is used by `validateAndTransformSchema()`.
   * This workaround is needed since SQL has different APIs for Scala and Java.
   *
   * The default value is VectorUDT, but it may be overridden if FeaturesType is not Vector.
   */
  private[ml] def featuresDataType: DataType = new VectorUDT

  override def transformSchema(schema: StructType): StructType = {
    validateAndTransformSchema(schema, fitting = true, featuresDataType)
  }

  /**
   * Extract [[labelCol]] and [[featuresCol]] from the given dataset,
   * and put it in an RDD with strong types.
   */
  protected def extractLabeledPoints(dataset: Dataset[_]): RDD[LabeledPoint] = {
    dataset.select(col($(labelCol)), col($(featuresCol))).rdd.map {
      case Row(label: Double, features: Vector) => LabeledPoint(label, features)
    }
  }
}

/**
 * :: DeveloperApi ::
 * Abstraction for a model for prediction tasks (regression and classification).
 *
 * @tparam FeaturesType  Type of features.
 *                       E.g., `VectorUDT` for vector features.
 * @tparam M  Specialization of [[PredictionModel]].  If you subclass this type, use this type
 *            parameter to specify the concrete type for the corresponding model.
 */
@DeveloperApi
abstract class PredictionModel[FeaturesType, M <: PredictionModel[FeaturesType, M]]
  extends Model[M] with PredictorParams {

  /** @group setParam */
  def setFeaturesCol(value: String): M = set(featuresCol, value).asInstanceOf[M]

  /** @group setParam */
  def setPredictionCol(value: String): M = set(predictionCol, value).asInstanceOf[M]

  /** Returns the number of features the model was trained on. If unknown, returns -1 */
  @Since("1.6.0")
  def numFeatures: Int = -1

  /**
   * Returns the SQL DataType corresponding to the FeaturesType type parameter.
   *
   * This is used by `validateAndTransformSchema()`.
   * This workaround is needed since SQL has different APIs for Scala and Java.
   *
   * The default value is VectorUDT, but it may be overridden if FeaturesType is not Vector.
   */
  protected def featuresDataType: DataType = new VectorUDT

  override def transformSchema(schema: StructType): StructType = {
    validateAndTransformSchema(schema, fitting = false, featuresDataType)
  }

  /**
   * Transforms dataset by reading from [[featuresCol]], calling `predict`, and storing
   * the predictions as a new column [[predictionCol]].
   *
   * @param dataset input dataset
   * @return transformed dataset with [[predictionCol]] of type `Double`
   */
  override def transform(dataset: Dataset[_]): DataFrame = {
    transformSchema(dataset.schema, logging = true)
    if ($(predictionCol).nonEmpty) {
      transformImpl(dataset)
    } else {
      this.logWarning(s"$uid: Predictor.transform() was called as NOOP" +
        " since no output columns were set.")
      dataset.toDF
    }
  }

  protected def transformImpl(dataset: Dataset[_]): DataFrame = {
    val predictUDF = udf { (features: Any) =>
      predict(features.asInstanceOf[FeaturesType])
    }
    dataset.withColumn($(predictionCol), predictUDF(col($(featuresCol))))
  }

  /**
   * Predict label for the given features.
   * This internal method is used to implement `transform()` and output [[predictionCol]].
   */
  protected def predict(features: FeaturesType): Double
}<|MERGE_RESOLUTION|>--- conflicted
+++ resolved
@@ -67,13 +67,9 @@
 /**
  * :: DeveloperApi ::
  * Abstraction for prediction problems (regression and classification). It accepts all NumericType
-<<<<<<< HEAD
- * labels and will automatically cast it to DoubleType in `fit()`.
-=======
  * labels and will automatically cast it to DoubleType in `fit()`. If this predictor supports
  * weights, it accepts all NumericType weights, which will be automatically casted to DoubleType
  * in `fit()`.
->>>>>>> 86cd3c08
  *
  * @tparam FeaturesType  Type of features.
  *                       E.g., `VectorUDT` for vector features.
