#
# Licensed to the Apache Software Foundation (ASF) under one or more
# contributor license agreements.  See the NOTICE file distributed with
# this work for additional information regarding copyright ownership.
# The ASF licenses this file to You under the Apache License, Version 2.0
# (the "License"); you may not use this file except in compliance with
# the License.  You may obtain a copy of the License at
#
#    http://www.apache.org/licenses/LICENSE-2.0
#
# Unless required by applicable law or agreed to in writing, software
# distributed under the License is distributed on an "AS IS" BASIS,
# WITHOUT WARRANTIES OR CONDITIONS OF ANY KIND, either express or implied.
# See the License for the specific language governing permissions and
# limitations under the License.
#

from __future__ import print_function
import sys
import warnings
from functools import reduce
from threading import RLock

if sys.version >= '3':
    basestring = unicode = str
else:
    from itertools import imap as map

from pyspark import since
from pyspark.rdd import RDD, ignore_unicode_prefix
from pyspark.sql.catalog import Catalog
from pyspark.sql.conf import RuntimeConfig
from pyspark.sql.dataframe import DataFrame
from pyspark.sql.readwriter import DataFrameReader
from pyspark.sql.streaming import DataStreamReader
from pyspark.sql.types import Row, DataType, StringType, StructType, _verify_type, \
    _infer_schema, _has_nulltype, _merge_type, _create_converter, _parse_datatype_string
from pyspark.sql.utils import install_exception_handler

__all__ = ["SparkSession"]


def _monkey_patch_RDD(sparkSession):
    def toDF(self, schema=None, sampleRatio=None):
        """
        Converts current :class:`RDD` into a :class:`DataFrame`

        This is a shorthand for ``spark.createDataFrame(rdd, schema, sampleRatio)``

        :param schema: a :class:`pyspark.sql.types.StructType` or list of names of columns
        :param samplingRatio: the sample ratio of rows used for inferring
        :return: a DataFrame

        >>> rdd.toDF().collect()
        [Row(name=u'Alice', age=1)]
        """
        return sparkSession.createDataFrame(self, schema, sampleRatio)

    RDD.toDF = toDF


class SparkSession(object):
    """The entry point to programming Spark with the Dataset and DataFrame API.

    A SparkSession can be used create :class:`DataFrame`, register :class:`DataFrame` as
    tables, execute SQL over tables, cache tables, and read parquet files.
    To create a SparkSession, use the following builder pattern:

    >>> spark = SparkSession.builder \\
    ...     .master("local") \\
    ...     .appName("Word Count") \\
    ...     .config("spark.some.config.option", "some-value") \\
    ...     .getOrCreate()
    """

    class Builder(object):
        """Builder for :class:`SparkSession`.
        """

        _lock = RLock()
        _options = {}

        @since(2.0)
        def config(self, key=None, value=None, conf=None):
            """Sets a config option. Options set using this method are automatically propagated to
            both :class:`SparkConf` and :class:`SparkSession`'s own configuration.

            For an existing SparkConf, use `conf` parameter.

            >>> from pyspark.conf import SparkConf
            >>> SparkSession.builder.config(conf=SparkConf())
            <pyspark.sql.session...

            For a (key, value) pair, you can omit parameter names.

            >>> SparkSession.builder.config("spark.some.config.option", "some-value")
            <pyspark.sql.session...

            :param key: a key name string for configuration property
            :param value: a value for configuration property
            :param conf: an instance of :class:`SparkConf`
            """
            with self._lock:
                if conf is None:
                    self._options[key] = str(value)
                else:
                    for (k, v) in conf.getAll():
                        self._options[k] = v
                return self

        @since(2.0)
        def master(self, master):
            """Sets the Spark master URL to connect to, such as "local" to run locally, "local[4]"
            to run locally with 4 cores, or "spark://master:7077" to run on a Spark standalone
            cluster.

            :param master: a url for spark master
            """
            return self.config("spark.master", master)

        @since(2.0)
        def appName(self, name):
            """Sets a name for the application, which will be shown in the Spark web UI.

            If no application name is set, a randomly generated name will be used.

            :param name: an application name
            """
            return self.config("spark.app.name", name)

        @since(2.0)
        def enableHiveSupport(self):
            """Enables Hive support, including connectivity to a persistent Hive metastore, support
            for Hive serdes, and Hive user-defined functions.
            """
            return self.config("spark.sql.catalogImplementation", "hive")

        @since(2.0)
        def getOrCreate(self):
            """Gets an existing :class:`SparkSession` or, if there is no existing one, creates a
            new one based on the options set in this builder.

            This method first checks whether there is a valid global default SparkSession, and if
            yes, return that one. If no valid global default SparkSession exists, the method
            creates a new SparkSession and assigns the newly created SparkSession as the global
            default.

            >>> s1 = SparkSession.builder.config("k1", "v1").getOrCreate()
            >>> s1.conf.get("k1") == s1.sparkContext.getConf().get("k1") == "v1"
            True

            In case an existing SparkSession is returned, the config options specified
            in this builder will be applied to the existing SparkSession.

            >>> s2 = SparkSession.builder.config("k2", "v2").getOrCreate()
            >>> s1.conf.get("k1") == s2.conf.get("k1")
            True
            >>> s1.conf.get("k2") == s2.conf.get("k2")
            True
            """
            with self._lock:
                from pyspark.context import SparkContext
                from pyspark.conf import SparkConf
                session = SparkSession._instantiatedSession
                if session is None or session._sc._jsc is None:
                    sparkConf = SparkConf()
                    for key, value in self._options.items():
                        sparkConf.set(key, value)
                    sc = SparkContext.getOrCreate(sparkConf)
                    # This SparkContext may be an existing one.
                    for key, value in self._options.items():
                        # we need to propagate the confs
                        # before we create the SparkSession. Otherwise, confs like
                        # warehouse path and metastore url will not be set correctly (
                        # these confs cannot be changed once the SparkSession is created).
                        sc._conf.set(key, value)
                    session = SparkSession(sc)
                for key, value in self._options.items():
                    session._jsparkSession.sessionState().conf().setConfString(key, value)
                for key, value in self._options.items():
                    session.sparkContext._conf.set(key, value)
                return session

    builder = Builder()

    _instantiatedSession = None

    @ignore_unicode_prefix
    def __init__(self, sparkContext, jsparkSession=None):
        """Creates a new SparkSession.

        >>> from datetime import datetime
        >>> spark = SparkSession(sc)
        >>> allTypes = sc.parallelize([Row(i=1, s="string", d=1.0, l=1,
        ...     b=True, list=[1, 2, 3], dict={"s": 0}, row=Row(a=1),
        ...     time=datetime(2014, 8, 1, 14, 1, 5))])
        >>> df = allTypes.toDF()
        >>> df.createOrReplaceTempView("allTypes")
        >>> spark.sql('select i+1, d+1, not b, list[1], dict["s"], time, row.a '
        ...            'from allTypes where b and i > 0').collect()
        [Row((i + CAST(1 AS BIGINT))=2, (d + CAST(1 AS DOUBLE))=2.0, (NOT b)=False, list[1]=2, \
            dict[s]=0, time=datetime.datetime(2014, 8, 1, 14, 1, 5), a=1)]
        >>> df.rdd.map(lambda x: (x.i, x.s, x.d, x.l, x.b, x.time, x.row.a, x.list)).collect()
        [(1, u'string', 1.0, 1, True, datetime.datetime(2014, 8, 1, 14, 1, 5), 1, [1, 2, 3])]
        """
        from pyspark.sql.context import SQLContext
        self._sc = sparkContext
        self._jsc = self._sc._jsc
        self._jvm = self._sc._jvm
        if jsparkSession is None:
            jsparkSession = self._jvm.SparkSession(self._jsc.sc())
        self._jsparkSession = jsparkSession
        self._jwrapped = self._jsparkSession.sqlContext()
        self._wrapped = SQLContext(self._sc, self, self._jwrapped)
        _monkey_patch_RDD(self)
        install_exception_handler()
        # If we had an instantiated SparkSession attached with a SparkContext
        # which is stopped now, we need to renew the instantiated SparkSession.
        # Otherwise, we will use invalid SparkSession when we call Builder.getOrCreate.
        if SparkSession._instantiatedSession is None \
                or SparkSession._instantiatedSession._sc._jsc is None:
            SparkSession._instantiatedSession = self
<<<<<<< HEAD
=======

    def _repr_html_(self):
        return """
            <div>
                <p><b>SparkSession - {catalogImplementation}</b></p>
                {sc_HTML}
            </div>
        """.format(
            catalogImplementation=self.conf.get("spark.sql.catalogImplementation"),
            sc_HTML=self.sparkContext._repr_html_()
        )
>>>>>>> 86cd3c08

    @since(2.0)
    def newSession(self):
        """
        Returns a new SparkSession as new session, that has separate SQLConf,
        registered temporary views and UDFs, but shared SparkContext and
        table cache.
        """
        return self.__class__(self._sc, self._jsparkSession.newSession())

    @property
    @since(2.0)
    def sparkContext(self):
        """Returns the underlying :class:`SparkContext`."""
        return self._sc

    @property
    @since(2.0)
    def version(self):
        """The version of Spark on which this application is running."""
        return self._jsparkSession.version()

    @property
    @since(2.0)
    def conf(self):
        """Runtime configuration interface for Spark.

        This is the interface through which the user can get and set all Spark and Hadoop
        configurations that are relevant to Spark SQL. When getting the value of a config,
        this defaults to the value set in the underlying :class:`SparkContext`, if any.
        """
        if not hasattr(self, "_conf"):
            self._conf = RuntimeConfig(self._jsparkSession.conf())
        return self._conf

    @property
    @since(2.0)
    def catalog(self):
        """Interface through which the user may create, drop, alter or query underlying
        databases, tables, functions etc.
        """
        if not hasattr(self, "_catalog"):
            self._catalog = Catalog(self)
        return self._catalog

    @property
    @since(2.0)
    def udf(self):
        """Returns a :class:`UDFRegistration` for UDF registration.

        :return: :class:`UDFRegistration`
        """
        from pyspark.sql.context import UDFRegistration
        return UDFRegistration(self._wrapped)

    @since(2.0)
    def range(self, start, end=None, step=1, numPartitions=None):
        """
        Create a :class:`DataFrame` with single :class:`pyspark.sql.types.LongType` column named
        ``id``, containing elements in a range from ``start`` to ``end`` (exclusive) with
        step value ``step``.

        :param start: the start value
        :param end: the end value (exclusive)
        :param step: the incremental step (default: 1)
        :param numPartitions: the number of partitions of the DataFrame
        :return: :class:`DataFrame`

        >>> spark.range(1, 7, 2).collect()
        [Row(id=1), Row(id=3), Row(id=5)]

        If only one argument is specified, it will be used as the end value.

        >>> spark.range(3).collect()
        [Row(id=0), Row(id=1), Row(id=2)]
        """
        if numPartitions is None:
            numPartitions = self._sc.defaultParallelism

        if end is None:
            jdf = self._jsparkSession.range(0, int(start), int(step), int(numPartitions))
        else:
            jdf = self._jsparkSession.range(int(start), int(end), int(step), int(numPartitions))

        return DataFrame(jdf, self._wrapped)

    def _inferSchemaFromList(self, data):
        """
        Infer schema from list of Row or tuple.

        :param data: list of Row or tuple
        :return: :class:`pyspark.sql.types.StructType`
        """
        if not data:
            raise ValueError("can not infer schema from empty dataset")
        first = data[0]
        if type(first) is dict:
            warnings.warn("inferring schema from dict is deprecated,"
                          "please use pyspark.sql.Row instead")
        schema = reduce(_merge_type, map(_infer_schema, data))
        if _has_nulltype(schema):
            raise ValueError("Some of types cannot be determined after inferring")
        return schema

    def _inferSchema(self, rdd, samplingRatio=None):
        """
        Infer schema from an RDD of Row or tuple.

        :param rdd: an RDD of Row or tuple
        :param samplingRatio: sampling ratio, or no sampling (default)
        :return: :class:`pyspark.sql.types.StructType`
        """
        first = rdd.first()
        if not first:
            raise ValueError("The first row in RDD is empty, "
                             "can not infer schema")
        if type(first) is dict:
            warnings.warn("Using RDD of dict to inferSchema is deprecated. "
                          "Use pyspark.sql.Row instead")

        if samplingRatio is None:
            schema = _infer_schema(first)
            if _has_nulltype(schema):
                for row in rdd.take(100)[1:]:
                    schema = _merge_type(schema, _infer_schema(row))
                    if not _has_nulltype(schema):
                        break
                else:
                    raise ValueError("Some of types cannot be determined by the "
                                     "first 100 rows, please try again with sampling")
        else:
            if samplingRatio < 0.99:
                rdd = rdd.sample(False, float(samplingRatio))
            schema = rdd.map(_infer_schema).reduce(_merge_type)
        return schema

    def _createFromRDD(self, rdd, schema, samplingRatio):
        """
        Create an RDD for DataFrame from an existing RDD, returns the RDD and schema.
        """
        if schema is None or isinstance(schema, (list, tuple)):
            struct = self._inferSchema(rdd, samplingRatio)
            converter = _create_converter(struct)
            rdd = rdd.map(converter)
            if isinstance(schema, (list, tuple)):
                for i, name in enumerate(schema):
                    struct.fields[i].name = name
                    struct.names[i] = name
            schema = struct

        elif not isinstance(schema, StructType):
            raise TypeError("schema should be StructType or list or None, but got: %s" % schema)

        # convert python objects to sql data
        rdd = rdd.map(schema.toInternal)
        return rdd, schema

    def _createFromLocal(self, data, schema):
        """
        Create an RDD for DataFrame from a list or pandas.DataFrame, returns
        the RDD and schema.
        """
        # make sure data could consumed multiple times
        if not isinstance(data, list):
            data = list(data)

        if schema is None or isinstance(schema, (list, tuple)):
            struct = self._inferSchemaFromList(data)
            converter = _create_converter(struct)
            data = map(converter, data)
            if isinstance(schema, (list, tuple)):
                for i, name in enumerate(schema):
                    struct.fields[i].name = name
                    struct.names[i] = name
            schema = struct

        elif not isinstance(schema, StructType):
            raise TypeError("schema should be StructType or list or None, but got: %s" % schema)

        # convert python objects to sql data
        data = [schema.toInternal(row) for row in data]
        return self._sc.parallelize(data), schema

    @since(2.0)
    @ignore_unicode_prefix
    def createDataFrame(self, data, schema=None, samplingRatio=None, verifySchema=True):
        """
        Creates a :class:`DataFrame` from an :class:`RDD`, a list or a :class:`pandas.DataFrame`.

        When ``schema`` is a list of column names, the type of each column
        will be inferred from ``data``.

        When ``schema`` is ``None``, it will try to infer the schema (column names and types)
        from ``data``, which should be an RDD of :class:`Row`,
        or :class:`namedtuple`, or :class:`dict`.

        When ``schema`` is :class:`pyspark.sql.types.DataType` or a datatype string, it must match
        the real data, or an exception will be thrown at runtime. If the given schema is not
        :class:`pyspark.sql.types.StructType`, it will be wrapped into a
        :class:`pyspark.sql.types.StructType` as its only field, and the field name will be "value",
        each record will also be wrapped into a tuple, which can be converted to row later.

        If schema inference is needed, ``samplingRatio`` is used to determined the ratio of
        rows used for schema inference. The first row will be used if ``samplingRatio`` is ``None``.

        :param data: an RDD of any kind of SQL data representation(e.g. row, tuple, int, boolean,
            etc.), or :class:`list`, or :class:`pandas.DataFrame`.
        :param schema: a :class:`pyspark.sql.types.DataType` or a datatype string or a list of
            column names, default is ``None``.  The data type string format equals to
            :class:`pyspark.sql.types.DataType.simpleString`, except that top level struct type can
            omit the ``struct<>`` and atomic types use ``typeName()`` as their format, e.g. use
            ``byte`` instead of ``tinyint`` for :class:`pyspark.sql.types.ByteType`. We can also use
            ``int`` as a short name for ``IntegerType``.
        :param samplingRatio: the sample ratio of rows used for inferring
        :param verifySchema: verify data types of every row against schema.
        :return: :class:`DataFrame`

        .. versionchanged:: 2.1
           Added verifySchema.

        >>> l = [('Alice', 1)]
        >>> spark.createDataFrame(l).collect()
        [Row(_1=u'Alice', _2=1)]
        >>> spark.createDataFrame(l, ['name', 'age']).collect()
        [Row(name=u'Alice', age=1)]

        >>> d = [{'name': 'Alice', 'age': 1}]
        >>> spark.createDataFrame(d).collect()
        [Row(age=1, name=u'Alice')]

        >>> rdd = sc.parallelize(l)
        >>> spark.createDataFrame(rdd).collect()
        [Row(_1=u'Alice', _2=1)]
        >>> df = spark.createDataFrame(rdd, ['name', 'age'])
        >>> df.collect()
        [Row(name=u'Alice', age=1)]

        >>> from pyspark.sql import Row
        >>> Person = Row('name', 'age')
        >>> person = rdd.map(lambda r: Person(*r))
        >>> df2 = spark.createDataFrame(person)
        >>> df2.collect()
        [Row(name=u'Alice', age=1)]

        >>> from pyspark.sql.types import *
        >>> schema = StructType([
        ...    StructField("name", StringType(), True),
        ...    StructField("age", IntegerType(), True)])
        >>> df3 = spark.createDataFrame(rdd, schema)
        >>> df3.collect()
        [Row(name=u'Alice', age=1)]

        >>> spark.createDataFrame(df.toPandas()).collect()  # doctest: +SKIP
        [Row(name=u'Alice', age=1)]
        >>> spark.createDataFrame(pandas.DataFrame([[1, 2]])).collect()  # doctest: +SKIP
        [Row(0=1, 1=2)]

        >>> spark.createDataFrame(rdd, "a: string, b: int").collect()
        [Row(a=u'Alice', b=1)]
        >>> rdd = rdd.map(lambda row: row[1])
        >>> spark.createDataFrame(rdd, "int").collect()
        [Row(value=1)]
        >>> spark.createDataFrame(rdd, "boolean").collect() # doctest: +IGNORE_EXCEPTION_DETAIL
        Traceback (most recent call last):
            ...
        Py4JJavaError: ...
        """
        if isinstance(data, DataFrame):
            raise TypeError("data is already a DataFrame")

        if isinstance(schema, basestring):
            schema = _parse_datatype_string(schema)

        try:
            import pandas
            has_pandas = True
        except Exception:
            has_pandas = False
        if has_pandas and isinstance(data, pandas.DataFrame):
            if schema is None:
                schema = [str(x) for x in data.columns]
            data = [r.tolist() for r in data.to_records(index=False)]

        verify_func = _verify_type if verifySchema else lambda _, t: True
        if isinstance(schema, StructType):
            def prepare(obj):
                verify_func(obj, schema)
                return obj
        elif isinstance(schema, DataType):
            dataType = schema
            schema = StructType().add("value", schema)

            def prepare(obj):
                verify_func(obj, dataType)
                return obj,
        else:
            if isinstance(schema, list):
                schema = [x.encode('utf-8') if not isinstance(x, str) else x for x in schema]
            prepare = lambda obj: obj

        if isinstance(data, RDD):
            rdd, schema = self._createFromRDD(data.map(prepare), schema, samplingRatio)
        else:
            rdd, schema = self._createFromLocal(map(prepare, data), schema)
        jrdd = self._jvm.SerDeUtil.toJavaArray(rdd._to_java_object_rdd())
        jdf = self._jsparkSession.applySchemaToPythonRDD(jrdd.rdd(), schema.json())
        df = DataFrame(jdf, self._wrapped)
        df._schema = schema
        return df

    @ignore_unicode_prefix
    @since(2.0)
    def sql(self, sqlQuery):
        """Returns a :class:`DataFrame` representing the result of the given query.

        :return: :class:`DataFrame`

        >>> df.createOrReplaceTempView("table1")
        >>> df2 = spark.sql("SELECT field1 AS f1, field2 as f2 from table1")
        >>> df2.collect()
        [Row(f1=1, f2=u'row1'), Row(f1=2, f2=u'row2'), Row(f1=3, f2=u'row3')]
        """
        return DataFrame(self._jsparkSession.sql(sqlQuery), self._wrapped)

    @since(2.0)
    def table(self, tableName):
        """Returns the specified table as a :class:`DataFrame`.

        :return: :class:`DataFrame`

        >>> df.createOrReplaceTempView("table1")
        >>> df2 = spark.table("table1")
        >>> sorted(df.collect()) == sorted(df2.collect())
        True
        """
        return DataFrame(self._jsparkSession.table(tableName), self._wrapped)

    @property
    @since(2.0)
    def read(self):
        """
        Returns a :class:`DataFrameReader` that can be used to read data
        in as a :class:`DataFrame`.

        :return: :class:`DataFrameReader`
        """
        return DataFrameReader(self._wrapped)

    @property
    @since(2.0)
    def readStream(self):
        """
        Returns a :class:`DataStreamReader` that can be used to read data streams
        as a streaming :class:`DataFrame`.

        .. note:: Evolving.

        :return: :class:`DataStreamReader`
        """
        return DataStreamReader(self._wrapped)

    @property
    @since(2.0)
    def streams(self):
        """Returns a :class:`StreamingQueryManager` that allows managing all the
        :class:`StreamingQuery` StreamingQueries active on `this` context.

        .. note:: Evolving.

        :return: :class:`StreamingQueryManager`
        """
        from pyspark.sql.streaming import StreamingQueryManager
        return StreamingQueryManager(self._jsparkSession.streams())

    @since(2.0)
    def stop(self):
        """Stop the underlying :class:`SparkContext`.
        """
        self._sc.stop()
        SparkSession._instantiatedSession = None

    @since(2.0)
    def __enter__(self):
        """
        Enable 'with SparkSession.builder.(...).getOrCreate() as session: app' syntax.
        """
        return self

    @since(2.0)
    def __exit__(self, exc_type, exc_val, exc_tb):
        """
        Enable 'with SparkSession.builder.(...).getOrCreate() as session: app' syntax.

        Specifically stop the SparkSession on exit of the with block.
        """
        self.stop()


def _test():
    import os
    import doctest
    from pyspark.context import SparkContext
    from pyspark.sql import Row
    import pyspark.sql.session

    os.chdir(os.environ["SPARK_HOME"])

    globs = pyspark.sql.session.__dict__.copy()
    sc = SparkContext('local[4]', 'PythonTest')
    globs['sc'] = sc
    globs['spark'] = SparkSession(sc)
    globs['rdd'] = rdd = sc.parallelize(
        [Row(field1=1, field2="row1"),
         Row(field1=2, field2="row2"),
         Row(field1=3, field2="row3")])
    globs['df'] = rdd.toDF()
    (failure_count, test_count) = doctest.testmod(
        pyspark.sql.session, globs=globs,
        optionflags=doctest.ELLIPSIS | doctest.NORMALIZE_WHITESPACE)
    globs['sc'].stop()
    if failure_count:
        exit(-1)

if __name__ == "__main__":
    _test()<|MERGE_RESOLUTION|>--- conflicted
+++ resolved
@@ -220,8 +220,6 @@
         if SparkSession._instantiatedSession is None \
                 or SparkSession._instantiatedSession._sc._jsc is None:
             SparkSession._instantiatedSession = self
-<<<<<<< HEAD
-=======
 
     def _repr_html_(self):
         return """
@@ -233,7 +231,6 @@
             catalogImplementation=self.conf.get("spark.sql.catalogImplementation"),
             sc_HTML=self.sparkContext._repr_html_()
         )
->>>>>>> 86cd3c08
 
     @since(2.0)
     def newSession(self):
