--- conflicted
+++ resolved
@@ -57,7 +57,6 @@
         will be the same every time it is restarted from checkpoint data.
         There can only be one query with the same id active in a Spark cluster.
         Also see, `runId`.
-<<<<<<< HEAD
         """
         return self._jsq.id().toString()
 
@@ -67,17 +66,6 @@
         """Returns the unique id of this query that does not persist across restarts. That is, every
         query that is started (or restarted from checkpoint) will have a different runId.
         """
-=======
-        """
-        return self._jsq.id().toString()
-
-    @property
-    @since(2.1)
-    def runId(self):
-        """Returns the unique id of this query that does not persist across restarts. That is, every
-        query that is started (or restarted from checkpoint) will have a different runId.
-        """
->>>>>>> 86cd3c08
         return self._jsq.runId().toString()
 
     @property
@@ -289,47 +277,6 @@
         self._jsqm.resetTerminated()
 
 
-<<<<<<< HEAD
-class Trigger(object):
-    """Used to indicate how often results should be produced by a :class:`StreamingQuery`.
-
-    .. note:: Experimental
-
-    .. versionadded:: 2.0
-    """
-
-    __metaclass__ = ABCMeta
-
-    @abstractmethod
-    def _to_java_trigger(self, sqlContext):
-        """Internal method to construct the trigger on the jvm.
-        """
-        pass
-
-
-class ProcessingTime(Trigger):
-    """A trigger that runs a query periodically based on the processing time. If `interval` is 0,
-    the query will run as fast as possible.
-
-    The interval should be given as a string, e.g. '2 seconds', '5 minutes', ...
-
-    .. note:: Experimental
-
-    .. versionadded:: 2.0
-    """
-
-    def __init__(self, interval):
-        if type(interval) != str or len(interval.strip()) == 0:
-            raise ValueError("interval should be a non empty interval string, e.g. '2 seconds'.")
-        self.interval = interval
-
-    def _to_java_trigger(self, sqlContext):
-        return sqlContext._sc._jvm.org.apache.spark.sql.streaming.ProcessingTime.create(
-            self.interval)
-
-
-=======
->>>>>>> 86cd3c08
 class DataStreamReader(OptionUtils):
     """
     Interface used to load a streaming :class:`DataFrame` from external storage systems
