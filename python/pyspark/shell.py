#
# Licensed to the Apache Software Foundation (ASF) under one or more
# contributor license agreements.  See the NOTICE file distributed with
# this work for additional information regarding copyright ownership.
# The ASF licenses this file to You under the Apache License, Version 2.0
# (the "License"); you may not use this file except in compliance with
# the License.  You may obtain a copy of the License at
#
#    http://www.apache.org/licenses/LICENSE-2.0
#
# Unless required by applicable law or agreed to in writing, software
# distributed under the License is distributed on an "AS IS" BASIS,
# WITHOUT WARRANTIES OR CONDITIONS OF ANY KIND, either express or implied.
# See the License for the specific language governing permissions and
# limitations under the License.
#

"""
An interactive shell.

This file is designed to be launched as a PYTHONSTARTUP script.
"""
import os
import platform
import pyspark
from pyspark.context import SparkContext
from pyspark.storagelevel import StorageLevel

# this is the equivalent of ADD_JARS
add_files = os.environ.get("ADD_FILES").split(',') if os.environ.get("ADD_FILES") != None else None

sc = SparkContext(os.environ.get("MASTER", "local"), "PySparkShell", pyFiles=add_files)

print """Welcome to
      ____              __
     / __/__  ___ _____/ /__
    _\ \/ _ \/ _ `/ __/  '_/
<<<<<<< HEAD
   /__ / .__/\_,_/_/ /_/\_\   version 0.9.2-candidate-csd-1-SNAPSHOT
=======
   /__ / .__/\_,_/_/ /_/\_\   version 0.9.2
>>>>>>> 4322c0ba
      /_/
"""
print "Using Python version %s (%s, %s)" % (
    platform.python_version(),
    platform.python_build()[0],
    platform.python_build()[1])
print "Spark context available as sc."

if add_files != None:
    print "Adding files: [%s]" % ", ".join(add_files)

# The ./bin/pyspark script stores the old PYTHONSTARTUP value in OLD_PYTHONSTARTUP,
# which allows us to execute the user's PYTHONSTARTUP file:
_pythonstartup = os.environ.get('OLD_PYTHONSTARTUP')
if _pythonstartup and os.path.isfile(_pythonstartup):
    execfile(_pythonstartup)<|MERGE_RESOLUTION|>--- conflicted
+++ resolved
@@ -35,11 +35,7 @@
       ____              __
      / __/__  ___ _____/ /__
     _\ \/ _ \/ _ `/ __/  '_/
-<<<<<<< HEAD
-   /__ / .__/\_,_/_/ /_/\_\   version 0.9.2-candidate-csd-1-SNAPSHOT
-=======
-   /__ / .__/\_,_/_/ /_/\_\   version 0.9.2
->>>>>>> 4322c0ba
+   /__ / .__/\_,_/_/ /_/\_\   version 0.9.2-candidate-csd-8-SNAPSHOT
       /_/
 """
 print "Using Python version %s (%s, %s)" % (
