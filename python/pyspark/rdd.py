--- conflicted
+++ resolved
@@ -27,14 +27,8 @@
 from tempfile import NamedTemporaryFile
 from threading import Thread
 
-<<<<<<< HEAD
-from pyspark import cloudpickle
-from pyspark.serializers import batched, Batch, dump_pickle, load_pickle, \
-    read_from_pickle_file, pack_long
-=======
 from pyspark.serializers import NoOpSerializer, CartesianDeserializer, \
     BatchedSerializer, CloudPickleSerializer, pack_long
->>>>>>> 2fd781d3
 from pyspark.join import python_join, python_left_outer_join, \
     python_right_outer_join, python_cogroup
 from pyspark.statcounter import StatCounter
@@ -760,11 +754,7 @@
                 buckets[partitionFunc(k) % numPartitions].append((k, v))
             for (split, items) in buckets.iteritems():
                 yield pack_long(split)
-<<<<<<< HEAD
-                yield dump_pickle(Batch(items))
-=======
                 yield outputSerializer.dumps(items)
->>>>>>> 2fd781d3
         keyed = PipelinedRDD(self, add_shuffle_key)
         keyed._bypass_serializer = True
         pairRDD = self.ctx._jvm.PairwiseRDD(keyed._jrdd.rdd()).asJavaPairRDD()
