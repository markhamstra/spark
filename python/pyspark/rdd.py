#
# Licensed to the Apache Software Foundation (ASF) under one or more
# contributor license agreements.  See the NOTICE file distributed with
# this work for additional information regarding copyright ownership.
# The ASF licenses this file to You under the Apache License, Version 2.0
# (the "License"); you may not use this file except in compliance with
# the License.  You may obtain a copy of the License at
#
#    http://www.apache.org/licenses/LICENSE-2.0
#
# Unless required by applicable law or agreed to in writing, software
# distributed under the License is distributed on an "AS IS" BASIS,
# WITHOUT WARRANTIES OR CONDITIONS OF ANY KIND, either express or implied.
# See the License for the specific language governing permissions and
# limitations under the License.
#

from base64 import standard_b64encode as b64enc
import copy
from collections import defaultdict
from collections import namedtuple
from itertools import chain, ifilter, imap
import operator
import os
import sys
import shlex
import traceback
from subprocess import Popen, PIPE
from tempfile import NamedTemporaryFile
from threading import Thread
import warnings
import heapq
from random import Random
from math import sqrt, log

from pyspark.serializers import NoOpSerializer, CartesianDeserializer, \
    BatchedSerializer, CloudPickleSerializer, PairDeserializer, \
    PickleSerializer, pack_long
from pyspark.join import python_join, python_left_outer_join, \
    python_right_outer_join, python_cogroup
from pyspark.statcounter import StatCounter
from pyspark.rddsampler import RDDSampler
from pyspark.storagelevel import StorageLevel
from pyspark.resultiterable import ResultIterable

from py4j.java_collections import ListConverter, MapConverter

__all__ = ["RDD"]


def _extract_concise_traceback():
    """
    This function returns the traceback info for a callsite, returns a dict
    with function name, file name and line number
    """
    tb = traceback.extract_stack()
    callsite = namedtuple("Callsite", "function file linenum")
    if len(tb) == 0:
        return None
    file, line, module, what = tb[len(tb) - 1]
    sparkpath = os.path.dirname(file)
    first_spark_frame = len(tb) - 1
    for i in range(0, len(tb)):
        file, line, fun, what = tb[i]
        if file.startswith(sparkpath):
            first_spark_frame = i
            break
    if first_spark_frame == 0:
        file, line, fun, what = tb[0]
        return callsite(function=fun, file=file, linenum=line)
    sfile, sline, sfun, swhat = tb[first_spark_frame]
    ufile, uline, ufun, uwhat = tb[first_spark_frame-1]
    return callsite(function=sfun, file=ufile, linenum=uline)

_spark_stack_depth = 0

class _JavaStackTrace(object):
    def __init__(self, sc):
        tb = _extract_concise_traceback()
        if tb is not None:
            self._traceback = "%s at %s:%s" % (tb.function, tb.file, tb.linenum)
        else:
            self._traceback = "Error! Could not extract traceback info"
        self._context = sc

    def __enter__(self):
        global _spark_stack_depth
        if _spark_stack_depth == 0:
            self._context._jsc.setCallSite(self._traceback)
        _spark_stack_depth += 1

    def __exit__(self, type, value, tb):
        global _spark_stack_depth
        _spark_stack_depth -= 1
        if _spark_stack_depth == 0:
            self._context._jsc.setCallSite(None)

class MaxHeapQ(object):
    """
    An implementation of MaxHeap.
    >>> import pyspark.rdd
    >>> heap = pyspark.rdd.MaxHeapQ(5)
    >>> [heap.insert(i) for i in range(10)]
    [None, None, None, None, None, None, None, None, None, None]
    >>> sorted(heap.getElements())
    [0, 1, 2, 3, 4]
    >>> heap = pyspark.rdd.MaxHeapQ(5)
    >>> [heap.insert(i) for i in range(9, -1, -1)]
    [None, None, None, None, None, None, None, None, None, None]
    >>> sorted(heap.getElements())
    [0, 1, 2, 3, 4]
    >>> heap = pyspark.rdd.MaxHeapQ(1)
    >>> [heap.insert(i) for i in range(9, -1, -1)]
    [None, None, None, None, None, None, None, None, None, None]
    >>> heap.getElements()
    [0]
    """

    def __init__(self, maxsize):
        # we start from q[1], this makes calculating children as trivial as 2 * k
        self.q = [0]
        self.maxsize = maxsize

    def _swim(self, k):
        while (k > 1) and (self.q[k/2] < self.q[k]):
            self._swap(k, k/2)
            k = k/2

    def _swap(self, i, j):
        t = self.q[i]
        self.q[i] = self.q[j]
        self.q[j] = t

    def _sink(self, k):
        N = self.size()
        while 2 * k <= N:
            j = 2 * k
            # Here we test if both children are greater than parent
            # if not swap with larger one.
            if j < N and self.q[j] < self.q[j + 1]:
                j = j + 1
            if(self.q[k] > self.q[j]):
                break
            self._swap(k, j)
            k = j

    def size(self):
        return len(self.q) - 1

    def insert(self, value):
        if (self.size()) < self.maxsize:
            self.q.append(value)
            self._swim(self.size())
        else:
            self._replaceRoot(value)

    def getElements(self):
        return self.q[1:]

    def _replaceRoot(self, value):
        if(self.q[1] > value):
            self.q[1] = value
            self._sink(1)

class RDD(object):
    """
    A Resilient Distributed Dataset (RDD), the basic abstraction in Spark.
    Represents an immutable, partitioned collection of elements that can be
    operated on in parallel.
    """

    def __init__(self, jrdd, ctx, jrdd_deserializer):
        self._jrdd = jrdd
        self.is_cached = False
        self.is_checkpointed = False
        self.ctx = ctx
        self._jrdd_deserializer = jrdd_deserializer
        self._id = jrdd.id()

    def id(self):
        """
        A unique ID for this RDD (within its SparkContext).
        """
        return self._id

    def __repr__(self):
        return self._jrdd.toString()

    @property
    def context(self):
        """
        The L{SparkContext} that this RDD was created on.
        """
        return self.ctx

    def cache(self):
        """
        Persist this RDD with the default storage level (C{MEMORY_ONLY}).
        """
        self.is_cached = True
        self._jrdd.cache()
        return self

    def persist(self, storageLevel):
        """
        Set this RDD's storage level to persist its values across operations
        after the first time it is computed. This can only be used to assign
        a new storage level if the RDD does not have a storage level set yet.
        """
        self.is_cached = True
        javaStorageLevel = self.ctx._getJavaStorageLevel(storageLevel)
        self._jrdd.persist(javaStorageLevel)
        return self

    def unpersist(self):
        """
        Mark the RDD as non-persistent, and remove all blocks for it from
        memory and disk.
        """
        self.is_cached = False
        self._jrdd.unpersist()
        return self

    def checkpoint(self):
        """
        Mark this RDD for checkpointing. It will be saved to a file inside the
        checkpoint directory set with L{SparkContext.setCheckpointDir()} and
        all references to its parent RDDs will be removed. This function must
        be called before any job has been executed on this RDD. It is strongly
        recommended that this RDD is persisted in memory, otherwise saving it
        on a file will require recomputation.
        """
        self.is_checkpointed = True
        self._jrdd.rdd().checkpoint()

    def isCheckpointed(self):
        """
        Return whether this RDD has been checkpointed or not
        """
        return self._jrdd.rdd().isCheckpointed()

    def getCheckpointFile(self):
        """
        Gets the name of the file to which this RDD was checkpointed
        """
        checkpointFile = self._jrdd.rdd().getCheckpointFile()
        if checkpointFile.isDefined():
            return checkpointFile.get()
        else:
            return None

    def map(self, f, preservesPartitioning=False):
        """
        Return a new RDD by applying a function to each element of this RDD.

        >>> rdd = sc.parallelize(["b", "a", "c"])
        >>> sorted(rdd.map(lambda x: (x, 1)).collect())
        [('a', 1), ('b', 1), ('c', 1)]
        """
        def func(split, iterator): return imap(f, iterator)
        return PipelinedRDD(self, func, preservesPartitioning)

    def flatMap(self, f, preservesPartitioning=False):
        """
        Return a new RDD by first applying a function to all elements of this
        RDD, and then flattening the results.

        >>> rdd = sc.parallelize([2, 3, 4])
        >>> sorted(rdd.flatMap(lambda x: range(1, x)).collect())
        [1, 1, 1, 2, 2, 3]
        >>> sorted(rdd.flatMap(lambda x: [(x, x), (x, x)]).collect())
        [(2, 2), (2, 2), (3, 3), (3, 3), (4, 4), (4, 4)]
        """
        def func(s, iterator): return chain.from_iterable(imap(f, iterator))
        return self.mapPartitionsWithIndex(func, preservesPartitioning)

    def mapPartitions(self, f, preservesPartitioning=False):
        """
        Return a new RDD by applying a function to each partition of this RDD.

        >>> rdd = sc.parallelize([1, 2, 3, 4], 2)
        >>> def f(iterator): yield sum(iterator)
        >>> rdd.mapPartitions(f).collect()
        [3, 7]
        """
        def func(s, iterator): return f(iterator)
        return self.mapPartitionsWithIndex(func)

    def mapPartitionsWithIndex(self, f, preservesPartitioning=False):
        """
        Return a new RDD by applying a function to each partition of this RDD,
        while tracking the index of the original partition.

        >>> rdd = sc.parallelize([1, 2, 3, 4], 4)
        >>> def f(splitIndex, iterator): yield splitIndex
        >>> rdd.mapPartitionsWithIndex(f).sum()
        6
        """
        return PipelinedRDD(self, f, preservesPartitioning)

    def mapPartitionsWithSplit(self, f, preservesPartitioning=False):
        """
        Deprecated: use mapPartitionsWithIndex instead.

        Return a new RDD by applying a function to each partition of this RDD,
        while tracking the index of the original partition.

        >>> rdd = sc.parallelize([1, 2, 3, 4], 4)
        >>> def f(splitIndex, iterator): yield splitIndex
        >>> rdd.mapPartitionsWithSplit(f).sum()
        6
        """
        warnings.warn("mapPartitionsWithSplit is deprecated; "
            "use mapPartitionsWithIndex instead", DeprecationWarning, stacklevel=2)
        return self.mapPartitionsWithIndex(f, preservesPartitioning)

    def getNumPartitions(self):
      """
      Returns the number of partitions in RDD
      >>> rdd = sc.parallelize([1, 2, 3, 4], 2)
      >>> rdd.getNumPartitions()
      2
      """
      return self._jrdd.partitions().size()

    def filter(self, f):
        """
        Return a new RDD containing only the elements that satisfy a predicate.

        >>> rdd = sc.parallelize([1, 2, 3, 4, 5])
        >>> rdd.filter(lambda x: x % 2 == 0).collect()
        [2, 4]
        """
        def func(iterator): return ifilter(f, iterator)
        return self.mapPartitions(func)

    def distinct(self):
        """
        Return a new RDD containing the distinct elements in this RDD.

        >>> sorted(sc.parallelize([1, 1, 2, 3]).distinct().collect())
        [1, 2, 3]
        """
        return self.map(lambda x: (x, None)) \
                   .reduceByKey(lambda x, _: x) \
                   .map(lambda (x, _): x)

    def sample(self, withReplacement, fraction, seed=None):
        """
        Return a sampled subset of this RDD (relies on numpy and falls back
        on default random generator if numpy is unavailable).

        >>> sc.parallelize(range(0, 100)).sample(False, 0.1, 2).collect() #doctest: +SKIP
        [2, 3, 20, 21, 24, 41, 42, 66, 67, 89, 90, 98]
        """
        assert fraction >= 0.0, "Invalid fraction value: %s" % fraction
        return self.mapPartitionsWithIndex(RDDSampler(withReplacement, fraction, seed).func, True)

    # this is ported from scala/spark/RDD.scala
    def takeSample(self, withReplacement, num, seed=None):
        """
        Return a fixed-size sampled subset of this RDD (currently requires
        numpy).

        >>> rdd = sc.parallelize(range(0, 10))
        >>> len(rdd.takeSample(True, 20, 1))
        20
        >>> len(rdd.takeSample(False, 5, 2))
        5
        >>> len(rdd.takeSample(False, 15, 3))
        10
        """
        numStDev = 10.0

        if num < 0:
            raise ValueError("Sample size cannot be negative.")
        elif num == 0:
            return []

        initialCount = self.count()
        if initialCount == 0:
            return []

        rand = Random(seed)

        if (not withReplacement) and num >= initialCount:
            # shuffle current RDD and return
            samples = self.collect()
            rand.shuffle(samples)
            return samples

        maxSampleSize = sys.maxint - int(numStDev * sqrt(sys.maxint))
        if num > maxSampleSize:
            raise ValueError("Sample size cannot be greater than %d." % maxSampleSize)

        fraction = RDD._computeFractionForSampleSize(num, initialCount, withReplacement)
        samples = self.sample(withReplacement, fraction, seed).collect()

        # If the first sample didn't turn out large enough, keep trying to take samples;
        # this shouldn't happen often because we use a big multiplier for their initial size.
        # See: scala/spark/RDD.scala
        while len(samples) < num:
            # TODO: add log warning for when more than one iteration was run
            seed = rand.randint(0, sys.maxint)
            samples = self.sample(withReplacement, fraction, seed).collect()

        rand.shuffle(samples)

        return samples[0:num]

    @staticmethod
    def _computeFractionForSampleSize(sampleSizeLowerBound, total, withReplacement):
        """
        Returns a sampling rate that guarantees a sample of
        size >= sampleSizeLowerBound 99.99% of the time.

        How the sampling rate is determined:
        Let p = num / total, where num is the sample size and total is the
        total number of data points in the RDD. We're trying to compute
        q > p such that
          - when sampling with replacement, we're drawing each data point
            with prob_i ~ Pois(q), where we want to guarantee
            Pr[s < num] < 0.0001 for s = sum(prob_i for i from 0 to
            total), i.e. the failure rate of not having a sufficiently large
            sample < 0.0001. Setting q = p + 5 * sqrt(p/total) is sufficient
            to guarantee 0.9999 success rate for num > 12, but we need a
            slightly larger q (9 empirically determined).
          - when sampling without replacement, we're drawing each data point
            with prob_i ~ Binomial(total, fraction) and our choice of q
            guarantees 1-delta, or 0.9999 success rate, where success rate is
            defined the same as in sampling with replacement.
        """
        fraction = float(sampleSizeLowerBound) / total
        if withReplacement:
            numStDev = 5
            if (sampleSizeLowerBound < 12):
                numStDev = 9
            return fraction + numStDev * sqrt(fraction / total)
        else:
            delta = 0.00005
            gamma = - log(delta) / total
            return min(1, fraction + gamma + sqrt(gamma * gamma + 2 * gamma * fraction))

    def union(self, other):
        """
        Return the union of this RDD and another one.

        >>> rdd = sc.parallelize([1, 1, 2, 3])
        >>> rdd.union(rdd).collect()
        [1, 1, 2, 3, 1, 1, 2, 3]
        """
        if self._jrdd_deserializer == other._jrdd_deserializer:
            rdd = RDD(self._jrdd.union(other._jrdd), self.ctx,
                      self._jrdd_deserializer)
            return rdd
        else:
            # These RDDs contain data in different serialized formats, so we
            # must normalize them to the default serializer.
            self_copy = self._reserialize()
            other_copy = other._reserialize()
            return RDD(self_copy._jrdd.union(other_copy._jrdd), self.ctx,
                       self.ctx.serializer)

    def intersection(self, other):
        """
        Return the intersection of this RDD and another one. The output will
        not contain any duplicate elements, even if the input RDDs did.

        Note that this method performs a shuffle internally.

        >>> rdd1 = sc.parallelize([1, 10, 2, 3, 4, 5])
        >>> rdd2 = sc.parallelize([1, 6, 2, 3, 7, 8])
        >>> rdd1.intersection(rdd2).collect()
        [1, 2, 3]
        """
        return self.map(lambda v: (v, None)) \
            .cogroup(other.map(lambda v: (v, None))) \
            .filter(lambda x: (len(x[1][0]) != 0) and (len(x[1][1]) != 0)) \
            .keys()

    def _reserialize(self, serializer=None):
        serializer = serializer or self.ctx.serializer
        if self._jrdd_deserializer == serializer:
            return self
        else:
            converted = self.map(lambda x: x, preservesPartitioning=True)
            converted._jrdd_deserializer = serializer
            return converted

    def __add__(self, other):
        """
        Return the union of this RDD and another one.

        >>> rdd = sc.parallelize([1, 1, 2, 3])
        >>> (rdd + rdd).collect()
        [1, 1, 2, 3, 1, 1, 2, 3]
        """
        if not isinstance(other, RDD):
            raise TypeError
        return self.union(other)

    def sortByKey(self, ascending=True, numPartitions=None, keyfunc = lambda x: x):
        """
        Sorts this RDD, which is assumed to consist of (key, value) pairs.

        >>> tmp = [('a', 1), ('b', 2), ('1', 3), ('d', 4), ('2', 5)]
        >>> sc.parallelize(tmp).sortByKey(True, 2).collect()
        [('1', 3), ('2', 5), ('a', 1), ('b', 2), ('d', 4)]
        >>> tmp2 = [('Mary', 1), ('had', 2), ('a', 3), ('little', 4), ('lamb', 5)]
        >>> tmp2.extend([('whose', 6), ('fleece', 7), ('was', 8), ('white', 9)])
        >>> sc.parallelize(tmp2).sortByKey(True, 3, keyfunc=lambda k: k.lower()).collect()
        [('a', 3), ('fleece', 7), ('had', 2), ('lamb', 5), ('little', 4), ('Mary', 1), ('was', 8), ('white', 9), ('whose', 6)]
        """
        if numPartitions is None:
            numPartitions = self._defaultReducePartitions()

        bounds = list()

        # first compute the boundary of each part via sampling: we want to partition
        # the key-space into bins such that the bins have roughly the same
        # number of (key, value) pairs falling into them
        if numPartitions > 1:
            rddSize = self.count()
            maxSampleSize = numPartitions * 20.0 # constant from Spark's RangePartitioner
            fraction = min(maxSampleSize / max(rddSize, 1), 1.0)

            samples = self.sample(False, fraction, 1).map(lambda (k, v): k).collect()
            samples = sorted(samples, reverse=(not ascending), key=keyfunc)

            # we have numPartitions many parts but one of the them has
            # an implicit boundary
            for i in range(0, numPartitions - 1):
                index = (len(samples) - 1) * (i + 1) / numPartitions
                bounds.append(samples[index])

        def rangePartitionFunc(k):
            p = 0
            while p < len(bounds) and keyfunc(k) > bounds[p]:
                p += 1
            if ascending:
                return p
            else:
                return numPartitions-1-p

        def mapFunc(iterator):
            yield sorted(iterator, reverse=(not ascending), key=lambda (k, v): keyfunc(k))

        return (self.partitionBy(numPartitions, partitionFunc=rangePartitionFunc)
                    .mapPartitions(mapFunc,preservesPartitioning=True)
                    .flatMap(lambda x: x, preservesPartitioning=True))

    def sortBy(self, keyfunc, ascending=True, numPartitions=None):
        """
        Sorts this RDD by the given keyfunc

        >>> tmp = [('a', 1), ('b', 2), ('1', 3), ('d', 4), ('2', 5)]
        >>> sc.parallelize(tmp).sortBy(lambda x: x[0]).collect()
        [('1', 3), ('2', 5), ('a', 1), ('b', 2), ('d', 4)]
        >>> sc.parallelize(tmp).sortBy(lambda x: x[1]).collect()
        [('a', 1), ('b', 2), ('1', 3), ('d', 4), ('2', 5)]
        """
        return self.keyBy(keyfunc).sortByKey(ascending, numPartitions).values()

    def glom(self):
        """
        Return an RDD created by coalescing all elements within each partition
        into a list.

        >>> rdd = sc.parallelize([1, 2, 3, 4], 2)
        >>> sorted(rdd.glom().collect())
        [[1, 2], [3, 4]]
        """
        def func(iterator): yield list(iterator)
        return self.mapPartitions(func)

    def cartesian(self, other):
        """
        Return the Cartesian product of this RDD and another one, that is, the
        RDD of all pairs of elements C{(a, b)} where C{a} is in C{self} and
        C{b} is in C{other}.

        >>> rdd = sc.parallelize([1, 2])
        >>> sorted(rdd.cartesian(rdd).collect())
        [(1, 1), (1, 2), (2, 1), (2, 2)]
        """
        # Due to batching, we can't use the Java cartesian method.
        deserializer = CartesianDeserializer(self._jrdd_deserializer,
                                             other._jrdd_deserializer)
        return RDD(self._jrdd.cartesian(other._jrdd), self.ctx, deserializer)

    def groupBy(self, f, numPartitions=None):
        """
        Return an RDD of grouped items.

        >>> rdd = sc.parallelize([1, 1, 2, 3, 5, 8])
        >>> result = rdd.groupBy(lambda x: x % 2).collect()
        >>> sorted([(x, sorted(y)) for (x, y) in result])
        [(0, [2, 8]), (1, [1, 1, 3, 5])]
        """
        return self.map(lambda x: (f(x), x)).groupByKey(numPartitions)

    def pipe(self, command, env={}):
        """
        Return an RDD created by piping elements to a forked external process.

        >>> sc.parallelize(['1', '2', '', '3']).pipe('cat').collect()
        ['1', '2', '', '3']
        """
        def func(iterator):
            pipe = Popen(shlex.split(command), env=env, stdin=PIPE, stdout=PIPE)
            def pipe_objs(out):
                for obj in iterator:
                    out.write(str(obj).rstrip('\n') + '\n')
                out.close()
            Thread(target=pipe_objs, args=[pipe.stdin]).start()
            return (x.rstrip('\n') for x in iter(pipe.stdout.readline, ''))
        return self.mapPartitions(func)

    def foreach(self, f):
        """
        Applies a function to all elements of this RDD.

        >>> def f(x): print x
        >>> sc.parallelize([1, 2, 3, 4, 5]).foreach(f)
        """
        def processPartition(iterator):
            for x in iterator:
                f(x)
            yield None
        self.mapPartitions(processPartition).collect()  # Force evaluation

    def foreachPartition(self, f):
        """
        Applies a function to each partition of this RDD.

        >>> def f(iterator):
        ...      for x in iterator:
        ...           print x
        ...      yield None
        >>> sc.parallelize([1, 2, 3, 4, 5]).foreachPartition(f)
        """
        self.mapPartitions(f).collect()  # Force evaluation

    def collect(self):
        """
        Return a list that contains all of the elements in this RDD.
        """
        with _JavaStackTrace(self.context) as st:
          bytesInJava = self._jrdd.collect().iterator()
        return list(self._collect_iterator_through_file(bytesInJava))

    def _collect_iterator_through_file(self, iterator):
        # Transferring lots of data through Py4J can be slow because
        # socket.readline() is inefficient.  Instead, we'll dump the data to a
        # file and read it back.
        tempFile = NamedTemporaryFile(delete=False, dir=self.ctx._temp_dir)
        tempFile.close()
        self.ctx._writeToFile(iterator, tempFile.name)
        # Read the data into Python and deserialize it:
        with open(tempFile.name, 'rb') as tempFile:
            for item in self._jrdd_deserializer.load_stream(tempFile):
                yield item
        os.unlink(tempFile.name)

    def reduce(self, f):
        """
        Reduces the elements of this RDD using the specified commutative and
        associative binary operator. Currently reduces partitions locally.

        >>> from operator import add
        >>> sc.parallelize([1, 2, 3, 4, 5]).reduce(add)
        15
        >>> sc.parallelize((2 for _ in range(10))).map(lambda x: 1).cache().reduce(add)
        10
        """
        def func(iterator):
            acc = None
            for obj in iterator:
                if acc is None:
                    acc = obj
                else:
                    acc = f(obj, acc)
            if acc is not None:
                yield acc
        vals = self.mapPartitions(func).collect()
        return reduce(f, vals)

    def fold(self, zeroValue, op):
        """
        Aggregate the elements of each partition, and then the results for all
        the partitions, using a given associative function and a neutral "zero
        value."

        The function C{op(t1, t2)} is allowed to modify C{t1} and return it
        as its result value to avoid object allocation; however, it should not
        modify C{t2}.

        >>> from operator import add
        >>> sc.parallelize([1, 2, 3, 4, 5]).fold(0, add)
        15
        """
        def func(iterator):
            acc = zeroValue
            for obj in iterator:
                acc = op(obj, acc)
            yield acc
        vals = self.mapPartitions(func).collect()
        return reduce(op, vals, zeroValue)

    def aggregate(self, zeroValue, seqOp, combOp):
        """
        Aggregate the elements of each partition, and then the results for all
        the partitions, using a given combine functions and a neutral "zero
        value."

        The functions C{op(t1, t2)} is allowed to modify C{t1} and return it
        as its result value to avoid object allocation; however, it should not
        modify C{t2}.

        The first function (seqOp) can return a different result type, U, than
        the type of this RDD. Thus, we need one operation for merging a T into
        an U and one operation for merging two U

        >>> seqOp = (lambda x, y: (x[0] + y, x[1] + 1))
        >>> combOp = (lambda x, y: (x[0] + y[0], x[1] + y[1]))
        >>> sc.parallelize([1, 2, 3, 4]).aggregate((0, 0), seqOp, combOp)
        (10, 4)
        >>> sc.parallelize([]).aggregate((0, 0), seqOp, combOp)
        (0, 0)
        """
        def func(iterator):
            acc = zeroValue
            for obj in iterator:
                acc = seqOp(acc, obj)
            yield acc

        return self.mapPartitions(func).fold(zeroValue, combOp)


    def max(self):
        """
        Find the maximum item in this RDD.

        >>> sc.parallelize([1.0, 5.0, 43.0, 10.0]).max()
        43.0
        """
        return self.reduce(max)

    def min(self):
        """
        Find the minimum item in this RDD.

        >>> sc.parallelize([1.0, 5.0, 43.0, 10.0]).min()
        1.0
        """
        return self.reduce(min)

    def sum(self):
        """
        Add up the elements in this RDD.

        >>> sc.parallelize([1.0, 2.0, 3.0]).sum()
        6.0
        """
        return self.mapPartitions(lambda x: [sum(x)]).reduce(operator.add)

    def count(self):
        """
        Return the number of elements in this RDD.

        >>> sc.parallelize([2, 3, 4]).count()
        3
        """
        return self.mapPartitions(lambda i: [sum(1 for _ in i)]).sum()

    def stats(self):
        """
        Return a L{StatCounter} object that captures the mean, variance
        and count of the RDD's elements in one operation.
        """
        def redFunc(left_counter, right_counter):
            return left_counter.mergeStats(right_counter)

        return self.mapPartitions(lambda i: [StatCounter(i)]).reduce(redFunc)

    def mean(self):
        """
        Compute the mean of this RDD's elements.

        >>> sc.parallelize([1, 2, 3]).mean()
        2.0
        """
        return self.stats().mean()

    def variance(self):
        """
        Compute the variance of this RDD's elements.

        >>> sc.parallelize([1, 2, 3]).variance()
        0.666...
        """
        return self.stats().variance()

    def stdev(self):
        """
        Compute the standard deviation of this RDD's elements.

        >>> sc.parallelize([1, 2, 3]).stdev()
        0.816...
        """
        return self.stats().stdev()

    def sampleStdev(self):
        """
        Compute the sample standard deviation of this RDD's elements (which
        corrects for bias in estimating the standard deviation by dividing by
        N-1 instead of N).

        >>> sc.parallelize([1, 2, 3]).sampleStdev()
        1.0
        """
        return self.stats().sampleStdev()

    def sampleVariance(self):
        """
        Compute the sample variance of this RDD's elements (which corrects
        for bias in estimating the variance by dividing by N-1 instead of N).

        >>> sc.parallelize([1, 2, 3]).sampleVariance()
        1.0
        """
        return self.stats().sampleVariance()

    def countByValue(self):
        """
        Return the count of each unique value in this RDD as a dictionary of
        (value, count) pairs.

        >>> sorted(sc.parallelize([1, 2, 1, 2, 2], 2).countByValue().items())
        [(1, 2), (2, 3)]
        """
        def countPartition(iterator):
            counts = defaultdict(int)
            for obj in iterator:
                counts[obj] += 1
            yield counts
        def mergeMaps(m1, m2):
            for (k, v) in m2.iteritems():
                m1[k] += v
            return m1
        return self.mapPartitions(countPartition).reduce(mergeMaps)

    def top(self, num):
        """
        Get the top N elements from a RDD.

        Note: It returns the list sorted in descending order.
        >>> sc.parallelize([10, 4, 2, 12, 3]).top(1)
        [12]
        >>> sc.parallelize([2, 3, 4, 5, 6], 2).top(2)
        [6, 5]
        """
        def topIterator(iterator):
            q = []
            for k in iterator:
                if len(q) < num:
                    heapq.heappush(q, k)
                else:
                    heapq.heappushpop(q, k)
            yield q

        def merge(a, b):
            return next(topIterator(a + b))

        return sorted(self.mapPartitions(topIterator).reduce(merge), reverse=True)

    def takeOrdered(self, num, key=None):
        """
        Get the N elements from a RDD ordered in ascending order or as
        specified by the optional key function.

        >>> sc.parallelize([10, 1, 2, 9, 3, 4, 5, 6, 7]).takeOrdered(6)
        [1, 2, 3, 4, 5, 6]
        >>> sc.parallelize([10, 1, 2, 9, 3, 4, 5, 6, 7], 2).takeOrdered(6, key=lambda x: -x)
        [10, 9, 7, 6, 5, 4]
        """

        def topNKeyedElems(iterator, key_=None):
            q = MaxHeapQ(num)
            for k in iterator:
                if key_ != None:
                    k = (key_(k), k)
                q.insert(k)
            yield q.getElements()

        def unKey(x, key_=None):
            if key_ != None:
                x = [i[1] for i in x]
            return x

        def merge(a, b):
            return next(topNKeyedElems(a + b))
        result = self.mapPartitions(lambda i: topNKeyedElems(i, key)).reduce(merge)
        return sorted(unKey(result, key), key=key)


    def take(self, num):
        """
        Take the first num elements of the RDD.

        It works by first scanning one partition, and use the results from
        that partition to estimate the number of additional partitions needed
        to satisfy the limit.

        Translated from the Scala implementation in RDD#take().

        >>> sc.parallelize([2, 3, 4, 5, 6]).cache().take(2)
        [2, 3]
        >>> sc.parallelize([2, 3, 4, 5, 6]).take(10)
        [2, 3, 4, 5, 6]
        >>> sc.parallelize(range(100), 100).filter(lambda x: x > 90).take(3)
        [91, 92, 93]
        """
        items = []
        totalParts = self._jrdd.partitions().size()
        partsScanned = 0

        while len(items) < num and partsScanned < totalParts:
            # The number of partitions to try in this iteration.
            # It is ok for this number to be greater than totalParts because
            # we actually cap it at totalParts in runJob.
            numPartsToTry = 1
            if partsScanned > 0:
                # If we didn't find any rows after the first iteration, just
                # try all partitions next. Otherwise, interpolate the number
                # of partitions we need to try, but overestimate it by 50%.
                if len(items) == 0:
                    numPartsToTry = totalParts - 1
                else:
                    numPartsToTry = int(1.5 * num * partsScanned / len(items))

            left = num - len(items)

            def takeUpToNumLeft(iterator):
                taken = 0
                while taken < left:
                    yield next(iterator)
                    taken += 1

            p = range(partsScanned, min(partsScanned + numPartsToTry, totalParts))
            res = self.context.runJob(self, takeUpToNumLeft, p, True)

            items += res
            partsScanned += numPartsToTry

        return items[:num]

    def first(self):
        """
        Return the first element in this RDD.

        >>> sc.parallelize([2, 3, 4]).first()
        2
        """
        return self.take(1)[0]

    def saveAsPickleFile(self, path, batchSize=10):
        """
        Save this RDD as a SequenceFile of serialized objects. The serializer
        used is L{pyspark.serializers.PickleSerializer}, default batch size
        is 10.

        >>> tmpFile = NamedTemporaryFile(delete=True)
        >>> tmpFile.close()
        >>> sc.parallelize([1, 2, 'spark', 'rdd']).saveAsPickleFile(tmpFile.name, 3)
        >>> sorted(sc.pickleFile(tmpFile.name, 5).collect())
        [1, 2, 'rdd', 'spark']
        """
        self._reserialize(BatchedSerializer(PickleSerializer(),
                                batchSize))._jrdd.saveAsObjectFile(path)

    def saveAsTextFile(self, path):
        """
        Save this RDD as a text file, using string representations of elements.

        >>> tempFile = NamedTemporaryFile(delete=True)
        >>> tempFile.close()
        >>> sc.parallelize(range(10)).saveAsTextFile(tempFile.name)
        >>> from fileinput import input
        >>> from glob import glob
        >>> ''.join(sorted(input(glob(tempFile.name + "/part-0000*"))))
        '0\\n1\\n2\\n3\\n4\\n5\\n6\\n7\\n8\\n9\\n'

        Empty lines are tolerated when saving to text files.

        >>> tempFile2 = NamedTemporaryFile(delete=True)
        >>> tempFile2.close()
        >>> sc.parallelize(['', 'foo', '', 'bar', '']).saveAsTextFile(tempFile2.name)
        >>> ''.join(sorted(input(glob(tempFile2.name + "/part-0000*"))))
        '\\n\\n\\nbar\\nfoo\\n'
        """
        def func(split, iterator):
            for x in iterator:
                if not isinstance(x, basestring):
                    x = unicode(x)
                yield x.encode("utf-8")
        keyed = PipelinedRDD(self, func)
        keyed._bypass_serializer = True
        keyed._jrdd.map(self.ctx._jvm.BytesToString()).saveAsTextFile(path)

    # Pair functions

    def collectAsMap(self):
        """
        Return the key-value pairs in this RDD to the master as a dictionary.

        >>> m = sc.parallelize([(1, 2), (3, 4)]).collectAsMap()
        >>> m[1]
        2
        >>> m[3]
        4
        """
        return dict(self.collect())

    def keys(self):
        """
        Return an RDD with the keys of each tuple.
        >>> m = sc.parallelize([(1, 2), (3, 4)]).keys()
        >>> m.collect()
        [1, 3]
        """
        return self.map(lambda (k, v): k)

    def values(self):
        """
        Return an RDD with the values of each tuple.
        >>> m = sc.parallelize([(1, 2), (3, 4)]).values()
        >>> m.collect()
        [2, 4]
        """
        return self.map(lambda (k, v): v)

    def reduceByKey(self, func, numPartitions=None):
        """
        Merge the values for each key using an associative reduce function.

        This will also perform the merging locally on each mapper before
        sending results to a reducer, similarly to a "combiner" in MapReduce.

        Output will be hash-partitioned with C{numPartitions} partitions, or
        the default parallelism level if C{numPartitions} is not specified.

        >>> from operator import add
        >>> rdd = sc.parallelize([("a", 1), ("b", 1), ("a", 1)])
        >>> sorted(rdd.reduceByKey(add).collect())
        [('a', 2), ('b', 1)]
        """
        return self.combineByKey(lambda x: x, func, func, numPartitions)

    def reduceByKeyLocally(self, func):
        """
        Merge the values for each key using an associative reduce function, but
        return the results immediately to the master as a dictionary.

        This will also perform the merging locally on each mapper before
        sending results to a reducer, similarly to a "combiner" in MapReduce.

        >>> from operator import add
        >>> rdd = sc.parallelize([("a", 1), ("b", 1), ("a", 1)])
        >>> sorted(rdd.reduceByKeyLocally(add).items())
        [('a', 2), ('b', 1)]
        """
        def reducePartition(iterator):
            m = {}
            for (k, v) in iterator:
                m[k] = v if k not in m else func(m[k], v)
            yield m
        def mergeMaps(m1, m2):
            for (k, v) in m2.iteritems():
                m1[k] = v if k not in m1 else func(m1[k], v)
            return m1
        return self.mapPartitions(reducePartition).reduce(mergeMaps)

    def countByKey(self):
        """
        Count the number of elements for each key, and return the result to the
        master as a dictionary.

        >>> rdd = sc.parallelize([("a", 1), ("b", 1), ("a", 1)])
        >>> sorted(rdd.countByKey().items())
        [('a', 2), ('b', 1)]
        """
        return self.map(lambda x: x[0]).countByValue()

    def join(self, other, numPartitions=None):
        """
        Return an RDD containing all pairs of elements with matching keys in
        C{self} and C{other}.

        Each pair of elements will be returned as a (k, (v1, v2)) tuple, where
        (k, v1) is in C{self} and (k, v2) is in C{other}.

        Performs a hash join across the cluster.

        >>> x = sc.parallelize([("a", 1), ("b", 4)])
        >>> y = sc.parallelize([("a", 2), ("a", 3)])
        >>> sorted(x.join(y).collect())
        [('a', (1, 2)), ('a', (1, 3))]
        """
        return python_join(self, other, numPartitions)

    def leftOuterJoin(self, other, numPartitions=None):
        """
        Perform a left outer join of C{self} and C{other}.

        For each element (k, v) in C{self}, the resulting RDD will either
        contain all pairs (k, (v, w)) for w in C{other}, or the pair
        (k, (v, None)) if no elements in other have key k.

        Hash-partitions the resulting RDD into the given number of partitions.

        >>> x = sc.parallelize([("a", 1), ("b", 4)])
        >>> y = sc.parallelize([("a", 2)])
        >>> sorted(x.leftOuterJoin(y).collect())
        [('a', (1, 2)), ('b', (4, None))]
        """
        return python_left_outer_join(self, other, numPartitions)

    def rightOuterJoin(self, other, numPartitions=None):
        """
        Perform a right outer join of C{self} and C{other}.

        For each element (k, w) in C{other}, the resulting RDD will either
        contain all pairs (k, (v, w)) for v in this, or the pair (k, (None, w))
        if no elements in C{self} have key k.

        Hash-partitions the resulting RDD into the given number of partitions.

        >>> x = sc.parallelize([("a", 1), ("b", 4)])
        >>> y = sc.parallelize([("a", 2)])
        >>> sorted(y.rightOuterJoin(x).collect())
        [('a', (2, 1)), ('b', (None, 4))]
        """
        return python_right_outer_join(self, other, numPartitions)

    def fullOuterJoin(self, other, numPartitions=None):
        """
        Perform a full outer join of C{self} and C{other}.

        Output will have each row from both RDDs or None where missing, i.e.
        one of (k, (v, w)), (k, (v, None)), or (k, (None, w)) depending on
        the presence of (k, v) and/or (k, w) in C{self} and C{other}

        Hash-partitions the resulting RDD into the given number of partitions.

        >>> x = sc.parallelize([("a", 1), ("b", 4)])
        >>> y = sc.parallelize([("a", 2), ("c", 3)])
        >>> sorted(y.fullOuterJoin(x).collect())
        [('a', (2, 1)), ('b', (None, 4)), ('c', (3, None))]
        """
        return python_full_outer_join(self, other, numPartitions)

    # TODO: add option to control map-side combining
    def partitionBy(self, numPartitions, partitionFunc=None):
        """
        Return a copy of the RDD partitioned using the specified partitioner.

        >>> pairs = sc.parallelize([1, 2, 3, 4, 2, 4, 1]).map(lambda x: (x, x))
        >>> sets = pairs.partitionBy(2).glom().collect()
        >>> set(sets[0]).intersection(set(sets[1]))
        set([])
        """
        if numPartitions is None:
<<<<<<< HEAD
            numPartitions = self.ctx.defaultParallelism
=======
            numPartitions = self._defaultReducePartitions()
>>>>>>> 420c1c3e

        if partitionFunc is None:
            partitionFunc = lambda x: 0 if x is None else hash(x)
        # Transferring O(n) objects to Java is too expensive.  Instead, we'll
        # form the hash buckets in Python, transferring O(numPartitions) objects
        # to Java.  Each object is a (splitNumber, [objects]) pair.
        outputSerializer = self.ctx._unbatched_serializer
        def add_shuffle_key(split, iterator):

            buckets = defaultdict(list)

            for (k, v) in iterator:
                buckets[partitionFunc(k) % numPartitions].append((k, v))
            for (split, items) in buckets.iteritems():
                yield pack_long(split)
                yield outputSerializer.dumps(items)
        keyed = PipelinedRDD(self, add_shuffle_key)
        keyed._bypass_serializer = True
        with _JavaStackTrace(self.context) as st:
            pairRDD = self.ctx._jvm.PairwiseRDD(keyed._jrdd.rdd()).asJavaPairRDD()
            partitioner = self.ctx._jvm.PythonPartitioner(numPartitions,
                                                          id(partitionFunc))
        jrdd = pairRDD.partitionBy(partitioner).values()
        rdd = RDD(jrdd, self.ctx, BatchedSerializer(outputSerializer))
        # This is required so that id(partitionFunc) remains unique, even if
        # partitionFunc is a lambda:
        rdd._partitionFunc = partitionFunc
        return rdd

    # TODO: add control over map-side aggregation
    def combineByKey(self, createCombiner, mergeValue, mergeCombiners,
                     numPartitions=None):
        """
        Generic function to combine the elements for each key using a custom
        set of aggregation functions.

        Turns an RDD[(K, V)] into a result of type RDD[(K, C)], for a "combined
        type" C.  Note that V and C can be different -- for example, one might
        group an RDD of type (Int, Int) into an RDD of type (Int, List[Int]).

        Users provide three functions:

            - C{createCombiner}, which turns a V into a C (e.g., creates
              a one-element list)
            - C{mergeValue}, to merge a V into a C (e.g., adds it to the end of
              a list)
            - C{mergeCombiners}, to combine two C's into a single one.

        In addition, users can control the partitioning of the output RDD.

        >>> x = sc.parallelize([("a", 1), ("b", 1), ("a", 1)])
        >>> def f(x): return x
        >>> def add(a, b): return a + str(b)
        >>> sorted(x.combineByKey(str, add, add).collect())
        [('a', '11'), ('b', '1')]
        """
        if numPartitions is None:
            numPartitions = self._defaultReducePartitions()
        def combineLocally(iterator):
            combiners = {}
            for x in iterator:
                (k, v) = x
                if k not in combiners:
                    combiners[k] = createCombiner(v)
                else:
                    combiners[k] = mergeValue(combiners[k], v)
            return combiners.iteritems()
        locally_combined = self.mapPartitions(combineLocally)
        shuffled = locally_combined.partitionBy(numPartitions)
        def _mergeCombiners(iterator):
            combiners = {}
            for (k, v) in iterator:
                if not k in combiners:
                    combiners[k] = v
                else:
                    combiners[k] = mergeCombiners(combiners[k], v)
            return combiners.iteritems()
        return shuffled.mapPartitions(_mergeCombiners)

    def aggregateByKey(self, zeroValue, seqFunc, combFunc, numPartitions=None):
        """
        Aggregate the values of each key, using given combine functions and a neutral "zero value".
        This function can return a different result type, U, than the type of the values in this RDD,
        V. Thus, we need one operation for merging a V into a U and one operation for merging two U's,
        The former operation is used for merging values within a partition, and the latter is used
        for merging values between partitions. To avoid memory allocation, both of these functions are
        allowed to modify and return their first argument instead of creating a new U.
        """
        def createZero():
          return copy.deepcopy(zeroValue)

        return self.combineByKey(lambda v: seqFunc(createZero(), v), seqFunc, combFunc, numPartitions)

    def foldByKey(self, zeroValue, func, numPartitions=None):
        """
        Merge the values for each key using an associative function "func"
        and a neutral "zeroValue" which may be added to the result an
        arbitrary number of times, and must not change the result
        (e.g., 0 for addition, or 1 for multiplication.).

        >>> rdd = sc.parallelize([("a", 1), ("b", 1), ("a", 1)])
        >>> from operator import add
        >>> rdd.foldByKey(0, add).collect()
        [('a', 2), ('b', 1)]
        """
        def createZero():
          return copy.deepcopy(zeroValue)

        return self.combineByKey(lambda v: func(createZero(), v), func, func, numPartitions)


    # TODO: support variant with custom partitioner
    def groupByKey(self, numPartitions=None):
        """
        Group the values for each key in the RDD into a single sequence.
        Hash-partitions the resulting RDD with into numPartitions partitions.

        Note: If you are grouping in order to perform an aggregation (such as a
<<<<<<< HEAD
        sum or average) over each key, using reduceByKey will provide much better
        performance.
=======
        sum or average) over each key, using reduceByKey will provide much
        better performance.
>>>>>>> 420c1c3e

        >>> x = sc.parallelize([("a", 1), ("b", 1), ("a", 1)])
        >>> map((lambda (x,y): (x, list(y))), sorted(x.groupByKey().collect()))
        [('a', [1, 1]), ('b', [1])]
        """

        def createCombiner(x):
            return [x]

        def mergeValue(xs, x):
            xs.append(x)
            return xs

        def mergeCombiners(a, b):
            return a + b

        return self.combineByKey(createCombiner, mergeValue, mergeCombiners,
                numPartitions).mapValues(lambda x: ResultIterable(x))

    # TODO: add tests
    def flatMapValues(self, f):
        """
        Pass each value in the key-value pair RDD through a flatMap function
        without changing the keys; this also retains the original RDD's
        partitioning.

        >>> x = sc.parallelize([("a", ["x", "y", "z"]), ("b", ["p", "r"])])
        >>> def f(x): return x
        >>> x.flatMapValues(f).collect()
        [('a', 'x'), ('a', 'y'), ('a', 'z'), ('b', 'p'), ('b', 'r')]
        """
        flat_map_fn = lambda (k, v): ((k, x) for x in f(v))
        return self.flatMap(flat_map_fn, preservesPartitioning=True)

    def mapValues(self, f):
        """
        Pass each value in the key-value pair RDD through a map function
        without changing the keys; this also retains the original RDD's
        partitioning.

        >>> x = sc.parallelize([("a", ["apple", "banana", "lemon"]), ("b", ["grapes"])])
        >>> def f(x): return len(x)
        >>> x.mapValues(f).collect()
        [('a', 3), ('b', 1)]
        """
        map_values_fn = lambda (k, v): (k, f(v))
        return self.map(map_values_fn, preservesPartitioning=True)

    def groupWith(self, other, *others):
        """
        Alias for cogroup but with support for multiple RDDs.

        >>> w = sc.parallelize([("a", 5), ("b", 6)])
        >>> x = sc.parallelize([("a", 1), ("b", 4)])
        >>> y = sc.parallelize([("a", 2)])
        >>> z = sc.parallelize([("b", 42)])
        >>> map((lambda (x,y): (x, (list(y[0]), list(y[1]), list(y[2]), list(y[3])))), \
                sorted(list(w.groupWith(x, y, z).collect())))
        [('a', ([5], [1], [2], [])), ('b', ([6], [4], [], [42]))]

        """
        return python_cogroup((self, other) + others, numPartitions=None)

    # TODO: add variant with custom parittioner
    def cogroup(self, other, numPartitions=None):
        """
        For each key k in C{self} or C{other}, return a resulting RDD that
        contains a tuple with the list of values for that key in C{self} as
        well as C{other}.

        >>> x = sc.parallelize([("a", 1), ("b", 4)])
        >>> y = sc.parallelize([("a", 2)])
        >>> map((lambda (x,y): (x, (list(y[0]), list(y[1])))), sorted(list(x.cogroup(y).collect())))
        [('a', ([1], [2])), ('b', ([4], []))]
        """
        return python_cogroup((self, other), numPartitions)

    def subtractByKey(self, other, numPartitions=None):
        """
        Return each (key, value) pair in C{self} that has no pair with matching
        key in C{other}.

        >>> x = sc.parallelize([("a", 1), ("b", 4), ("b", 5), ("a", 2)])
        >>> y = sc.parallelize([("a", 3), ("c", None)])
        >>> sorted(x.subtractByKey(y).collect())
        [('b', 4), ('b', 5)]
        """
        filter_func = lambda (key, vals): len(vals[0]) > 0 and len(vals[1]) == 0
        map_func = lambda (key, vals): [(key, val) for val in vals[0]]
        return self.cogroup(other, numPartitions).filter(filter_func).flatMap(map_func)

    def subtract(self, other, numPartitions=None):
        """
        Return each value in C{self} that is not contained in C{other}.

        >>> x = sc.parallelize([("a", 1), ("b", 4), ("b", 5), ("a", 3)])
        >>> y = sc.parallelize([("a", 3), ("c", None)])
        >>> sorted(x.subtract(y).collect())
        [('a', 1), ('b', 4), ('b', 5)]
        """
        rdd = other.map(lambda x: (x, True)) # note: here 'True' is just a placeholder
        return self.map(lambda x: (x, True)).subtractByKey(rdd).map(lambda tpl: tpl[0]) # note: here 'True' is just a placeholder

    def keyBy(self, f):
        """
        Creates tuples of the elements in this RDD by applying C{f}.

        >>> x = sc.parallelize(range(0,3)).keyBy(lambda x: x*x)
        >>> y = sc.parallelize(zip(range(0,5), range(0,5)))
        >>> map((lambda (x,y): (x, (list(y[0]), (list(y[1]))))), sorted(x.cogroup(y).collect()))
        [(0, ([0], [0])), (1, ([1], [1])), (2, ([], [2])), (3, ([], [3])), (4, ([2], [4]))]
        """
        return self.map(lambda x: (f(x), x))

    def repartition(self, numPartitions):
        """
         Return a new RDD that has exactly numPartitions partitions.

         Can increase or decrease the level of parallelism in this RDD.
         Internally, this uses a shuffle to redistribute data.
         If you are decreasing the number of partitions in this RDD, consider
         using `coalesce`, which can avoid performing a shuffle.
         >>> rdd = sc.parallelize([1,2,3,4,5,6,7], 4)
         >>> sorted(rdd.glom().collect())
         [[1], [2, 3], [4, 5], [6, 7]]
         >>> len(rdd.repartition(2).glom().collect())
         2
         >>> len(rdd.repartition(10).glom().collect())
         10
        """
        jrdd = self._jrdd.repartition(numPartitions)
        return RDD(jrdd, self.ctx, self._jrdd_deserializer)

    def coalesce(self, numPartitions, shuffle=False):
        """
        Return a new RDD that is reduced into `numPartitions` partitions.
        >>> sc.parallelize([1, 2, 3, 4, 5], 3).glom().collect()
        [[1], [2, 3], [4, 5]]
        >>> sc.parallelize([1, 2, 3, 4, 5], 3).coalesce(1).glom().collect()
        [[1, 2, 3, 4, 5]]
        """
        jrdd = self._jrdd.coalesce(numPartitions)
        return RDD(jrdd, self.ctx, self._jrdd_deserializer)

    def zip(self, other):
        """
        Zips this RDD with another one, returning key-value pairs with the
        first element in each RDD second element in each RDD, etc. Assumes
        that the two RDDs have the same number of partitions and the same
        number of elements in each partition (e.g. one was made through
        a map on the other).

        >>> x = sc.parallelize(range(0,5))
        >>> y = sc.parallelize(range(1000, 1005))
        >>> x.zip(y).collect()
        [(0, 1000), (1, 1001), (2, 1002), (3, 1003), (4, 1004)]
        """
        pairRDD = self._jrdd.zip(other._jrdd)
        deserializer = PairDeserializer(self._jrdd_deserializer,
                                             other._jrdd_deserializer)
        return RDD(pairRDD, self.ctx, deserializer)

    def name(self):
        """
        Return the name of this RDD.
        """
        name_ = self._jrdd.name()
        if not name_:
            return None
        return name_.encode('utf-8')

    def setName(self, name):
        """
        Assign a name to this RDD.
        >>> rdd1 = sc.parallelize([1,2])
        >>> rdd1.setName('RDD1')
        >>> rdd1.name()
        'RDD1'
        """
        self._jrdd.setName(name)

    def toDebugString(self):
        """
        A description of this RDD and its recursive dependencies for debugging.
        """
        debug_string = self._jrdd.toDebugString()
        if not debug_string:
            return None
        return debug_string.encode('utf-8')

    def getStorageLevel(self):
        """
        Get the RDD's current storage level.

        >>> rdd1 = sc.parallelize([1,2])
        >>> rdd1.getStorageLevel()
        StorageLevel(False, False, False, False, 1)
        >>> print(rdd1.getStorageLevel())
        Serialized 1x Replicated
        """
        java_storage_level = self._jrdd.getStorageLevel()
        storage_level = StorageLevel(java_storage_level.useDisk(),
                                     java_storage_level.useMemory(),
                                     java_storage_level.useOffHeap(),
                                     java_storage_level.deserialized(),
                                     java_storage_level.replication())
        return storage_level

    def _defaultReducePartitions(self):
        """
        Returns the default number of partitions to use during reduce tasks (e.g., groupBy).
        If spark.default.parallelism is set, then we'll use the value from SparkContext
        defaultParallelism, otherwise we'll use the number of partitions in this RDD.

        This mirrors the behavior of the Scala Partitioner#defaultPartitioner, intended to reduce
        the likelihood of OOMs. Once PySpark adopts Partitioner-based APIs, this behavior will
        be inherent.
        """
        if self.ctx._conf.contains("spark.default.parallelism"):
            return self.ctx.defaultParallelism
        else:
            return self.getNumPartitions()

    # TODO: `lookup` is disabled because we can't make direct comparisons based
    # on the key; we need to compare the hash of the key to the hash of the
    # keys in the pairs.  This could be an expensive operation, since those
    # hashes aren't retained.

class PipelinedRDD(RDD):
    """
    Pipelined maps:
    >>> rdd = sc.parallelize([1, 2, 3, 4])
    >>> rdd.map(lambda x: 2 * x).cache().map(lambda x: 2 * x).collect()
    [4, 8, 12, 16]
    >>> rdd.map(lambda x: 2 * x).map(lambda x: 2 * x).collect()
    [4, 8, 12, 16]

    Pipelined reduces:
    >>> from operator import add
    >>> rdd.map(lambda x: 2 * x).reduce(add)
    20
    >>> rdd.flatMap(lambda x: [x, x]).reduce(add)
    20
    """
    def __init__(self, prev, func, preservesPartitioning=False):
        if not isinstance(prev, PipelinedRDD) or not prev._is_pipelinable():
            # This transformation is the first in its stage:
            self.func = func
            self.preservesPartitioning = preservesPartitioning
            self._prev_jrdd = prev._jrdd
            self._prev_jrdd_deserializer = prev._jrdd_deserializer
        else:
            prev_func = prev.func
            def pipeline_func(split, iterator):
                return func(split, prev_func(split, iterator))
            self.func = pipeline_func
            self.preservesPartitioning = \
                prev.preservesPartitioning and preservesPartitioning
            self._prev_jrdd = prev._prev_jrdd  # maintain the pipeline
            self._prev_jrdd_deserializer = prev._prev_jrdd_deserializer
        self.is_cached = False
        self.is_checkpointed = False
        self.ctx = prev.ctx
        self.prev = prev
        self._jrdd_val = None
        self._jrdd_deserializer = self.ctx.serializer
        self._bypass_serializer = False

    @property
    def _jrdd(self):
        if self._jrdd_val:
            return self._jrdd_val
        if self._bypass_serializer:
            self._jrdd_deserializer = NoOpSerializer()
        command = (self.func, self._prev_jrdd_deserializer,
                   self._jrdd_deserializer)
        pickled_command = CloudPickleSerializer().dumps(command)
        broadcast_vars = ListConverter().convert(
            [x._jbroadcast for x in self.ctx._pickled_broadcast_vars],
            self.ctx._gateway._gateway_client)
        self.ctx._pickled_broadcast_vars.clear()
        class_tag = self._prev_jrdd.classTag()
        env = MapConverter().convert(self.ctx.environment,
                                     self.ctx._gateway._gateway_client)
        includes = ListConverter().convert(self.ctx._python_includes,
                                     self.ctx._gateway._gateway_client)
        python_rdd = self.ctx._jvm.PythonRDD(self._prev_jrdd.rdd(),
            bytearray(pickled_command), env, includes, self.preservesPartitioning,
            self.ctx.pythonExec, broadcast_vars, self.ctx._javaAccumulator,
            class_tag)
        self._jrdd_val = python_rdd.asJavaRDD()
        return self._jrdd_val

    def _is_pipelinable(self):
        return not (self.is_cached or self.is_checkpointed)


def _test():
    import doctest
    from pyspark.context import SparkContext
    globs = globals().copy()
    # The small batch size here ensures that we see multiple batches,
    # even in these small test examples:
    globs['sc'] = SparkContext('local[4]', 'PythonTest', batchSize=2)
    (failure_count, test_count) = doctest.testmod(globs=globs,optionflags=doctest.ELLIPSIS)
    globs['sc'].stop()
    if failure_count:
        exit(-1)


if __name__ == "__main__":
    _test()<|MERGE_RESOLUTION|>--- conflicted
+++ resolved
@@ -1171,11 +1171,7 @@
         set([])
         """
         if numPartitions is None:
-<<<<<<< HEAD
-            numPartitions = self.ctx.defaultParallelism
-=======
             numPartitions = self._defaultReducePartitions()
->>>>>>> 420c1c3e
 
         if partitionFunc is None:
             partitionFunc = lambda x: 0 if x is None else hash(x)
@@ -1294,13 +1290,8 @@
         Hash-partitions the resulting RDD with into numPartitions partitions.
 
         Note: If you are grouping in order to perform an aggregation (such as a
-<<<<<<< HEAD
-        sum or average) over each key, using reduceByKey will provide much better
-        performance.
-=======
         sum or average) over each key, using reduceByKey will provide much
         better performance.
->>>>>>> 420c1c3e
 
         >>> x = sc.parallelize([("a", 1), ("b", 1), ("a", 1)])
         >>> map((lambda (x,y): (x, list(y))), sorted(x.groupByKey().collect()))
