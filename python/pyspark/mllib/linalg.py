#
# Licensed to the Apache Software Foundation (ASF) under one or more
# contributor license agreements.  See the NOTICE file distributed with
# this work for additional information regarding copyright ownership.
# The ASF licenses this file to You under the Apache License, Version 2.0
# (the "License"); you may not use this file except in compliance with
# the License.  You may obtain a copy of the License at
#
#    http://www.apache.org/licenses/LICENSE-2.0
#
# Unless required by applicable law or agreed to in writing, software
# distributed under the License is distributed on an "AS IS" BASIS,
# WITHOUT WARRANTIES OR CONDITIONS OF ANY KIND, either express or implied.
# See the License for the specific language governing permissions and
# limitations under the License.
#

"""
MLlib utilities for linear algebra. For dense vectors, MLlib
uses the NumPy C{array} type, so you can simply pass NumPy arrays
around. For sparse vectors, users can construct a L{SparseVector}
object from MLlib or pass SciPy C{scipy.sparse} column vectors if
SciPy is available in their environment.
"""

<<<<<<< HEAD
import numpy
from numpy import array, array_equal, ndarray, float64, int32
=======
import sys
import array
import copy_reg
>>>>>>> 1056e9ec

import numpy as np

<<<<<<< HEAD
class SparseVector(object):

=======
from pyspark.sql import UserDefinedType, StructField, StructType, ArrayType, DoubleType, \
    IntegerType, ByteType


__all__ = ['Vector', 'DenseVector', 'SparseVector', 'Vectors', 'DenseMatrix', 'Matrices']


if sys.version_info[:2] == (2, 7):
    # speed up pickling array in Python 2.7
    def fast_pickle_array(ar):
        return array.array, (ar.typecode, ar.tostring())
    copy_reg.pickle(array.array, fast_pickle_array)


# Check whether we have SciPy. MLlib works without it too, but if we have it, some methods,
# such as _dot and _serialize_double_vector, start to support scipy.sparse matrices.

try:
    import scipy.sparse
    _have_scipy = True
except:
    # No SciPy in environment, but that's okay
    _have_scipy = False


def _convert_to_vector(l):
    if isinstance(l, Vector):
        return l
    elif type(l) in (array.array, np.array, np.ndarray, list, tuple):
        return DenseVector(l)
    elif _have_scipy and scipy.sparse.issparse(l):
        assert l.shape[1] == 1, "Expected column vector"
        csc = l.tocsc()
        return SparseVector(l.shape[0], csc.indices, csc.data)
    else:
        raise TypeError("Cannot convert type %s into Vector" % type(l))


def _vector_size(v):
    """
    Returns the size of the vector.

    >>> _vector_size([1., 2., 3.])
    3
    >>> _vector_size((1., 2., 3.))
    3
    >>> _vector_size(array.array('d', [1., 2., 3.]))
    3
    >>> _vector_size(np.zeros(3))
    3
    >>> _vector_size(np.zeros((3, 1)))
    3
    >>> _vector_size(np.zeros((1, 3)))
    Traceback (most recent call last):
        ...
    ValueError: Cannot treat an ndarray of shape (1, 3) as a vector
    """
    if isinstance(v, Vector):
        return len(v)
    elif type(v) in (array.array, list, tuple):
        return len(v)
    elif type(v) == np.ndarray:
        if v.ndim == 1 or (v.ndim == 2 and v.shape[1] == 1):
            return len(v)
        else:
            raise ValueError("Cannot treat an ndarray of shape %s as a vector" % str(v.shape))
    elif _have_scipy and scipy.sparse.issparse(v):
        assert v.shape[1] == 1, "Expected column vector"
        return v.shape[0]
    else:
        raise TypeError("Cannot treat type %s as a vector" % type(v))


def _format_float(f, digits=4):
    s = str(round(f, digits))
    if '.' in s:
        s = s[:s.index('.') + 1 + digits]
    return s


class VectorUDT(UserDefinedType):
    """
    SQL user-defined type (UDT) for Vector.
    """

    @classmethod
    def sqlType(cls):
        return StructType([
            StructField("type", ByteType(), False),
            StructField("size", IntegerType(), True),
            StructField("indices", ArrayType(IntegerType(), False), True),
            StructField("values", ArrayType(DoubleType(), False), True)])

    @classmethod
    def module(cls):
        return "pyspark.mllib.linalg"

    @classmethod
    def scalaUDT(cls):
        return "org.apache.spark.mllib.linalg.VectorUDT"

    def serialize(self, obj):
        if isinstance(obj, SparseVector):
            indices = [int(i) for i in obj.indices]
            values = [float(v) for v in obj.values]
            return (0, obj.size, indices, values)
        elif isinstance(obj, DenseVector):
            values = [float(v) for v in obj]
            return (1, None, None, values)
        else:
            raise ValueError("cannot serialize %r of type %r" % (obj, type(obj)))

    def deserialize(self, datum):
        assert len(datum) == 4, \
            "VectorUDT.deserialize given row with length %d but requires 4" % len(datum)
        tpe = datum[0]
        if tpe == 0:
            return SparseVector(datum[1], datum[2], datum[3])
        elif tpe == 1:
            return DenseVector(datum[3])
        else:
            raise ValueError("do not recognize type %r" % tpe)


class Vector(object):

    __UDT__ = VectorUDT()

    """
    Abstract class for DenseVector and SparseVector
    """
    def toArray(self):
        """
        Convert the vector into an numpy.ndarray
        :return: numpy.ndarray
        """
        raise NotImplementedError


class DenseVector(Vector):
    """
    A dense vector represented by a value array.
    """
    def __init__(self, ar):
        if isinstance(ar, basestring):
            ar = np.frombuffer(ar, dtype=np.float64)
        elif not isinstance(ar, np.ndarray):
            ar = np.array(ar, dtype=np.float64)
        if ar.dtype != np.float64:
            ar.astype(np.float64)
        self.array = ar

    def __reduce__(self):
        return DenseVector, (self.array.tostring(),)

    def dot(self, other):
        """
        Compute the dot product of two Vectors. We support
        (Numpy array, list, SparseVector, or SciPy sparse)
        and a target NumPy array that is either 1- or 2-dimensional.
        Equivalent to calling numpy.dot of the two vectors.

        >>> dense = DenseVector(array.array('d', [1., 2.]))
        >>> dense.dot(dense)
        5.0
        >>> dense.dot(SparseVector(2, [0, 1], [2., 1.]))
        4.0
        >>> dense.dot(range(1, 3))
        5.0
        >>> dense.dot(np.array(range(1, 3)))
        5.0
        >>> dense.dot([1.,])
        Traceback (most recent call last):
            ...
        AssertionError: dimension mismatch
        >>> dense.dot(np.reshape([1., 2., 3., 4.], (2, 2), order='F'))
        array([  5.,  11.])
        >>> dense.dot(np.reshape([1., 2., 3.], (3, 1), order='F'))
        Traceback (most recent call last):
            ...
        AssertionError: dimension mismatch
        """
        if type(other) == np.ndarray:
            if other.ndim > 1:
                assert len(self) == other.shape[0], "dimension mismatch"
            return np.dot(self.array, other)
        elif _have_scipy and scipy.sparse.issparse(other):
            assert len(self) == other.shape[0], "dimension mismatch"
            return other.transpose().dot(self.toArray())
        else:
            assert len(self) == _vector_size(other), "dimension mismatch"
            if isinstance(other, SparseVector):
                return other.dot(self)
            elif isinstance(other, Vector):
                return np.dot(self.toArray(), other.toArray())
            else:
                return np.dot(self.toArray(), other)

    def squared_distance(self, other):
        """
        Squared distance of two Vectors.

        >>> dense1 = DenseVector(array.array('d', [1., 2.]))
        >>> dense1.squared_distance(dense1)
        0.0
        >>> dense2 = np.array([2., 1.])
        >>> dense1.squared_distance(dense2)
        2.0
        >>> dense3 = [2., 1.]
        >>> dense1.squared_distance(dense3)
        2.0
        >>> sparse1 = SparseVector(2, [0, 1], [2., 1.])
        >>> dense1.squared_distance(sparse1)
        2.0
        >>> dense1.squared_distance([1.,])
        Traceback (most recent call last):
            ...
        AssertionError: dimension mismatch
        >>> dense1.squared_distance(SparseVector(1, [0,], [1.,]))
        Traceback (most recent call last):
            ...
        AssertionError: dimension mismatch
        """
        assert len(self) == _vector_size(other), "dimension mismatch"
        if isinstance(other, SparseVector):
            return other.squared_distance(self)
        elif _have_scipy and scipy.sparse.issparse(other):
            return _convert_to_vector(other).squared_distance(self)

        if isinstance(other, Vector):
            other = other.toArray()
        elif not isinstance(other, np.ndarray):
            other = np.array(other)
        diff = self.toArray() - other
        return np.dot(diff, diff)

    def toArray(self):
        return self.array

    def __getitem__(self, item):
        return self.array[item]

    def __len__(self):
        return len(self.array)

    def __str__(self):
        return "[" + ",".join([str(v) for v in self.array]) + "]"

    def __repr__(self):
        return "DenseVector([%s])" % (', '.join(_format_float(i) for i in self.array))

    def __eq__(self, other):
        return isinstance(other, DenseVector) and np.array_equal(self.array, other.array)

    def __ne__(self, other):
        return not self == other

    def __getattr__(self, item):
        return getattr(self.array, item)


class SparseVector(Vector):
>>>>>>> 1056e9ec
    """
    A simple sparse vector class for passing data to MLlib. Users may
    alternatively pass SciPy's {scipy.sparse} data types.
    """
    def __init__(self, size, *args):
        """
        Create a sparse vector, using either a dictionary, a list of
        (index, value) pairs, or two separate arrays of indices and
        values (sorted by index).

        :param size: Size of the vector.
        :param args: Non-zero entries, as a dictionary, list of tupes,
               or two sorted lists containing indices and values.

        >>> print SparseVector(4, {1: 1.0, 3: 5.5})
        (4,[1,3],[1.0,5.5])
        >>> print SparseVector(4, [(1, 1.0), (3, 5.5)])
        (4,[1,3],[1.0,5.5])
        >>> print SparseVector(4, [1, 3], [1.0, 5.5])
        (4,[1,3],[1.0,5.5])
        """
        self.size = int(size)
        assert 1 <= len(args) <= 2, "must pass either 2 or 3 arguments"
        if len(args) == 1:
            pairs = args[0]
            if type(pairs) == dict:
                pairs = pairs.items()
            pairs = sorted(pairs)
            self.indices = np.array([p[0] for p in pairs], dtype=np.int32)
            self.values = np.array([p[1] for p in pairs], dtype=np.float64)
        else:
            if isinstance(args[0], basestring):
                assert isinstance(args[1], str), "values should be string too"
                if args[0]:
                    self.indices = np.frombuffer(args[0], np.int32)
                    self.values = np.frombuffer(args[1], np.float64)
                else:
                    # np.frombuffer() doesn't work well with empty string in older version
                    self.indices = np.array([], dtype=np.int32)
                    self.values = np.array([], dtype=np.float64)
            else:
                self.indices = np.array(args[0], dtype=np.int32)
                self.values = np.array(args[1], dtype=np.float64)
            assert len(self.indices) == len(self.values), "index and value arrays not same length"
            for i in xrange(len(self.indices) - 1):
                if self.indices[i] >= self.indices[i + 1]:
                    raise TypeError("indices array must be sorted")

    def __reduce__(self):
        return (SparseVector, (self.size, self.indices.tostring(), self.values.tostring()))

    def dot(self, other):
        """
        Dot product with a SparseVector or 1- or 2-dimensional Numpy array.

        >>> a = SparseVector(4, [1, 3], [3.0, 4.0])
        >>> a.dot(a)
        25.0
        >>> a.dot(array.array('d', [1., 2., 3., 4.]))
        22.0
        >>> b = SparseVector(4, [2, 4], [1.0, 2.0])
        >>> a.dot(b)
        0.0
        >>> a.dot(np.array([[1, 1], [2, 2], [3, 3], [4, 4]]))
        array([ 22.,  22.])
        >>> a.dot([1., 2., 3.])
        Traceback (most recent call last):
            ...
        AssertionError: dimension mismatch
        >>> a.dot(np.array([1., 2.]))
        Traceback (most recent call last):
            ...
        AssertionError: dimension mismatch
        >>> a.dot(DenseVector([1., 2.]))
        Traceback (most recent call last):
            ...
        AssertionError: dimension mismatch
        >>> a.dot(np.zeros((3, 2)))
        Traceback (most recent call last):
            ...
        AssertionError: dimension mismatch
        """
        if type(other) == np.ndarray:
            if other.ndim == 2:
                results = [self.dot(other[:, i]) for i in xrange(other.shape[1])]
                return np.array(results)
            elif other.ndim > 2:
                raise ValueError("Cannot call dot with %d-dimensional array" % other.ndim)

        assert len(self) == _vector_size(other), "dimension mismatch"

        if type(other) in (np.ndarray, array.array, DenseVector):
            result = 0.0
            for i in xrange(len(self.indices)):
                result += self.values[i] * other[self.indices[i]]
            return result

        elif type(other) is SparseVector:
            result = 0.0
            i, j = 0, 0
            while i < len(self.indices) and j < len(other.indices):
                if self.indices[i] == other.indices[j]:
                    result += self.values[i] * other.values[j]
                    i += 1
                    j += 1
                elif self.indices[i] < other.indices[j]:
                    i += 1
                else:
                    j += 1
            return result

        else:
            return self.dot(_convert_to_vector(other))

    def squared_distance(self, other):
        """
        Squared distance from a SparseVector or 1-dimensional NumPy array.

        >>> a = SparseVector(4, [1, 3], [3.0, 4.0])
        >>> a.squared_distance(a)
        0.0
        >>> a.squared_distance(array.array('d', [1., 2., 3., 4.]))
        11.0
        >>> a.squared_distance(np.array([1., 2., 3., 4.]))
        11.0
        >>> b = SparseVector(4, [2, 4], [1.0, 2.0])
        >>> a.squared_distance(b)
        30.0
        >>> b.squared_distance(a)
        30.0
        >>> b.squared_distance([1., 2.])
        Traceback (most recent call last):
            ...
        AssertionError: dimension mismatch
        >>> b.squared_distance(SparseVector(3, [1,], [1.0,]))
        Traceback (most recent call last):
            ...
        AssertionError: dimension mismatch
        """
        assert len(self) == _vector_size(other), "dimension mismatch"
        if type(other) in (list, array.array, DenseVector, np.array, np.ndarray):
            if type(other) is np.array and other.ndim != 1:
                raise Exception("Cannot call squared_distance with %d-dimensional array" %
                                other.ndim)
            result = 0.0
            j = 0   # index into our own array
            for i in xrange(len(other)):
                if j < len(self.indices) and self.indices[j] == i:
                    diff = self.values[j] - other[i]
                    result += diff * diff
                    j += 1
                else:
                    result += other[i] * other[i]
            return result

        elif type(other) is SparseVector:
            result = 0.0
            i, j = 0, 0
            while i < len(self.indices) and j < len(other.indices):
                if self.indices[i] == other.indices[j]:
                    diff = self.values[i] - other.values[j]
                    result += diff * diff
                    i += 1
                    j += 1
                elif self.indices[i] < other.indices[j]:
                    result += self.values[i] * self.values[i]
                    i += 1
                else:
                    result += other.values[j] * other.values[j]
                    j += 1
            while i < len(self.indices):
                result += self.values[i] * self.values[i]
                i += 1
            while j < len(other.indices):
                result += other.values[j] * other.values[j]
                j += 1
            return result
        else:
            return self.squared_distance(_convert_to_vector(other))

    def toArray(self):
        """
        Returns a copy of this SparseVector as a 1-dimensional NumPy array.
        """
        arr = np.zeros((self.size,), dtype=np.float64)
        arr[self.indices] = self.values
        return arr

    def __len__(self):
        return self.size

    def toArray(self):
        """
        Returns a copy of this SparseVector as a 1-dimensional NumPy array.
        """
        arr = numpy.zeros(self.size)
        for i in xrange(self.indices.size):
            arr[self.indices[i]] = self.values[i]
        return arr

    def __str__(self):
        inds = "[" + ",".join([str(i) for i in self.indices]) + "]"
        vals = "[" + ",".join([str(v) for v in self.values]) + "]"
        return "(" + ",".join((str(self.size), inds, vals)) + ")"

    def __repr__(self):
        inds = self.indices
        vals = self.values
        entries = ", ".join(["{0}: {1}".format(inds[i], _format_float(vals[i]))
                             for i in xrange(len(inds))])
        return "SparseVector({0}, {{{1}}})".format(self.size, entries)

    def __eq__(self, other):
        """
        Test SparseVectors for equality.

        >>> v1 = SparseVector(4, [(1, 1.0), (3, 5.5)])
        >>> v2 = SparseVector(4, [(1, 1.0), (3, 5.5)])
        >>> v1 == v2
        True
        >>> v1 != v2
        False
        """
        return (isinstance(other, self.__class__)
                and other.size == self.size
                and np.array_equal(other.indices, self.indices)
                and np.array_equal(other.values, self.values))

    def __ne__(self, other):
        return not self.__eq__(other)


class Vectors(object):

    """
    Factory methods for working with vectors. Note that dense vectors
    are simply represented as NumPy array objects, so there is no need
    to covert them for use in MLlib. For sparse vectors, the factory
    methods in this class create an MLlib-compatible type, or users
    can pass in SciPy's C{scipy.sparse} column vectors.
    """

    @staticmethod
    def sparse(size, *args):
        """
        Create a sparse vector, using either a dictionary, a list of
        (index, value) pairs, or two separate arrays of indices and
        values (sorted by index).

        :param size: Size of the vector.
        :param args: Non-zero entries, as a dictionary, list of tupes,
                     or two sorted lists containing indices and values.

        >>> print Vectors.sparse(4, {1: 1.0, 3: 5.5})
        (4,[1,3],[1.0,5.5])
        >>> print Vectors.sparse(4, [(1, 1.0), (3, 5.5)])
        (4,[1,3],[1.0,5.5])
        >>> print Vectors.sparse(4, [1, 3], [1.0, 5.5])
        (4,[1,3],[1.0,5.5])
        """
        return SparseVector(size, *args)

    @staticmethod
    def dense(elements):
        """
        Create a dense vector of 64-bit floats from a Python list. Always
        returns a NumPy array.

        >>> Vectors.dense([1, 2, 3])
        DenseVector([1.0, 2.0, 3.0])
        """
        return DenseVector(elements)

    @staticmethod
    def stringify(vector):
        """
        Converts a vector into a string, which can be recognized by
        Vectors.parse().

        >>> Vectors.stringify(Vectors.sparse(2, [1], [1.0]))
        '(2,[1],[1.0])'
        >>> Vectors.stringify(Vectors.dense([0.0, 1.0]))
        '[0.0,1.0]'
        """
        return str(vector)


class Matrix(object):
    """
    Represents a local matrix.
    """

    def __init__(self, numRows, numCols):
        self.numRows = numRows
        self.numCols = numCols

    def toArray(self):
        """
        Returns its elements in a NumPy ndarray.
        """
        raise NotImplementedError


class DenseMatrix(Matrix):
    """
    Column-major dense matrix.
    """
    def __init__(self, numRows, numCols, values):
        Matrix.__init__(self, numRows, numCols)
        if isinstance(values, basestring):
            values = np.frombuffer(values, dtype=np.float64)
        elif not isinstance(values, np.ndarray):
            values = np.array(values, dtype=np.float64)
        assert len(values) == numRows * numCols
        if values.dtype != np.float64:
            values.astype(np.float64)
        self.values = values

    def __reduce__(self):
        return DenseMatrix, (self.numRows, self.numCols, self.values.tostring())

    def toArray(self):
        """
        Return an numpy.ndarray

        >>> m = DenseMatrix(2, 2, range(4))
        >>> m.toArray()
        array([[ 0.,  2.],
               [ 1.,  3.]])
        """
        return self.values.reshape((self.numRows, self.numCols), order='F')

    def __eq__(self, other):
        return (isinstance(other, DenseMatrix) and
                self.numRows == other.numRows and
                self.numCols == other.numCols and
                all(self.values == other.values))


class Matrices(object):
    @staticmethod
    def dense(numRows, numCols, values):
        """
        Create a DenseMatrix
        """
        return DenseMatrix(numRows, numCols, values)


def _test():
    import doctest
    (failure_count, test_count) = doctest.testmod(optionflags=doctest.ELLIPSIS)
    if failure_count:
        exit(-1)

if __name__ == "__main__":
    _test()<|MERGE_RESOLUTION|>--- conflicted
+++ resolved
@@ -23,21 +23,12 @@
 SciPy is available in their environment.
 """
 
-<<<<<<< HEAD
-import numpy
-from numpy import array, array_equal, ndarray, float64, int32
-=======
 import sys
 import array
 import copy_reg
->>>>>>> 1056e9ec
 
 import numpy as np
 
-<<<<<<< HEAD
-class SparseVector(object):
-
-=======
 from pyspark.sql import UserDefinedType, StructField, StructType, ArrayType, DoubleType, \
     IntegerType, ByteType
 
@@ -300,7 +291,6 @@
 
 
 class SparseVector(Vector):
->>>>>>> 1056e9ec
     """
     A simple sparse vector class for passing data to MLlib. Users may
     alternatively pass SciPy's {scipy.sparse} data types.
