#
# Licensed to the Apache Software Foundation (ASF) under one or more
# contributor license agreements.  See the NOTICE file distributed with
# this work for additional information regarding copyright ownership.
# The ASF licenses this file to You under the Apache License, Version 2.0
# (the "License"); you may not use this file except in compliance with
# the License.  You may obtain a copy of the License at
#
#    http://www.apache.org/licenses/LICENSE-2.0
#
# Unless required by applicable law or agreed to in writing, software
# distributed under the License is distributed on an "AS IS" BASIS,
# WITHOUT WARRANTIES OR CONDITIONS OF ANY KIND, either express or implied.
# See the License for the specific language governing permissions and
# limitations under the License.
#

import numpy as np
import warnings

from pyspark.mllib.common import callMLlibFunc
from pyspark.mllib.linalg import Vectors, SparseVector, _convert_to_vector
from pyspark.mllib.regression import LabeledPoint


<<<<<<< HEAD
class MLUtils:
=======
class MLUtils(object):
>>>>>>> 1056e9ec

    """
    Helper methods to load, save and pre-process data used in MLlib.
    """

<<<<<<< HEAD
    @staticmethod
    def _parse_libsvm_line(line, multiclass):
        warnings.warn("deprecated", DeprecationWarning)
        return _parse_libsvm_line(line)

=======
>>>>>>> 1056e9ec
    @staticmethod
    def _parse_libsvm_line(line, multiclass=None):
        """
        Parses a line in LIBSVM format into (label, indices, values).
        """
        if multiclass is not None:
            warnings.warn("deprecated", DeprecationWarning)
        items = line.split(None)
        label = float(items[0])
        nnz = len(items) - 1
        indices = np.zeros(nnz, dtype=np.int32)
        values = np.zeros(nnz)
        for i in xrange(nnz):
            index, value = items[1 + i].split(":")
            indices[i] = int(index) - 1
            values[i] = float(value)
        return label, indices, values

    @staticmethod
    def _convert_labeled_point_to_libsvm(p):
        """Converts a LabeledPoint to a string in LIBSVM format."""
        assert isinstance(p, LabeledPoint)
        items = [str(p.label)]
        v = _convert_to_vector(p.features)
        if isinstance(v, SparseVector):
            nnz = len(v.indices)
            for i in xrange(nnz):
                items.append(str(v.indices[i] + 1) + ":" + str(v.values[i]))
        else:
            for i in xrange(len(v)):
                items.append(str(i + 1) + ":" + str(v[i]))
        return " ".join(items)

    @staticmethod
<<<<<<< HEAD
    def loadLibSVMFile(sc, path, multiclass=False, numFeatures=-1, minPartitions=None):
        warnings.warn("deprecated", DeprecationWarning)
        return loadLibSVMFile(sc, path, numFeatures, minPartitions)

    @staticmethod
    def loadLibSVMFile(sc, path, numFeatures=-1, minPartitions=None):
=======
    def loadLibSVMFile(sc, path, numFeatures=-1, minPartitions=None, multiclass=None):
>>>>>>> 1056e9ec
        """
        Loads labeled data in the LIBSVM format into an RDD of
        LabeledPoint. The LIBSVM format is a text-based format used by
        LIBSVM and LIBLINEAR. Each line represents a labeled sparse
        feature vector using the following format:

        label index1:value1 index2:value2 ...

        where the indices are one-based and in ascending order. This
        method parses each line into a LabeledPoint, where the feature
        indices are converted to zero-based.

        :param sc: Spark context
        :param path: file or directory path in any Hadoop-supported file
                     system URI
        :param numFeatures: number of features, which will be determined
                            from the input data if a nonpositive value
                            is given. This is useful when the dataset is
                            already split into multiple files and you
                            want to load them separately, because some
                            features may not present in certain files,
                            which leads to inconsistent feature
                            dimensions.
        :param minPartitions: min number of partitions
        @return: labeled data stored as an RDD of LabeledPoint

        >>> from tempfile import NamedTemporaryFile
        >>> from pyspark.mllib.util import MLUtils
        >>> tempFile = NamedTemporaryFile(delete=True)
        >>> tempFile.write("+1 1:1.0 3:2.0 5:3.0\\n-1\\n-1 2:4.0 4:5.0 6:6.0")
        >>> tempFile.flush()
        >>> examples = MLUtils.loadLibSVMFile(sc, tempFile.name).collect()
        >>> tempFile.close()
        >>> type(examples[0]) == LabeledPoint
        True
        >>> print examples[0]
        (1.0,(6,[0,2,4],[1.0,2.0,3.0]))
        >>> type(examples[1]) == LabeledPoint
        True
        >>> print examples[1]
        (-1.0,(6,[],[]))
        >>> type(examples[2]) == LabeledPoint
        True
        >>> print examples[2]
        (-1.0,(6,[1,3,5],[4.0,5.0,6.0]))
        """
        if multiclass is not None:
            warnings.warn("deprecated", DeprecationWarning)

        lines = sc.textFile(path, minPartitions)
        parsed = lines.map(lambda l: MLUtils._parse_libsvm_line(l))
        if numFeatures <= 0:
            parsed.cache()
            numFeatures = parsed.map(lambda x: -1 if x[1].size == 0 else x[1][-1]).reduce(max) + 1
        return parsed.map(lambda x: LabeledPoint(x[0], Vectors.sparse(numFeatures, x[1], x[2])))

    @staticmethod
    def saveAsLibSVMFile(data, dir):
        """
        Save labeled data in LIBSVM format.

        :param data: an RDD of LabeledPoint to be saved
        :param dir: directory to save the data

        >>> from tempfile import NamedTemporaryFile
        >>> from fileinput import input
        >>> from glob import glob
        >>> from pyspark.mllib.util import MLUtils
        >>> examples = [LabeledPoint(1.1, Vectors.sparse(3, [(0, 1.23), (2, 4.56)])), \
                        LabeledPoint(0.0, Vectors.dense([1.01, 2.02, 3.03]))]
        >>> tempFile = NamedTemporaryFile(delete=True)
        >>> tempFile.close()
        >>> MLUtils.saveAsLibSVMFile(sc.parallelize(examples), tempFile.name)
        >>> ''.join(sorted(input(glob(tempFile.name + "/part-0000*"))))
        '0.0 1:1.01 2:2.02 3:3.03\\n1.1 1:1.23 3:4.56\\n'
        """
        lines = data.map(lambda p: MLUtils._convert_labeled_point_to_libsvm(p))
        lines.saveAsTextFile(dir)

    @staticmethod
    def loadLabeledPoints(sc, path, minPartitions=None):
        """
        Load labeled points saved using RDD.saveAsTextFile.

        :param sc: Spark context
        :param path: file or directory path in any Hadoop-supported file
                     system URI
        :param minPartitions: min number of partitions
        @return: labeled data stored as an RDD of LabeledPoint

        >>> from tempfile import NamedTemporaryFile
        >>> from pyspark.mllib.util import MLUtils
        >>> examples = [LabeledPoint(1.1, Vectors.sparse(3, [(0, -1.23), (2, 4.56e-7)])), \
                        LabeledPoint(0.0, Vectors.dense([1.01, 2.02, 3.03]))]
        >>> tempFile = NamedTemporaryFile(delete=True)
        >>> tempFile.close()
        >>> sc.parallelize(examples, 1).saveAsTextFile(tempFile.name)
        >>> MLUtils.loadLabeledPoints(sc, tempFile.name).collect()
        [LabeledPoint(1.1, (3,[0,2],[-1.23,4.56e-07])), LabeledPoint(0.0, [1.01,2.02,3.03])]
        """
        minPartitions = minPartitions or min(sc.defaultParallelism, 2)
        return callMLlibFunc("loadLabeledPoints", sc, path, minPartitions)


def _test():
    import doctest
    from pyspark.context import SparkContext
    globs = globals().copy()
    # The small batch size here ensures that we see multiple batches,
    # even in these small test examples:
    globs['sc'] = SparkContext('local[2]', 'PythonTest', batchSize=2)
    (failure_count, test_count) = doctest.testmod(globs=globs, optionflags=doctest.ELLIPSIS)
    globs['sc'].stop()
    if failure_count:
        exit(-1)


if __name__ == "__main__":
    _test()<|MERGE_RESOLUTION|>--- conflicted
+++ resolved
@@ -23,24 +23,12 @@
 from pyspark.mllib.regression import LabeledPoint
 
 
-<<<<<<< HEAD
-class MLUtils:
-=======
 class MLUtils(object):
->>>>>>> 1056e9ec
 
     """
     Helper methods to load, save and pre-process data used in MLlib.
     """
 
-<<<<<<< HEAD
-    @staticmethod
-    def _parse_libsvm_line(line, multiclass):
-        warnings.warn("deprecated", DeprecationWarning)
-        return _parse_libsvm_line(line)
-
-=======
->>>>>>> 1056e9ec
     @staticmethod
     def _parse_libsvm_line(line, multiclass=None):
         """
@@ -75,16 +63,7 @@
         return " ".join(items)
 
     @staticmethod
-<<<<<<< HEAD
-    def loadLibSVMFile(sc, path, multiclass=False, numFeatures=-1, minPartitions=None):
-        warnings.warn("deprecated", DeprecationWarning)
-        return loadLibSVMFile(sc, path, numFeatures, minPartitions)
-
-    @staticmethod
-    def loadLibSVMFile(sc, path, numFeatures=-1, minPartitions=None):
-=======
     def loadLibSVMFile(sc, path, numFeatures=-1, minPartitions=None, multiclass=None):
->>>>>>> 1056e9ec
         """
         Loads labeled data in the LIBSVM format into an RDD of
         LabeledPoint. The LIBSVM format is a text-based format used by
