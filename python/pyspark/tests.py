--- conflicted
+++ resolved
@@ -168,8 +168,6 @@
         self.assertEqual("Hello World!", x.strip())
         self.assertEqual("Hello World!", y.strip())
 
-<<<<<<< HEAD
-=======
     def test_deleting_input_files(self):
         # Regression test for SPARK-1025
         tempFile = NamedTemporaryFile(delete=False)
@@ -181,7 +179,6 @@
         os.unlink(tempFile.name)
         self.assertRaises(Exception, lambda: filtered_data.count())
 
->>>>>>> b0dab1bb
 
 class TestIO(PySparkTestCase):
 
