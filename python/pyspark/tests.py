#
# Licensed to the Apache Software Foundation (ASF) under one or more
# contributor license agreements.  See the NOTICE file distributed with
# this work for additional information regarding copyright ownership.
# The ASF licenses this file to You under the Apache License, Version 2.0
# (the "License"); you may not use this file except in compliance with
# the License.  You may obtain a copy of the License at
#
#    http://www.apache.org/licenses/LICENSE-2.0
#
# Unless required by applicable law or agreed to in writing, software
# distributed under the License is distributed on an "AS IS" BASIS,
# WITHOUT WARRANTIES OR CONDITIONS OF ANY KIND, either express or implied.
# See the License for the specific language governing permissions and
# limitations under the License.
#

"""
Unit tests for PySpark; additional tests are implemented as doctests in
individual modules.
"""
from array import array
from fileinput import input
from glob import glob
import os
import re
import shutil
import subprocess
import sys
import tempfile
import time
import zipfile
import random
import threading
import hashlib

if sys.version_info[:2] <= (2, 6):
<<<<<<< HEAD
    import unittest2 as unittest
=======
    try:
        import unittest2 as unittest
    except ImportError:
        sys.stderr.write('Please install unittest2 to test with Python 2.6 or earlier')
        sys.exit(1)
>>>>>>> 1056e9ec
else:
    import unittest


<<<<<<< HEAD
from pyspark.context import SparkContext
from pyspark.files import SparkFiles
from pyspark.serializers import read_int, BatchedSerializer, MarshalSerializer, PickleSerializer
from pyspark.shuffle import Aggregator, InMemoryMerger, ExternalMerger
from pyspark.storagelevel import StorageLevel
from pyspark.sql import SQLContext
=======
from pyspark.conf import SparkConf
from pyspark.context import SparkContext
from pyspark.files import SparkFiles
from pyspark.serializers import read_int, BatchedSerializer, MarshalSerializer, PickleSerializer, \
    CloudPickleSerializer, CompressedSerializer
from pyspark.shuffle import Aggregator, InMemoryMerger, ExternalMerger, ExternalSorter
from pyspark.sql import SQLContext, IntegerType, Row, ArrayType, StructType, StructField, \
    UserDefinedType, DoubleType
from pyspark import shuffle
>>>>>>> 1056e9ec

_have_scipy = False
_have_numpy = False
try:
    import scipy.sparse
    _have_scipy = True
except:
    # No SciPy, but that's okay, we'll skip those tests
    pass
try:
    import numpy as np
    _have_numpy = True
except:
    # No NumPy, but that's okay, we'll skip those tests
    pass


SPARK_HOME = os.environ["SPARK_HOME"]


class MergerTests(unittest.TestCase):

    def setUp(self):
        self.N = 1 << 14
        self.l = [i for i in xrange(self.N)]
        self.data = zip(self.l, self.l)
        self.agg = Aggregator(lambda x: [x],
                              lambda x, y: x.append(y) or x,
                              lambda x, y: x.extend(y) or x)

    def test_in_memory(self):
        m = InMemoryMerger(self.agg)
        m.mergeValues(self.data)
        self.assertEqual(sum(sum(v) for k, v in m.iteritems()),
                         sum(xrange(self.N)))

        m = InMemoryMerger(self.agg)
        m.mergeCombiners(map(lambda (x, y): (x, [y]), self.data))
        self.assertEqual(sum(sum(v) for k, v in m.iteritems()),
                         sum(xrange(self.N)))

    def test_small_dataset(self):
        m = ExternalMerger(self.agg, 1000)
        m.mergeValues(self.data)
        self.assertEqual(m.spills, 0)
        self.assertEqual(sum(sum(v) for k, v in m.iteritems()),
                         sum(xrange(self.N)))

        m = ExternalMerger(self.agg, 1000)
        m.mergeCombiners(map(lambda (x, y): (x, [y]), self.data))
        self.assertEqual(m.spills, 0)
        self.assertEqual(sum(sum(v) for k, v in m.iteritems()),
                         sum(xrange(self.N)))

    def test_medium_dataset(self):
        m = ExternalMerger(self.agg, 10)
        m.mergeValues(self.data)
        self.assertTrue(m.spills >= 1)
        self.assertEqual(sum(sum(v) for k, v in m.iteritems()),
                         sum(xrange(self.N)))

        m = ExternalMerger(self.agg, 10)
        m.mergeCombiners(map(lambda (x, y): (x, [y]), self.data * 3))
        self.assertTrue(m.spills >= 1)
        self.assertEqual(sum(sum(v) for k, v in m.iteritems()),
                         sum(xrange(self.N)) * 3)

    def test_huge_dataset(self):
        m = ExternalMerger(self.agg, 10, partitions=3)
        m.mergeCombiners(map(lambda (k, v): (k, [str(v)]), self.data * 10))
        self.assertTrue(m.spills >= 1)
        self.assertEqual(sum(len(v) for k, v in m._recursive_merged_items(0)),
                         self.N * 10)
        m._cleanup()


<<<<<<< HEAD
=======
class SorterTests(unittest.TestCase):
    def test_in_memory_sort(self):
        l = range(1024)
        random.shuffle(l)
        sorter = ExternalSorter(1024)
        self.assertEquals(sorted(l), list(sorter.sorted(l)))
        self.assertEquals(sorted(l, reverse=True), list(sorter.sorted(l, reverse=True)))
        self.assertEquals(sorted(l, key=lambda x: -x), list(sorter.sorted(l, key=lambda x: -x)))
        self.assertEquals(sorted(l, key=lambda x: -x, reverse=True),
                          list(sorter.sorted(l, key=lambda x: -x, reverse=True)))

    def test_external_sort(self):
        l = range(1024)
        random.shuffle(l)
        sorter = ExternalSorter(1)
        self.assertEquals(sorted(l), list(sorter.sorted(l)))
        self.assertGreater(shuffle.DiskBytesSpilled, 0)
        last = shuffle.DiskBytesSpilled
        self.assertEquals(sorted(l, reverse=True), list(sorter.sorted(l, reverse=True)))
        self.assertGreater(shuffle.DiskBytesSpilled, last)
        last = shuffle.DiskBytesSpilled
        self.assertEquals(sorted(l, key=lambda x: -x), list(sorter.sorted(l, key=lambda x: -x)))
        self.assertGreater(shuffle.DiskBytesSpilled, last)
        last = shuffle.DiskBytesSpilled
        self.assertEquals(sorted(l, key=lambda x: -x, reverse=True),
                          list(sorter.sorted(l, key=lambda x: -x, reverse=True)))
        self.assertGreater(shuffle.DiskBytesSpilled, last)

    def test_external_sort_in_rdd(self):
        conf = SparkConf().set("spark.python.worker.memory", "1m")
        sc = SparkContext(conf=conf)
        l = range(10240)
        random.shuffle(l)
        rdd = sc.parallelize(l, 10)
        self.assertEquals(sorted(l), rdd.sortBy(lambda x: x).collect())
        sc.stop()


>>>>>>> 1056e9ec
class SerializationTestCase(unittest.TestCase):

    def test_namedtuple(self):
        from collections import namedtuple
        from cPickle import dumps, loads
        P = namedtuple("P", "x y")
        p1 = P(1, 3)
        p2 = loads(dumps(p1, 2))
        self.assertEquals(p1, p2)

<<<<<<< HEAD
=======
    def test_itemgetter(self):
        from operator import itemgetter
        ser = CloudPickleSerializer()
        d = range(10)
        getter = itemgetter(1)
        getter2 = ser.loads(ser.dumps(getter))
        self.assertEqual(getter(d), getter2(d))

        getter = itemgetter(0, 3)
        getter2 = ser.loads(ser.dumps(getter))
        self.assertEqual(getter(d), getter2(d))

    def test_attrgetter(self):
        from operator import attrgetter
        ser = CloudPickleSerializer()

        class C(object):
            def __getattr__(self, item):
                return item
        d = C()
        getter = attrgetter("a")
        getter2 = ser.loads(ser.dumps(getter))
        self.assertEqual(getter(d), getter2(d))
        getter = attrgetter("a", "b")
        getter2 = ser.loads(ser.dumps(getter))
        self.assertEqual(getter(d), getter2(d))

        d.e = C()
        getter = attrgetter("e.a")
        getter2 = ser.loads(ser.dumps(getter))
        self.assertEqual(getter(d), getter2(d))
        getter = attrgetter("e.a", "e.b")
        getter2 = ser.loads(ser.dumps(getter))
        self.assertEqual(getter(d), getter2(d))

    # Regression test for SPARK-3415
    def test_pickling_file_handles(self):
        ser = CloudPickleSerializer()
        out1 = sys.stderr
        out2 = ser.loads(ser.dumps(out1))
        self.assertEquals(out1, out2)

    def test_func_globals(self):

        class Unpicklable(object):
            def __reduce__(self):
                raise Exception("not picklable")

        global exit
        exit = Unpicklable()

        ser = CloudPickleSerializer()
        self.assertRaises(Exception, lambda: ser.dumps(exit))

        def foo():
            sys.exit(0)

        self.assertTrue("exit" in foo.func_code.co_names)
        ser.dumps(foo)

    def test_compressed_serializer(self):
        ser = CompressedSerializer(PickleSerializer())
        from StringIO import StringIO
        io = StringIO()
        ser.dump_stream(["abc", u"123", range(5)], io)
        io.seek(0)
        self.assertEqual(["abc", u"123", range(5)], list(ser.load_stream(io)))
        ser.dump_stream(range(1000), io)
        io.seek(0)
        self.assertEqual(["abc", u"123", range(5)] + range(1000), list(ser.load_stream(io)))

>>>>>>> 1056e9ec

class PySparkTestCase(unittest.TestCase):

    def setUp(self):
        self._old_sys_path = list(sys.path)
        class_name = self.__class__.__name__
        self.sc = SparkContext('local[4]', class_name)

    def tearDown(self):
        self.sc.stop()
        sys.path = self._old_sys_path


class ReusedPySparkTestCase(unittest.TestCase):

    @classmethod
    def setUpClass(cls):
        cls.sc = SparkContext('local[4]', cls.__name__)

    @classmethod
    def tearDownClass(cls):
        cls.sc.stop()


class CheckpointTests(ReusedPySparkTestCase):

    def setUp(self):
        self.checkpointDir = tempfile.NamedTemporaryFile(delete=False)
        os.unlink(self.checkpointDir.name)
        self.sc.setCheckpointDir(self.checkpointDir.name)

    def tearDown(self):
        shutil.rmtree(self.checkpointDir.name)

    def test_basic_checkpointing(self):
        parCollection = self.sc.parallelize([1, 2, 3, 4])
        flatMappedRDD = parCollection.flatMap(lambda x: range(1, x + 1))

        self.assertFalse(flatMappedRDD.isCheckpointed())
        self.assertTrue(flatMappedRDD.getCheckpointFile() is None)

        flatMappedRDD.checkpoint()
        result = flatMappedRDD.collect()
        time.sleep(1)  # 1 second
        self.assertTrue(flatMappedRDD.isCheckpointed())
        self.assertEqual(flatMappedRDD.collect(), result)
        self.assertEqual("file:" + self.checkpointDir.name,
                         os.path.dirname(os.path.dirname(flatMappedRDD.getCheckpointFile())))

    def test_checkpoint_and_restore(self):
        parCollection = self.sc.parallelize([1, 2, 3, 4])
        flatMappedRDD = parCollection.flatMap(lambda x: [x])

        self.assertFalse(flatMappedRDD.isCheckpointed())
        self.assertTrue(flatMappedRDD.getCheckpointFile() is None)

        flatMappedRDD.checkpoint()
        flatMappedRDD.count()  # forces a checkpoint to be computed
        time.sleep(1)  # 1 second

        self.assertTrue(flatMappedRDD.getCheckpointFile() is not None)
        recovered = self.sc._checkpointFile(flatMappedRDD.getCheckpointFile(),
                                            flatMappedRDD._jrdd_deserializer)
        self.assertEquals([1, 2, 3, 4], recovered.collect())


class AddFileTests(PySparkTestCase):

    def test_add_py_file(self):
        # To ensure that we're actually testing addPyFile's effects, check that
        # this job fails due to `userlibrary` not being on the Python path:
        # disable logging in log4j temporarily
        log4j = self.sc._jvm.org.apache.log4j
        old_level = log4j.LogManager.getRootLogger().getLevel()
        log4j.LogManager.getRootLogger().setLevel(log4j.Level.FATAL)

        def func(x):
            from userlibrary import UserClass
            return UserClass().hello()
        self.assertRaises(Exception,
                          self.sc.parallelize(range(2)).map(func).first)
        log4j.LogManager.getRootLogger().setLevel(old_level)

        # Add the file, so the job should now succeed:
        path = os.path.join(SPARK_HOME, "python/test_support/userlibrary.py")
        self.sc.addPyFile(path)
        res = self.sc.parallelize(range(2)).map(func).first()
        self.assertEqual("Hello World!", res)

    def test_add_file_locally(self):
        path = os.path.join(SPARK_HOME, "python/test_support/hello.txt")
        self.sc.addFile(path)
        download_path = SparkFiles.get("hello.txt")
        self.assertNotEqual(path, download_path)
        with open(download_path) as test_file:
            self.assertEquals("Hello World!\n", test_file.readline())

    def test_add_py_file_locally(self):
        # To ensure that we're actually testing addPyFile's effects, check that
        # this fails due to `userlibrary` not being on the Python path:
        def func():
            from userlibrary import UserClass
        self.assertRaises(ImportError, func)
        path = os.path.join(SPARK_HOME, "python/test_support/userlibrary.py")
        self.sc.addFile(path)
        from userlibrary import UserClass
        self.assertEqual("Hello World!", UserClass().hello())

    def test_add_egg_file_locally(self):
        # To ensure that we're actually testing addPyFile's effects, check that
        # this fails due to `userlibrary` not being on the Python path:
        def func():
            from userlib import UserClass
        self.assertRaises(ImportError, func)
        path = os.path.join(SPARK_HOME, "python/test_support/userlib-0.1-py2.7.egg")
        self.sc.addPyFile(path)
        from userlib import UserClass
        self.assertEqual("Hello World from inside a package!", UserClass().hello())

    def test_overwrite_system_module(self):
        self.sc.addPyFile(os.path.join(SPARK_HOME, "python/test_support/SimpleHTTPServer.py"))

        import SimpleHTTPServer
        self.assertEqual("My Server", SimpleHTTPServer.__name__)

        def func(x):
            import SimpleHTTPServer
            return SimpleHTTPServer.__name__

        self.assertEqual(["My Server"], self.sc.parallelize(range(1)).map(func).collect())


class RDDTests(ReusedPySparkTestCase):

    def test_id(self):
        rdd = self.sc.parallelize(range(10))
        id = rdd.id()
        self.assertEqual(id, rdd.id())
        rdd2 = rdd.map(str).filter(bool)
        id2 = rdd2.id()
        self.assertEqual(id + 1, id2)
        self.assertEqual(id2, rdd2.id())

    def test_save_as_textfile_with_unicode(self):
        # Regression test for SPARK-970
        x = u"\u00A1Hola, mundo!"
        data = self.sc.parallelize([x])
        tempFile = tempfile.NamedTemporaryFile(delete=True)
        tempFile.close()
        data.saveAsTextFile(tempFile.name)
        raw_contents = ''.join(input(glob(tempFile.name + "/part-0000*")))
        self.assertEqual(x, unicode(raw_contents.strip(), "utf-8"))

    def test_save_as_textfile_with_utf8(self):
        x = u"\u00A1Hola, mundo!"
        data = self.sc.parallelize([x.encode("utf-8")])
        tempFile = tempfile.NamedTemporaryFile(delete=True)
        tempFile.close()
        data.saveAsTextFile(tempFile.name)
        raw_contents = ''.join(input(glob(tempFile.name + "/part-0000*")))
        self.assertEqual(x, unicode(raw_contents.strip(), "utf-8"))

    def test_transforming_cartesian_result(self):
        # Regression test for SPARK-1034
        rdd1 = self.sc.parallelize([1, 2])
        rdd2 = self.sc.parallelize([3, 4])
        cart = rdd1.cartesian(rdd2)
        result = cart.map(lambda (x, y): x + y).collect()

    def test_transforming_pickle_file(self):
        # Regression test for SPARK-2601
        data = self.sc.parallelize(["Hello", "World!"])
        tempFile = tempfile.NamedTemporaryFile(delete=True)
        tempFile.close()
        data.saveAsPickleFile(tempFile.name)
        pickled_file = self.sc.pickleFile(tempFile.name)
        pickled_file.map(lambda x: x).collect()

    def test_cartesian_on_textfile(self):
        # Regression test for
        path = os.path.join(SPARK_HOME, "python/test_support/hello.txt")
        a = self.sc.textFile(path)
        result = a.cartesian(a).collect()
        (x, y) = result[0]
        self.assertEqual("Hello World!", x.strip())
        self.assertEqual("Hello World!", y.strip())

    def test_deleting_input_files(self):
        # Regression test for SPARK-1025
        tempFile = tempfile.NamedTemporaryFile(delete=False)
        tempFile.write("Hello World!")
        tempFile.close()
        data = self.sc.textFile(tempFile.name)
        filtered_data = data.filter(lambda x: True)
        self.assertEqual(1, filtered_data.count())
        os.unlink(tempFile.name)
        self.assertRaises(Exception, lambda: filtered_data.count())

    def test_sampling_default_seed(self):
        # Test for SPARK-3995 (default seed setting)
        data = self.sc.parallelize(range(1000), 1)
        subset = data.takeSample(False, 10)
        self.assertEqual(len(subset), 10)

    def test_aggregate_by_key(self):
        data = self.sc.parallelize([(1, 1), (1, 1), (3, 2), (5, 1), (5, 3)], 2)

        def seqOp(x, y):
            x.add(y)
            return x

        def combOp(x, y):
            x |= y
            return x

        sets = dict(data.aggregateByKey(set(), seqOp, combOp).collect())
        self.assertEqual(3, len(sets))
        self.assertEqual(set([1]), sets[1])
        self.assertEqual(set([2]), sets[3])
        self.assertEqual(set([1, 3]), sets[5])

    def test_itemgetter(self):
        rdd = self.sc.parallelize([range(10)])
        from operator import itemgetter
        self.assertEqual([1], rdd.map(itemgetter(1)).collect())
        self.assertEqual([(2, 3)], rdd.map(itemgetter(2, 3)).collect())

    def test_namedtuple_in_rdd(self):
        from collections import namedtuple
        Person = namedtuple("Person", "id firstName lastName")
        jon = Person(1, "Jon", "Doe")
        jane = Person(2, "Jane", "Doe")
        theDoes = self.sc.parallelize([jon, jane])
        self.assertEquals([jon, jane], theDoes.collect())

    def test_large_broadcast(self):
        N = 100000
        data = [[float(i) for i in range(300)] for i in range(N)]
        bdata = self.sc.broadcast(data)  # 270MB
        m = self.sc.parallelize(range(1), 1).map(lambda x: len(bdata.value)).sum()
        self.assertEquals(N, m)

<<<<<<< HEAD
=======
    def test_multiple_broadcasts(self):
        N = 1 << 21
        b1 = self.sc.broadcast(set(range(N)))  # multiple blocks in JVM
        r = range(1 << 15)
        random.shuffle(r)
        s = str(r)
        checksum = hashlib.md5(s).hexdigest()
        b2 = self.sc.broadcast(s)
        r = list(set(self.sc.parallelize(range(10), 10).map(
            lambda x: (len(b1.value), hashlib.md5(b2.value).hexdigest())).collect()))
        self.assertEqual(1, len(r))
        size, csum = r[0]
        self.assertEqual(N, size)
        self.assertEqual(checksum, csum)

        random.shuffle(r)
        s = str(r)
        checksum = hashlib.md5(s).hexdigest()
        b2 = self.sc.broadcast(s)
        r = list(set(self.sc.parallelize(range(10), 10).map(
            lambda x: (len(b1.value), hashlib.md5(b2.value).hexdigest())).collect()))
        self.assertEqual(1, len(r))
        size, csum = r[0]
        self.assertEqual(N, size)
        self.assertEqual(checksum, csum)

    def test_large_closure(self):
        N = 1000000
        data = [float(i) for i in xrange(N)]
        rdd = self.sc.parallelize(range(1), 1).map(lambda x: len(data))
        self.assertEquals(N, rdd.first())
        self.assertTrue(rdd._broadcast is not None)
        rdd = self.sc.parallelize(range(1), 1).map(lambda x: 1)
        self.assertEqual(1, rdd.first())
        self.assertTrue(rdd._broadcast is None)

>>>>>>> 1056e9ec
    def test_zip_with_different_serializers(self):
        a = self.sc.parallelize(range(5))
        b = self.sc.parallelize(range(100, 105))
        self.assertEqual(a.zip(b).collect(), [(0, 100), (1, 101), (2, 102), (3, 103), (4, 104)])
        a = a._reserialize(BatchedSerializer(PickleSerializer(), 2))
        b = b._reserialize(MarshalSerializer())
        self.assertEqual(a.zip(b).collect(), [(0, 100), (1, 101), (2, 102), (3, 103), (4, 104)])

    def test_zip_with_different_number_of_items(self):
        a = self.sc.parallelize(range(5), 2)
        # different number of partitions
        b = self.sc.parallelize(range(100, 106), 3)
        self.assertRaises(ValueError, lambda: a.zip(b))
        # different number of batched items in JVM
        b = self.sc.parallelize(range(100, 104), 2)
        self.assertRaises(Exception, lambda: a.zip(b).count())
        # different number of items in one pair
        b = self.sc.parallelize(range(100, 106), 2)
        self.assertRaises(Exception, lambda: a.zip(b).count())
        # same total number of items, but different distributions
        a = self.sc.parallelize([2, 3], 2).flatMap(range)
        b = self.sc.parallelize([3, 2], 2).flatMap(range)
        self.assertEquals(a.count(), b.count())
        self.assertRaises(Exception, lambda: a.zip(b).count())

<<<<<<< HEAD
=======
    def test_count_approx_distinct(self):
        rdd = self.sc.parallelize(range(1000))
        self.assertTrue(950 < rdd.countApproxDistinct(0.04) < 1050)
        self.assertTrue(950 < rdd.map(float).countApproxDistinct(0.04) < 1050)
        self.assertTrue(950 < rdd.map(str).countApproxDistinct(0.04) < 1050)
        self.assertTrue(950 < rdd.map(lambda x: (x, -x)).countApproxDistinct(0.04) < 1050)

        rdd = self.sc.parallelize([i % 20 for i in range(1000)], 7)
        self.assertTrue(18 < rdd.countApproxDistinct() < 22)
        self.assertTrue(18 < rdd.map(float).countApproxDistinct() < 22)
        self.assertTrue(18 < rdd.map(str).countApproxDistinct() < 22)
        self.assertTrue(18 < rdd.map(lambda x: (x, -x)).countApproxDistinct() < 22)

        self.assertRaises(ValueError, lambda: rdd.countApproxDistinct(0.00000001))
        self.assertRaises(ValueError, lambda: rdd.countApproxDistinct(0.5))

>>>>>>> 1056e9ec
    def test_histogram(self):
        # empty
        rdd = self.sc.parallelize([])
        self.assertEquals([0], rdd.histogram([0, 10])[1])
        self.assertEquals([0, 0], rdd.histogram([0, 4, 10])[1])
        self.assertRaises(ValueError, lambda: rdd.histogram(1))

        # out of range
        rdd = self.sc.parallelize([10.01, -0.01])
        self.assertEquals([0], rdd.histogram([0, 10])[1])
        self.assertEquals([0, 0], rdd.histogram((0, 4, 10))[1])

        # in range with one bucket
        rdd = self.sc.parallelize(range(1, 5))
        self.assertEquals([4], rdd.histogram([0, 10])[1])
        self.assertEquals([3, 1], rdd.histogram([0, 4, 10])[1])

        # in range with one bucket exact match
        self.assertEquals([4], rdd.histogram([1, 4])[1])

        # out of range with two buckets
        rdd = self.sc.parallelize([10.01, -0.01])
        self.assertEquals([0, 0], rdd.histogram([0, 5, 10])[1])

        # out of range with two uneven buckets
        rdd = self.sc.parallelize([10.01, -0.01])
        self.assertEquals([0, 0], rdd.histogram([0, 4, 10])[1])

        # in range with two buckets
        rdd = self.sc.parallelize([1, 2, 3, 5, 6])
        self.assertEquals([3, 2], rdd.histogram([0, 5, 10])[1])

        # in range with two bucket and None
        rdd = self.sc.parallelize([1, 2, 3, 5, 6, None, float('nan')])
        self.assertEquals([3, 2], rdd.histogram([0, 5, 10])[1])

        # in range with two uneven buckets
        rdd = self.sc.parallelize([1, 2, 3, 5, 6])
        self.assertEquals([3, 2], rdd.histogram([0, 5, 11])[1])

        # mixed range with two uneven buckets
        rdd = self.sc.parallelize([-0.01, 0.0, 1, 2, 3, 5, 6, 11.0, 11.01])
        self.assertEquals([4, 3], rdd.histogram([0, 5, 11])[1])

        # mixed range with four uneven buckets
        rdd = self.sc.parallelize([-0.01, 0.0, 1, 2, 3, 5, 6, 11.01, 12.0, 199.0, 200.0, 200.1])
        self.assertEquals([4, 2, 1, 3], rdd.histogram([0.0, 5.0, 11.0, 12.0, 200.0])[1])

        # mixed range with uneven buckets and NaN
        rdd = self.sc.parallelize([-0.01, 0.0, 1, 2, 3, 5, 6, 11.01, 12.0,
                                   199.0, 200.0, 200.1, None, float('nan')])
        self.assertEquals([4, 2, 1, 3], rdd.histogram([0.0, 5.0, 11.0, 12.0, 200.0])[1])

        # out of range with infinite buckets
        rdd = self.sc.parallelize([10.01, -0.01, float('nan'), float("inf")])
        self.assertEquals([1, 2], rdd.histogram([float('-inf'), 0, float('inf')])[1])

        # invalid buckets
        self.assertRaises(ValueError, lambda: rdd.histogram([]))
        self.assertRaises(ValueError, lambda: rdd.histogram([1]))
        self.assertRaises(ValueError, lambda: rdd.histogram(0))
        self.assertRaises(TypeError, lambda: rdd.histogram({}))

        # without buckets
        rdd = self.sc.parallelize(range(1, 5))
        self.assertEquals(([1, 4], [4]), rdd.histogram(1))

        # without buckets single element
        rdd = self.sc.parallelize([1])
        self.assertEquals(([1, 1], [1]), rdd.histogram(1))

        # without bucket no range
        rdd = self.sc.parallelize([1] * 4)
        self.assertEquals(([1, 1], [4]), rdd.histogram(1))

        # without buckets basic two
        rdd = self.sc.parallelize(range(1, 5))
        self.assertEquals(([1, 2.5, 4], [2, 2]), rdd.histogram(2))

        # without buckets with more requested than elements
        rdd = self.sc.parallelize([1, 2])
        buckets = [1 + 0.2 * i for i in range(6)]
        hist = [1, 0, 0, 0, 1]
        self.assertEquals((buckets, hist), rdd.histogram(5))

        # invalid RDDs
        rdd = self.sc.parallelize([1, float('inf')])
        self.assertRaises(ValueError, lambda: rdd.histogram(2))
        rdd = self.sc.parallelize([float('nan')])
        self.assertRaises(ValueError, lambda: rdd.histogram(2))

        # string
        rdd = self.sc.parallelize(["ab", "ac", "b", "bd", "ef"], 2)
        self.assertEquals([2, 2], rdd.histogram(["a", "b", "c"])[1])
        self.assertEquals((["ab", "ef"], [5]), rdd.histogram(1))
        self.assertRaises(TypeError, lambda: rdd.histogram(2))

        # mixed RDD
        rdd = self.sc.parallelize([1, 4, "ab", "ac", "b"], 2)
        self.assertEquals([1, 1], rdd.histogram([0, 4, 10])[1])
        self.assertEquals([2, 1], rdd.histogram(["a", "b", "c"])[1])
        self.assertEquals(([1, "b"], [5]), rdd.histogram(1))
        self.assertRaises(TypeError, lambda: rdd.histogram(2))

<<<<<<< HEAD
=======
    def test_repartitionAndSortWithinPartitions(self):
        rdd = self.sc.parallelize([(0, 5), (3, 8), (2, 6), (0, 8), (3, 8), (1, 3)], 2)

        repartitioned = rdd.repartitionAndSortWithinPartitions(2, lambda key: key % 2)
        partitions = repartitioned.glom().collect()
        self.assertEquals(partitions[0], [(0, 5), (0, 8), (2, 6)])
        self.assertEquals(partitions[1], [(1, 3), (3, 8), (3, 8)])

    def test_distinct(self):
        rdd = self.sc.parallelize((1, 2, 3)*10, 10)
        self.assertEquals(rdd.getNumPartitions(), 10)
        self.assertEquals(rdd.distinct().count(), 3)
        result = rdd.distinct(5)
        self.assertEquals(result.getNumPartitions(), 5)
        self.assertEquals(result.count(), 3)

>>>>>>> 1056e9ec
    def test_sort_on_empty_rdd(self):
        self.assertEqual([], self.sc.parallelize(zip([], [])).sortByKey().collect())

    def test_sample(self):
        rdd = self.sc.parallelize(range(0, 100), 4)
        wo = rdd.sample(False, 0.1, 2).collect()
        wo_dup = rdd.sample(False, 0.1, 2).collect()
        self.assertSetEqual(set(wo), set(wo_dup))
        wr = rdd.sample(True, 0.2, 5).collect()
        wr_dup = rdd.sample(True, 0.2, 5).collect()
        self.assertSetEqual(set(wr), set(wr_dup))
        wo_s10 = rdd.sample(False, 0.3, 10).collect()
        wo_s20 = rdd.sample(False, 0.3, 20).collect()
        self.assertNotEqual(set(wo_s10), set(wo_s20))
        wr_s11 = rdd.sample(True, 0.4, 11).collect()
        wr_s21 = rdd.sample(True, 0.4, 21).collect()
        self.assertNotEqual(set(wr_s11), set(wr_s21))


<<<<<<< HEAD
class TestSQL(PySparkTestCase):

    def setUp(self):
        PySparkTestCase.setUp(self)
        self.sqlCtx = SQLContext(self.sc)

    def test_basic_functions(self):
        rdd = self.sc.parallelize(['{"foo":"bar"}', '{"foo":"baz"}'])
        srdd = self.sqlCtx.jsonRDD(rdd)
        srdd.count()
        srdd.collect()
        srdd.schemaString()
        srdd.schema()

        # cache and checkpoint
        self.assertFalse(srdd.is_cached)
        srdd.persist(StorageLevel.MEMORY_ONLY_SER)
        srdd.unpersist()
        srdd.cache()
        self.assertTrue(srdd.is_cached)
        self.assertFalse(srdd.isCheckpointed())
        self.assertEqual(None, srdd.getCheckpointFile())

        srdd = srdd.coalesce(2, True)
        srdd = srdd.repartition(3)
        srdd = srdd.distinct()
        srdd.intersection(srdd)
        self.assertEqual(2, srdd.count())

        srdd.registerTempTable("temp")
        srdd = self.sqlCtx.sql("select foo from temp")
        srdd.count()
        srdd.collect()

=======
class ProfilerTests(PySparkTestCase):
>>>>>>> 1056e9ec

    def setUp(self):
        self._old_sys_path = list(sys.path)
        class_name = self.__class__.__name__
        conf = SparkConf().set("spark.python.profile", "true")
        self.sc = SparkContext('local[4]', class_name, conf=conf)

    def test_profiler(self):

        def heavy_foo(x):
            for i in range(1 << 20):
                x = 1
        rdd = self.sc.parallelize(range(100))
        rdd.foreach(heavy_foo)
        profiles = self.sc._profile_stats
        self.assertEqual(1, len(profiles))
        id, acc, _ = profiles[0]
        stats = acc.value
        self.assertTrue(stats is not None)
        width, stat_list = stats.get_print_list([])
        func_names = [func_name for fname, n, func_name in stat_list]
        self.assertTrue("heavy_foo" in func_names)

        self.sc.show_profiles()
        d = tempfile.gettempdir()
        self.sc.dump_profiles(d)
        self.assertTrue("rdd_%d.pstats" % id in os.listdir(d))


class ExamplePointUDT(UserDefinedType):
    """
    User-defined type (UDT) for ExamplePoint.
    """

    @classmethod
    def sqlType(self):
        return ArrayType(DoubleType(), False)

    @classmethod
    def module(cls):
        return 'pyspark.tests'

    @classmethod
    def scalaUDT(cls):
        return 'org.apache.spark.sql.test.ExamplePointUDT'

    def serialize(self, obj):
        return [obj.x, obj.y]

    def deserialize(self, datum):
        return ExamplePoint(datum[0], datum[1])


class ExamplePoint:
    """
    An example class to demonstrate UDT in Scala, Java, and Python.
    """

    __UDT__ = ExamplePointUDT()

    def __init__(self, x, y):
        self.x = x
        self.y = y

    def __repr__(self):
        return "ExamplePoint(%s,%s)" % (self.x, self.y)

    def __str__(self):
        return "(%s,%s)" % (self.x, self.y)

    def __eq__(self, other):
        return isinstance(other, ExamplePoint) and \
            other.x == self.x and other.y == self.y


class SQLTests(ReusedPySparkTestCase):

    @classmethod
    def setUpClass(cls):
        ReusedPySparkTestCase.setUpClass()
        cls.tempdir = tempfile.NamedTemporaryFile(delete=False)
        os.unlink(cls.tempdir.name)

    @classmethod
    def tearDownClass(cls):
        ReusedPySparkTestCase.tearDownClass()
        shutil.rmtree(cls.tempdir.name, ignore_errors=True)

    def setUp(self):
        self.sqlCtx = SQLContext(self.sc)

    def test_udf(self):
        self.sqlCtx.registerFunction("twoArgs", lambda x, y: len(x) + y, IntegerType())
        [row] = self.sqlCtx.sql("SELECT twoArgs('test', 1)").collect()
        self.assertEqual(row[0], 5)

    def test_udf2(self):
        self.sqlCtx.registerFunction("strlen", lambda string: len(string), IntegerType())
        self.sqlCtx.inferSchema(self.sc.parallelize([Row(a="test")])).registerTempTable("test")
        [res] = self.sqlCtx.sql("SELECT strlen(a) FROM test WHERE strlen(a) > 1").collect()
        self.assertEqual(4, res[0])

    def test_udf_with_array_type(self):
        d = [Row(l=range(3), d={"key": range(5)})]
        rdd = self.sc.parallelize(d)
        srdd = self.sqlCtx.inferSchema(rdd).registerTempTable("test")
        self.sqlCtx.registerFunction("copylist", lambda l: list(l), ArrayType(IntegerType()))
        self.sqlCtx.registerFunction("maplen", lambda d: len(d), IntegerType())
        [(l1, l2)] = self.sqlCtx.sql("select copylist(l), maplen(d) from test").collect()
        self.assertEqual(range(3), l1)
        self.assertEqual(1, l2)

    def test_broadcast_in_udf(self):
        bar = {"a": "aa", "b": "bb", "c": "abc"}
        foo = self.sc.broadcast(bar)
        self.sqlCtx.registerFunction("MYUDF", lambda x: foo.value[x] if x else '')
        [res] = self.sqlCtx.sql("SELECT MYUDF('c')").collect()
        self.assertEqual("abc", res[0])
        [res] = self.sqlCtx.sql("SELECT MYUDF('')").collect()
        self.assertEqual("", res[0])

    def test_basic_functions(self):
        rdd = self.sc.parallelize(['{"foo":"bar"}', '{"foo":"baz"}'])
        srdd = self.sqlCtx.jsonRDD(rdd)
        srdd.count()
        srdd.collect()
        srdd.schemaString()
        srdd.schema()

        # cache and checkpoint
        self.assertFalse(srdd.is_cached)
        srdd.persist()
        srdd.unpersist()
        srdd.cache()
        self.assertTrue(srdd.is_cached)
        self.assertFalse(srdd.isCheckpointed())
        self.assertEqual(None, srdd.getCheckpointFile())

        srdd = srdd.coalesce(2, True)
        srdd = srdd.repartition(3)
        srdd = srdd.distinct()
        srdd.intersection(srdd)
        self.assertEqual(2, srdd.count())

        srdd.registerTempTable("temp")
        srdd = self.sqlCtx.sql("select foo from temp")
        srdd.count()
        srdd.collect()

    def test_distinct(self):
        rdd = self.sc.parallelize(['{"a": 1}', '{"b": 2}', '{"c": 3}']*10, 10)
        srdd = self.sqlCtx.jsonRDD(rdd)
        self.assertEquals(srdd.getNumPartitions(), 10)
        self.assertEquals(srdd.distinct().count(), 3)
        result = srdd.distinct(5)
        self.assertEquals(result.getNumPartitions(), 5)
        self.assertEquals(result.count(), 3)

    def test_apply_schema_to_row(self):
        srdd = self.sqlCtx.jsonRDD(self.sc.parallelize(["""{"a":2}"""]))
        srdd2 = self.sqlCtx.applySchema(srdd.map(lambda x: x), srdd.schema())
        self.assertEqual(srdd.collect(), srdd2.collect())

        rdd = self.sc.parallelize(range(10)).map(lambda x: Row(a=x))
        srdd3 = self.sqlCtx.applySchema(rdd, srdd.schema())
        self.assertEqual(10, srdd3.count())

    def test_serialize_nested_array_and_map(self):
        d = [Row(l=[Row(a=1, b='s')], d={"key": Row(c=1.0, d="2")})]
        rdd = self.sc.parallelize(d)
        srdd = self.sqlCtx.inferSchema(rdd)
        row = srdd.first()
        self.assertEqual(1, len(row.l))
        self.assertEqual(1, row.l[0].a)
        self.assertEqual("2", row.d["key"].d)

        l = srdd.map(lambda x: x.l).first()
        self.assertEqual(1, len(l))
        self.assertEqual('s', l[0].b)

        d = srdd.map(lambda x: x.d).first()
        self.assertEqual(1, len(d))
        self.assertEqual(1.0, d["key"].c)

        row = srdd.map(lambda x: x.d["key"]).first()
        self.assertEqual(1.0, row.c)
        self.assertEqual("2", row.d)

    def test_infer_schema(self):
        d = [Row(l=[], d={}),
             Row(l=[Row(a=1, b='s')], d={"key": Row(c=1.0, d="2")}, s="")]
        rdd = self.sc.parallelize(d)
        srdd = self.sqlCtx.inferSchema(rdd)
        self.assertEqual([], srdd.map(lambda r: r.l).first())
        self.assertEqual([None, ""], srdd.map(lambda r: r.s).collect())
        srdd.registerTempTable("test")
        result = self.sqlCtx.sql("SELECT l[0].a from test where d['key'].d = '2'")
        self.assertEqual(1, result.first()[0])

        srdd2 = self.sqlCtx.inferSchema(rdd, 1.0)
        self.assertEqual(srdd.schema(), srdd2.schema())
        self.assertEqual({}, srdd2.map(lambda r: r.d).first())
        self.assertEqual([None, ""], srdd2.map(lambda r: r.s).collect())
        srdd2.registerTempTable("test2")
        result = self.sqlCtx.sql("SELECT l[0].a from test2 where d['key'].d = '2'")
        self.assertEqual(1, result.first()[0])

    def test_convert_row_to_dict(self):
        row = Row(l=[Row(a=1, b='s')], d={"key": Row(c=1.0, d="2")})
        self.assertEqual(1, row.asDict()['l'][0].a)
        rdd = self.sc.parallelize([row])
        srdd = self.sqlCtx.inferSchema(rdd)
        srdd.registerTempTable("test")
        row = self.sqlCtx.sql("select l, d from test").first()
        self.assertEqual(1, row.asDict()["l"][0].a)
        self.assertEqual(1.0, row.asDict()['d']['key'].c)

    def test_infer_schema_with_udt(self):
        from pyspark.tests import ExamplePoint, ExamplePointUDT
        row = Row(label=1.0, point=ExamplePoint(1.0, 2.0))
        rdd = self.sc.parallelize([row])
        srdd = self.sqlCtx.inferSchema(rdd)
        schema = srdd.schema()
        field = [f for f in schema.fields if f.name == "point"][0]
        self.assertEqual(type(field.dataType), ExamplePointUDT)
        srdd.registerTempTable("labeled_point")
        point = self.sqlCtx.sql("SELECT point FROM labeled_point").first().point
        self.assertEqual(point, ExamplePoint(1.0, 2.0))

    def test_apply_schema_with_udt(self):
        from pyspark.tests import ExamplePoint, ExamplePointUDT
        row = (1.0, ExamplePoint(1.0, 2.0))
        rdd = self.sc.parallelize([row])
        schema = StructType([StructField("label", DoubleType(), False),
                             StructField("point", ExamplePointUDT(), False)])
        srdd = self.sqlCtx.applySchema(rdd, schema)
        point = srdd.first().point
        self.assertEquals(point, ExamplePoint(1.0, 2.0))

    def test_parquet_with_udt(self):
        from pyspark.tests import ExamplePoint
        row = Row(label=1.0, point=ExamplePoint(1.0, 2.0))
        rdd = self.sc.parallelize([row])
        srdd0 = self.sqlCtx.inferSchema(rdd)
        output_dir = os.path.join(self.tempdir.name, "labeled_point")
        srdd0.saveAsParquetFile(output_dir)
        srdd1 = self.sqlCtx.parquetFile(output_dir)
        point = srdd1.first().point
        self.assertEquals(point, ExamplePoint(1.0, 2.0))


class InputFormatTests(ReusedPySparkTestCase):

    @classmethod
    def setUpClass(cls):
        ReusedPySparkTestCase.setUpClass()
        cls.tempdir = tempfile.NamedTemporaryFile(delete=False)
        os.unlink(cls.tempdir.name)
        cls.sc._jvm.WriteInputFormatTestDataGenerator.generateData(cls.tempdir.name, cls.sc._jsc)

    @classmethod
    def tearDownClass(cls):
        ReusedPySparkTestCase.tearDownClass()
        shutil.rmtree(cls.tempdir.name)

    def test_sequencefiles(self):
        basepath = self.tempdir.name
        ints = sorted(self.sc.sequenceFile(basepath + "/sftestdata/sfint/",
                                           "org.apache.hadoop.io.IntWritable",
                                           "org.apache.hadoop.io.Text").collect())
        ei = [(1, u'aa'), (1, u'aa'), (2, u'aa'), (2, u'bb'), (2, u'bb'), (3, u'cc')]
        self.assertEqual(ints, ei)

        doubles = sorted(self.sc.sequenceFile(basepath + "/sftestdata/sfdouble/",
                                              "org.apache.hadoop.io.DoubleWritable",
                                              "org.apache.hadoop.io.Text").collect())
        ed = [(1.0, u'aa'), (1.0, u'aa'), (2.0, u'aa'), (2.0, u'bb'), (2.0, u'bb'), (3.0, u'cc')]
        self.assertEqual(doubles, ed)

        bytes = sorted(self.sc.sequenceFile(basepath + "/sftestdata/sfbytes/",
                                            "org.apache.hadoop.io.IntWritable",
                                            "org.apache.hadoop.io.BytesWritable").collect())
        ebs = [(1, bytearray('aa', 'utf-8')),
               (1, bytearray('aa', 'utf-8')),
               (2, bytearray('aa', 'utf-8')),
               (2, bytearray('bb', 'utf-8')),
               (2, bytearray('bb', 'utf-8')),
               (3, bytearray('cc', 'utf-8'))]
        self.assertEqual(bytes, ebs)

        text = sorted(self.sc.sequenceFile(basepath + "/sftestdata/sftext/",
                                           "org.apache.hadoop.io.Text",
                                           "org.apache.hadoop.io.Text").collect())
        et = [(u'1', u'aa'),
              (u'1', u'aa'),
              (u'2', u'aa'),
              (u'2', u'bb'),
              (u'2', u'bb'),
              (u'3', u'cc')]
        self.assertEqual(text, et)

        bools = sorted(self.sc.sequenceFile(basepath + "/sftestdata/sfbool/",
                                            "org.apache.hadoop.io.IntWritable",
                                            "org.apache.hadoop.io.BooleanWritable").collect())
        eb = [(1, False), (1, True), (2, False), (2, False), (2, True), (3, True)]
        self.assertEqual(bools, eb)

        nulls = sorted(self.sc.sequenceFile(basepath + "/sftestdata/sfnull/",
                                            "org.apache.hadoop.io.IntWritable",
                                            "org.apache.hadoop.io.BooleanWritable").collect())
        en = [(1, None), (1, None), (2, None), (2, None), (2, None), (3, None)]
        self.assertEqual(nulls, en)

        maps = sorted(self.sc.sequenceFile(basepath + "/sftestdata/sfmap/",
                                           "org.apache.hadoop.io.IntWritable",
                                           "org.apache.hadoop.io.MapWritable").collect())
        em = [(1, {}),
              (1, {3.0: u'bb'}),
              (2, {1.0: u'aa'}),
              (2, {1.0: u'cc'}),
              (3, {2.0: u'dd'})]
        self.assertEqual(maps, em)

        # arrays get pickled to tuples by default
        tuples = sorted(self.sc.sequenceFile(
            basepath + "/sftestdata/sfarray/",
            "org.apache.hadoop.io.IntWritable",
            "org.apache.spark.api.python.DoubleArrayWritable").collect())
        et = [(1, ()),
              (2, (3.0, 4.0, 5.0)),
              (3, (4.0, 5.0, 6.0))]
        self.assertEqual(tuples, et)

        # with custom converters, primitive arrays can stay as arrays
        arrays = sorted(self.sc.sequenceFile(
            basepath + "/sftestdata/sfarray/",
            "org.apache.hadoop.io.IntWritable",
            "org.apache.spark.api.python.DoubleArrayWritable",
            valueConverter="org.apache.spark.api.python.WritableToDoubleArrayConverter").collect())
        ea = [(1, array('d')),
              (2, array('d', [3.0, 4.0, 5.0])),
              (3, array('d', [4.0, 5.0, 6.0]))]
        self.assertEqual(arrays, ea)

        clazz = sorted(self.sc.sequenceFile(basepath + "/sftestdata/sfclass/",
                                            "org.apache.hadoop.io.Text",
                                            "org.apache.spark.api.python.TestWritable").collect())
        cname = u'org.apache.spark.api.python.TestWritable'
        ec = [(u'1', {u'__class__': cname, u'double': 1.0, u'int': 1, u'str': u'test1'}),
              (u'2', {u'__class__': cname, u'double': 2.3, u'int': 2, u'str': u'test2'}),
              (u'3', {u'__class__': cname, u'double': 3.1, u'int': 3, u'str': u'test3'}),
              (u'4', {u'__class__': cname, u'double': 4.2, u'int': 4, u'str': u'test4'}),
              (u'5', {u'__class__': cname, u'double': 5.5, u'int': 5, u'str': u'test56'})]
        self.assertEqual(clazz, ec)

        unbatched_clazz = sorted(self.sc.sequenceFile(basepath + "/sftestdata/sfclass/",
                                                      "org.apache.hadoop.io.Text",
                                                      "org.apache.spark.api.python.TestWritable",
<<<<<<< HEAD
                                                      batchSize=1).collect())
        self.assertEqual(unbatched_clazz[0], ec)
=======
                                                      ).collect())
        self.assertEqual(unbatched_clazz, ec)
>>>>>>> 1056e9ec

    def test_oldhadoop(self):
        basepath = self.tempdir.name
        ints = sorted(self.sc.hadoopFile(basepath + "/sftestdata/sfint/",
                                         "org.apache.hadoop.mapred.SequenceFileInputFormat",
                                         "org.apache.hadoop.io.IntWritable",
                                         "org.apache.hadoop.io.Text").collect())
        ei = [(1, u'aa'), (1, u'aa'), (2, u'aa'), (2, u'bb'), (2, u'bb'), (3, u'cc')]
        self.assertEqual(ints, ei)

        hellopath = os.path.join(SPARK_HOME, "python/test_support/hello.txt")
        oldconf = {"mapred.input.dir": hellopath}
        hello = self.sc.hadoopRDD("org.apache.hadoop.mapred.TextInputFormat",
                                  "org.apache.hadoop.io.LongWritable",
                                  "org.apache.hadoop.io.Text",
                                  conf=oldconf).collect()
        result = [(0, u'Hello World!')]
        self.assertEqual(hello, result)

    def test_newhadoop(self):
        basepath = self.tempdir.name
        ints = sorted(self.sc.newAPIHadoopFile(
            basepath + "/sftestdata/sfint/",
            "org.apache.hadoop.mapreduce.lib.input.SequenceFileInputFormat",
            "org.apache.hadoop.io.IntWritable",
            "org.apache.hadoop.io.Text").collect())
        ei = [(1, u'aa'), (1, u'aa'), (2, u'aa'), (2, u'bb'), (2, u'bb'), (3, u'cc')]
        self.assertEqual(ints, ei)

        hellopath = os.path.join(SPARK_HOME, "python/test_support/hello.txt")
        newconf = {"mapred.input.dir": hellopath}
        hello = self.sc.newAPIHadoopRDD("org.apache.hadoop.mapreduce.lib.input.TextInputFormat",
                                        "org.apache.hadoop.io.LongWritable",
                                        "org.apache.hadoop.io.Text",
                                        conf=newconf).collect()
        result = [(0, u'Hello World!')]
        self.assertEqual(hello, result)

    def test_newolderror(self):
        basepath = self.tempdir.name
        self.assertRaises(Exception, lambda: self.sc.hadoopFile(
            basepath + "/sftestdata/sfint/",
            "org.apache.hadoop.mapreduce.lib.input.SequenceFileInputFormat",
            "org.apache.hadoop.io.IntWritable",
            "org.apache.hadoop.io.Text"))

        self.assertRaises(Exception, lambda: self.sc.newAPIHadoopFile(
            basepath + "/sftestdata/sfint/",
            "org.apache.hadoop.mapred.SequenceFileInputFormat",
            "org.apache.hadoop.io.IntWritable",
            "org.apache.hadoop.io.Text"))

    def test_bad_inputs(self):
        basepath = self.tempdir.name
        self.assertRaises(Exception, lambda: self.sc.sequenceFile(
            basepath + "/sftestdata/sfint/",
            "org.apache.hadoop.io.NotValidWritable",
            "org.apache.hadoop.io.Text"))
        self.assertRaises(Exception, lambda: self.sc.hadoopFile(
            basepath + "/sftestdata/sfint/",
            "org.apache.hadoop.mapred.NotValidInputFormat",
            "org.apache.hadoop.io.IntWritable",
            "org.apache.hadoop.io.Text"))
        self.assertRaises(Exception, lambda: self.sc.newAPIHadoopFile(
            basepath + "/sftestdata/sfint/",
            "org.apache.hadoop.mapreduce.lib.input.NotValidInputFormat",
            "org.apache.hadoop.io.IntWritable",
            "org.apache.hadoop.io.Text"))

    def test_converters(self):
        # use of custom converters
        basepath = self.tempdir.name
        maps = sorted(self.sc.sequenceFile(
            basepath + "/sftestdata/sfmap/",
            "org.apache.hadoop.io.IntWritable",
            "org.apache.hadoop.io.MapWritable",
            keyConverter="org.apache.spark.api.python.TestInputKeyConverter",
            valueConverter="org.apache.spark.api.python.TestInputValueConverter").collect())
        em = [(u'\x01', []),
              (u'\x01', [3.0]),
              (u'\x02', [1.0]),
              (u'\x02', [1.0]),
              (u'\x03', [2.0])]
        self.assertEqual(maps, em)

<<<<<<< HEAD

class TestOutputFormat(PySparkTestCase):
=======
    def test_binary_files(self):
        path = os.path.join(self.tempdir.name, "binaryfiles")
        os.mkdir(path)
        data = "short binary data"
        with open(os.path.join(path, "part-0000"), 'w') as f:
            f.write(data)
        [(p, d)] = self.sc.binaryFiles(path).collect()
        self.assertTrue(p.endswith("part-0000"))
        self.assertEqual(d, data)

    def test_binary_records(self):
        path = os.path.join(self.tempdir.name, "binaryrecords")
        os.mkdir(path)
        with open(os.path.join(path, "part-0000"), 'w') as f:
            for i in range(100):
                f.write('%04d' % i)
        result = self.sc.binaryRecords(path, 4).map(int).collect()
        self.assertEqual(range(100), result)


class OutputFormatTests(ReusedPySparkTestCase):
>>>>>>> 1056e9ec

    def setUp(self):
        self.tempdir = tempfile.NamedTemporaryFile(delete=False)
        os.unlink(self.tempdir.name)

    def tearDown(self):
        shutil.rmtree(self.tempdir.name, ignore_errors=True)

    def test_sequencefiles(self):
        basepath = self.tempdir.name
        ei = [(1, u'aa'), (1, u'aa'), (2, u'aa'), (2, u'bb'), (2, u'bb'), (3, u'cc')]
        self.sc.parallelize(ei).saveAsSequenceFile(basepath + "/sfint/")
        ints = sorted(self.sc.sequenceFile(basepath + "/sfint/").collect())
        self.assertEqual(ints, ei)

        ed = [(1.0, u'aa'), (1.0, u'aa'), (2.0, u'aa'), (2.0, u'bb'), (2.0, u'bb'), (3.0, u'cc')]
        self.sc.parallelize(ed).saveAsSequenceFile(basepath + "/sfdouble/")
        doubles = sorted(self.sc.sequenceFile(basepath + "/sfdouble/").collect())
        self.assertEqual(doubles, ed)

        ebs = [(1, bytearray(b'\x00\x07spam\x08')), (2, bytearray(b'\x00\x07spam\x08'))]
        self.sc.parallelize(ebs).saveAsSequenceFile(basepath + "/sfbytes/")
        bytes = sorted(self.sc.sequenceFile(basepath + "/sfbytes/").collect())
        self.assertEqual(bytes, ebs)

        et = [(u'1', u'aa'),
              (u'2', u'bb'),
              (u'3', u'cc')]
        self.sc.parallelize(et).saveAsSequenceFile(basepath + "/sftext/")
        text = sorted(self.sc.sequenceFile(basepath + "/sftext/").collect())
        self.assertEqual(text, et)

        eb = [(1, False), (1, True), (2, False), (2, False), (2, True), (3, True)]
        self.sc.parallelize(eb).saveAsSequenceFile(basepath + "/sfbool/")
        bools = sorted(self.sc.sequenceFile(basepath + "/sfbool/").collect())
        self.assertEqual(bools, eb)

        en = [(1, None), (1, None), (2, None), (2, None), (2, None), (3, None)]
        self.sc.parallelize(en).saveAsSequenceFile(basepath + "/sfnull/")
        nulls = sorted(self.sc.sequenceFile(basepath + "/sfnull/").collect())
        self.assertEqual(nulls, en)

        em = [(1, {}),
              (1, {3.0: u'bb'}),
              (2, {1.0: u'aa'}),
              (2, {1.0: u'cc'}),
              (3, {2.0: u'dd'})]
        self.sc.parallelize(em).saveAsSequenceFile(basepath + "/sfmap/")
        maps = sorted(self.sc.sequenceFile(basepath + "/sfmap/").collect())
        self.assertEqual(maps, em)

    def test_oldhadoop(self):
        basepath = self.tempdir.name
        dict_data = [(1, {}),
                     (1, {"row1": 1.0}),
                     (2, {"row2": 2.0})]
        self.sc.parallelize(dict_data).saveAsHadoopFile(
            basepath + "/oldhadoop/",
            "org.apache.hadoop.mapred.SequenceFileOutputFormat",
            "org.apache.hadoop.io.IntWritable",
            "org.apache.hadoop.io.MapWritable")
        result = sorted(self.sc.hadoopFile(
            basepath + "/oldhadoop/",
            "org.apache.hadoop.mapred.SequenceFileInputFormat",
            "org.apache.hadoop.io.IntWritable",
            "org.apache.hadoop.io.MapWritable").collect())
        self.assertEqual(result, dict_data)

        conf = {
            "mapred.output.format.class": "org.apache.hadoop.mapred.SequenceFileOutputFormat",
            "mapred.output.key.class": "org.apache.hadoop.io.IntWritable",
            "mapred.output.value.class": "org.apache.hadoop.io.MapWritable",
            "mapred.output.dir": basepath + "/olddataset/"
        }
        self.sc.parallelize(dict_data).saveAsHadoopDataset(conf)
        input_conf = {"mapred.input.dir": basepath + "/olddataset/"}
        old_dataset = sorted(self.sc.hadoopRDD(
            "org.apache.hadoop.mapred.SequenceFileInputFormat",
            "org.apache.hadoop.io.IntWritable",
            "org.apache.hadoop.io.MapWritable",
            conf=input_conf).collect())
        self.assertEqual(old_dataset, dict_data)

    @unittest.skipIf(sys.version_info[:2] <= (2, 6), "Skipped on 2.6 until SPARK-2951 is fixed")
    def test_newhadoop(self):
        basepath = self.tempdir.name
        data = [(1, ""),
                (1, "a"),
                (2, "bcdf")]
        self.sc.parallelize(data).saveAsNewAPIHadoopFile(
            basepath + "/newhadoop/",
            "org.apache.hadoop.mapreduce.lib.output.SequenceFileOutputFormat",
            "org.apache.hadoop.io.IntWritable",
            "org.apache.hadoop.io.Text")
        result = sorted(self.sc.newAPIHadoopFile(
            basepath + "/newhadoop/",
            "org.apache.hadoop.mapreduce.lib.input.SequenceFileInputFormat",
            "org.apache.hadoop.io.IntWritable",
            "org.apache.hadoop.io.Text").collect())
        self.assertEqual(result, data)

        conf = {
            "mapreduce.outputformat.class":
                "org.apache.hadoop.mapreduce.lib.output.SequenceFileOutputFormat",
            "mapred.output.key.class": "org.apache.hadoop.io.IntWritable",
            "mapred.output.value.class": "org.apache.hadoop.io.Text",
            "mapred.output.dir": basepath + "/newdataset/"
        }
        self.sc.parallelize(data).saveAsNewAPIHadoopDataset(conf)
        input_conf = {"mapred.input.dir": basepath + "/newdataset/"}
        new_dataset = sorted(self.sc.newAPIHadoopRDD(
            "org.apache.hadoop.mapreduce.lib.input.SequenceFileInputFormat",
            "org.apache.hadoop.io.IntWritable",
            "org.apache.hadoop.io.Text",
            conf=input_conf).collect())
        self.assertEqual(new_dataset, data)

    def test_newhadoop_with_array(self):
        basepath = self.tempdir.name
        # use custom ArrayWritable types and converters to handle arrays
        array_data = [(1, array('d')),
                      (1, array('d', [1.0, 2.0, 3.0])),
                      (2, array('d', [3.0, 4.0, 5.0]))]
        self.sc.parallelize(array_data).saveAsNewAPIHadoopFile(
            basepath + "/newhadoop/",
            "org.apache.hadoop.mapreduce.lib.output.SequenceFileOutputFormat",
            "org.apache.hadoop.io.IntWritable",
            "org.apache.spark.api.python.DoubleArrayWritable",
            valueConverter="org.apache.spark.api.python.DoubleArrayToWritableConverter")
        result = sorted(self.sc.newAPIHadoopFile(
            basepath + "/newhadoop/",
            "org.apache.hadoop.mapreduce.lib.input.SequenceFileInputFormat",
            "org.apache.hadoop.io.IntWritable",
            "org.apache.spark.api.python.DoubleArrayWritable",
            valueConverter="org.apache.spark.api.python.WritableToDoubleArrayConverter").collect())
        self.assertEqual(result, array_data)

        conf = {
            "mapreduce.outputformat.class":
                "org.apache.hadoop.mapreduce.lib.output.SequenceFileOutputFormat",
            "mapred.output.key.class": "org.apache.hadoop.io.IntWritable",
            "mapred.output.value.class": "org.apache.spark.api.python.DoubleArrayWritable",
            "mapred.output.dir": basepath + "/newdataset/"
        }
        self.sc.parallelize(array_data).saveAsNewAPIHadoopDataset(
            conf,
            valueConverter="org.apache.spark.api.python.DoubleArrayToWritableConverter")
        input_conf = {"mapred.input.dir": basepath + "/newdataset/"}
        new_dataset = sorted(self.sc.newAPIHadoopRDD(
            "org.apache.hadoop.mapreduce.lib.input.SequenceFileInputFormat",
            "org.apache.hadoop.io.IntWritable",
            "org.apache.spark.api.python.DoubleArrayWritable",
            valueConverter="org.apache.spark.api.python.WritableToDoubleArrayConverter",
            conf=input_conf).collect())
        self.assertEqual(new_dataset, array_data)

    def test_newolderror(self):
        basepath = self.tempdir.name
        rdd = self.sc.parallelize(range(1, 4)).map(lambda x: (x, "a" * x))
        self.assertRaises(Exception, lambda: rdd.saveAsHadoopFile(
            basepath + "/newolderror/saveAsHadoopFile/",
            "org.apache.hadoop.mapreduce.lib.output.SequenceFileOutputFormat"))
        self.assertRaises(Exception, lambda: rdd.saveAsNewAPIHadoopFile(
            basepath + "/newolderror/saveAsNewAPIHadoopFile/",
            "org.apache.hadoop.mapred.SequenceFileOutputFormat"))

    def test_bad_inputs(self):
        basepath = self.tempdir.name
        rdd = self.sc.parallelize(range(1, 4)).map(lambda x: (x, "a" * x))
        self.assertRaises(Exception, lambda: rdd.saveAsHadoopFile(
            basepath + "/badinputs/saveAsHadoopFile/",
            "org.apache.hadoop.mapred.NotValidOutputFormat"))
        self.assertRaises(Exception, lambda: rdd.saveAsNewAPIHadoopFile(
            basepath + "/badinputs/saveAsNewAPIHadoopFile/",
            "org.apache.hadoop.mapreduce.lib.output.NotValidOutputFormat"))

    def test_converters(self):
        # use of custom converters
        basepath = self.tempdir.name
        data = [(1, {3.0: u'bb'}),
                (2, {1.0: u'aa'}),
                (3, {2.0: u'dd'})]
        self.sc.parallelize(data).saveAsNewAPIHadoopFile(
            basepath + "/converters/",
            "org.apache.hadoop.mapreduce.lib.output.SequenceFileOutputFormat",
            keyConverter="org.apache.spark.api.python.TestOutputKeyConverter",
            valueConverter="org.apache.spark.api.python.TestOutputValueConverter")
        converted = sorted(self.sc.sequenceFile(basepath + "/converters/").collect())
        expected = [(u'1', 3.0),
                    (u'2', 1.0),
                    (u'3', 2.0)]
        self.assertEqual(converted, expected)

    def test_reserialization(self):
        basepath = self.tempdir.name
        x = range(1, 5)
        y = range(1001, 1005)
        data = zip(x, y)
        rdd = self.sc.parallelize(x).zip(self.sc.parallelize(y))
        rdd.saveAsSequenceFile(basepath + "/reserialize/sequence")
        result1 = sorted(self.sc.sequenceFile(basepath + "/reserialize/sequence").collect())
        self.assertEqual(result1, data)

        rdd.saveAsHadoopFile(
            basepath + "/reserialize/hadoop",
            "org.apache.hadoop.mapred.SequenceFileOutputFormat")
        result2 = sorted(self.sc.sequenceFile(basepath + "/reserialize/hadoop").collect())
        self.assertEqual(result2, data)

        rdd.saveAsNewAPIHadoopFile(
            basepath + "/reserialize/newhadoop",
            "org.apache.hadoop.mapreduce.lib.output.SequenceFileOutputFormat")
        result3 = sorted(self.sc.sequenceFile(basepath + "/reserialize/newhadoop").collect())
        self.assertEqual(result3, data)

        conf4 = {
            "mapred.output.format.class": "org.apache.hadoop.mapred.SequenceFileOutputFormat",
            "mapred.output.key.class": "org.apache.hadoop.io.IntWritable",
            "mapred.output.value.class": "org.apache.hadoop.io.IntWritable",
            "mapred.output.dir": basepath + "/reserialize/dataset"}
        rdd.saveAsHadoopDataset(conf4)
        result4 = sorted(self.sc.sequenceFile(basepath + "/reserialize/dataset").collect())
        self.assertEqual(result4, data)

        conf5 = {"mapreduce.outputformat.class":
                 "org.apache.hadoop.mapreduce.lib.output.SequenceFileOutputFormat",
                 "mapred.output.key.class": "org.apache.hadoop.io.IntWritable",
                 "mapred.output.value.class": "org.apache.hadoop.io.IntWritable",
                 "mapred.output.dir": basepath + "/reserialize/newdataset"}
        rdd.saveAsNewAPIHadoopDataset(conf5)
        result5 = sorted(self.sc.sequenceFile(basepath + "/reserialize/newdataset").collect())
        self.assertEqual(result5, data)

<<<<<<< HEAD
    def test_unbatched_save_and_read(self):
        basepath = self.tempdir.name
        ei = [(1, u'aa'), (1, u'aa'), (2, u'aa'), (2, u'bb'), (2, u'bb'), (3, u'cc')]
        self.sc.parallelize(ei, numSlices=len(ei)).saveAsSequenceFile(
            basepath + "/unbatched/")

        unbatched_sequence = sorted(self.sc.sequenceFile(
            basepath + "/unbatched/",
            batchSize=1).collect())
        self.assertEqual(unbatched_sequence, ei)

        unbatched_hadoopFile = sorted(self.sc.hadoopFile(
            basepath + "/unbatched/",
            "org.apache.hadoop.mapred.SequenceFileInputFormat",
            "org.apache.hadoop.io.IntWritable",
            "org.apache.hadoop.io.Text",
            batchSize=1).collect())
        self.assertEqual(unbatched_hadoopFile, ei)

        unbatched_newAPIHadoopFile = sorted(self.sc.newAPIHadoopFile(
            basepath + "/unbatched/",
            "org.apache.hadoop.mapreduce.lib.input.SequenceFileInputFormat",
            "org.apache.hadoop.io.IntWritable",
            "org.apache.hadoop.io.Text",
            batchSize=1).collect())
        self.assertEqual(unbatched_newAPIHadoopFile, ei)

        oldconf = {"mapred.input.dir": basepath + "/unbatched/"}
        unbatched_hadoopRDD = sorted(self.sc.hadoopRDD(
            "org.apache.hadoop.mapred.SequenceFileInputFormat",
            "org.apache.hadoop.io.IntWritable",
            "org.apache.hadoop.io.Text",
            conf=oldconf,
            batchSize=1).collect())
        self.assertEqual(unbatched_hadoopRDD, ei)

        newconf = {"mapred.input.dir": basepath + "/unbatched/"}
        unbatched_newAPIHadoopRDD = sorted(self.sc.newAPIHadoopRDD(
            "org.apache.hadoop.mapreduce.lib.input.SequenceFileInputFormat",
            "org.apache.hadoop.io.IntWritable",
            "org.apache.hadoop.io.Text",
            conf=newconf,
            batchSize=1).collect())
        self.assertEqual(unbatched_newAPIHadoopRDD, ei)

=======
>>>>>>> 1056e9ec
    def test_malformed_RDD(self):
        basepath = self.tempdir.name
        # non-batch-serialized RDD[[(K, V)]] should be rejected
        data = [[(1, "a")], [(2, "aa")], [(3, "aaa")]]
        rdd = self.sc.parallelize(data, len(data))
        self.assertRaises(Exception, lambda: rdd.saveAsSequenceFile(
            basepath + "/malformed/sequence"))


<<<<<<< HEAD
class TestDaemon(unittest.TestCase):

=======
class DaemonTests(unittest.TestCase):
>>>>>>> 1056e9ec
    def connect(self, port):
        from socket import socket, AF_INET, SOCK_STREAM
        sock = socket(AF_INET, SOCK_STREAM)
        sock.connect(('127.0.0.1', port))
        # send a split index of -1 to shutdown the worker
        sock.send("\xFF\xFF\xFF\xFF")
        sock.close()
        return True

    def do_termination_test(self, terminator):
        from subprocess import Popen, PIPE
        from errno import ECONNREFUSED

        # start daemon
        daemon_path = os.path.join(os.path.dirname(__file__), "daemon.py")
        daemon = Popen([sys.executable, daemon_path], stdin=PIPE, stdout=PIPE)

        # read the port number
        port = read_int(daemon.stdout)

        # daemon should accept connections
        self.assertTrue(self.connect(port))

        # request shutdown
        terminator(daemon)
        time.sleep(1)

        # daemon should no longer accept connections
        try:
            self.connect(port)
        except EnvironmentError as exception:
            self.assertEqual(exception.errno, ECONNREFUSED)
        else:
            self.fail("Expected EnvironmentError to be raised")

    def test_termination_stdin(self):
        """Ensure that daemon and workers terminate when stdin is closed."""
        self.do_termination_test(lambda daemon: daemon.stdin.close())

    def test_termination_sigterm(self):
        """Ensure that daemon and workers terminate on SIGTERM."""
        from signal import SIGTERM
        self.do_termination_test(lambda daemon: os.kill(daemon.pid, SIGTERM))


<<<<<<< HEAD
class TestWorker(PySparkTestCase):
=======
class WorkerTests(PySparkTestCase):
>>>>>>> 1056e9ec

    def test_cancel_task(self):
        temp = tempfile.NamedTemporaryFile(delete=True)
        temp.close()
        path = temp.name

        def sleep(x):
            import os
            import time
            with open(path, 'w') as f:
                f.write("%d %d" % (os.getppid(), os.getpid()))
            time.sleep(100)

        # start job in background thread
        def run():
            self.sc.parallelize(range(1)).foreach(sleep)
        import threading
        t = threading.Thread(target=run)
        t.daemon = True
        t.start()

        daemon_pid, worker_pid = 0, 0
        while True:
            if os.path.exists(path):
                data = open(path).read().split(' ')
                daemon_pid, worker_pid = map(int, data)
                break
            time.sleep(0.1)

        # cancel jobs
        self.sc.cancelAllJobs()
        t.join()

        for i in range(50):
            try:
                os.kill(worker_pid, 0)
                time.sleep(0.1)
            except OSError:
                break  # worker was killed
        else:
            self.fail("worker has not been killed after 5 seconds")

        try:
            os.kill(daemon_pid, 0)
        except OSError:
            self.fail("daemon had been killed")

<<<<<<< HEAD
    def test_fd_leak(self):
        N = 1100  # fd limit is 1024 by default
        rdd = self.sc.parallelize(range(N), N)
        self.assertEquals(N, rdd.count())


class TestSparkSubmit(unittest.TestCase):
=======
        # run a normal job
        rdd = self.sc.parallelize(range(100), 1)
        self.assertEqual(100, rdd.map(str).count())

    def test_after_exception(self):
        def raise_exception(_):
            raise Exception()
        rdd = self.sc.parallelize(range(100), 1)
        self.assertRaises(Exception, lambda: rdd.foreach(raise_exception))
        self.assertEqual(100, rdd.map(str).count())

    def test_after_jvm_exception(self):
        tempFile = tempfile.NamedTemporaryFile(delete=False)
        tempFile.write("Hello World!")
        tempFile.close()
        data = self.sc.textFile(tempFile.name, 1)
        filtered_data = data.filter(lambda x: True)
        self.assertEqual(1, filtered_data.count())
        os.unlink(tempFile.name)
        self.assertRaises(Exception, lambda: filtered_data.count())

        rdd = self.sc.parallelize(range(100), 1)
        self.assertEqual(100, rdd.map(str).count())

    def test_accumulator_when_reuse_worker(self):
        from pyspark.accumulators import INT_ACCUMULATOR_PARAM
        acc1 = self.sc.accumulator(0, INT_ACCUMULATOR_PARAM)
        self.sc.parallelize(range(100), 20).foreach(lambda x: acc1.add(x))
        self.assertEqual(sum(range(100)), acc1.value)

        acc2 = self.sc.accumulator(0, INT_ACCUMULATOR_PARAM)
        self.sc.parallelize(range(100), 20).foreach(lambda x: acc2.add(x))
        self.assertEqual(sum(range(100)), acc2.value)
        self.assertEqual(sum(range(100)), acc1.value)

    def test_reuse_worker_after_take(self):
        rdd = self.sc.parallelize(range(100000), 1)
        self.assertEqual(0, rdd.first())

        def count():
            try:
                rdd.count()
            except Exception:
                pass

        t = threading.Thread(target=count)
        t.daemon = True
        t.start()
        t.join(5)
        self.assertTrue(not t.isAlive())
        self.assertEqual(100000, rdd.count())


class SparkSubmitTests(unittest.TestCase):
>>>>>>> 1056e9ec

    def setUp(self):
        self.programDir = tempfile.mkdtemp()
        self.sparkSubmit = os.path.join(os.environ.get("SPARK_HOME"), "bin", "spark-submit")

    def tearDown(self):
        shutil.rmtree(self.programDir)

    def createTempFile(self, name, content):
        """
        Create a temp file with the given name and content and return its path.
        Strips leading spaces from content up to the first '|' in each line.
        """
        pattern = re.compile(r'^ *\|', re.MULTILINE)
        content = re.sub(pattern, '', content.strip())
        path = os.path.join(self.programDir, name)
        with open(path, "w") as f:
            f.write(content)
        return path

    def createFileInZip(self, name, content):
        """
        Create a zip archive containing a file with the given content and return its path.
        Strips leading spaces from content up to the first '|' in each line.
        """
        pattern = re.compile(r'^ *\|', re.MULTILINE)
        content = re.sub(pattern, '', content.strip())
        path = os.path.join(self.programDir, name + ".zip")
        zip = zipfile.ZipFile(path, 'w')
        zip.writestr(name, content)
        zip.close()
        return path

    def test_single_script(self):
        """Submit and test a single script file"""
        script = self.createTempFile("test.py", """
            |from pyspark import SparkContext
            |
            |sc = SparkContext()
            |print sc.parallelize([1, 2, 3]).map(lambda x: x * 2).collect()
            """)
        proc = subprocess.Popen([self.sparkSubmit, script], stdout=subprocess.PIPE)
        out, err = proc.communicate()
        self.assertEqual(0, proc.returncode)
        self.assertIn("[2, 4, 6]", out)

    def test_script_with_local_functions(self):
        """Submit and test a single script file calling a global function"""
        script = self.createTempFile("test.py", """
            |from pyspark import SparkContext
            |
            |def foo(x):
            |    return x * 3
            |
            |sc = SparkContext()
            |print sc.parallelize([1, 2, 3]).map(foo).collect()
            """)
        proc = subprocess.Popen([self.sparkSubmit, script], stdout=subprocess.PIPE)
        out, err = proc.communicate()
        self.assertEqual(0, proc.returncode)
        self.assertIn("[3, 6, 9]", out)

    def test_module_dependency(self):
        """Submit and test a script with a dependency on another module"""
        script = self.createTempFile("test.py", """
            |from pyspark import SparkContext
            |from mylib import myfunc
            |
            |sc = SparkContext()
            |print sc.parallelize([1, 2, 3]).map(myfunc).collect()
            """)
        zip = self.createFileInZip("mylib.py", """
            |def myfunc(x):
            |    return x + 1
            """)
        proc = subprocess.Popen([self.sparkSubmit, "--py-files", zip, script],
                                stdout=subprocess.PIPE)
        out, err = proc.communicate()
        self.assertEqual(0, proc.returncode)
        self.assertIn("[2, 3, 4]", out)

    def test_module_dependency_on_cluster(self):
        """Submit and test a script with a dependency on another module on a cluster"""
        script = self.createTempFile("test.py", """
            |from pyspark import SparkContext
            |from mylib import myfunc
            |
            |sc = SparkContext()
            |print sc.parallelize([1, 2, 3]).map(myfunc).collect()
            """)
        zip = self.createFileInZip("mylib.py", """
            |def myfunc(x):
            |    return x + 1
            """)
        proc = subprocess.Popen([self.sparkSubmit, "--py-files", zip, "--master",
                                "local-cluster[1,1,512]", script],
                                stdout=subprocess.PIPE)
        out, err = proc.communicate()
        self.assertEqual(0, proc.returncode)
        self.assertIn("[2, 3, 4]", out)

    def test_single_script_on_cluster(self):
        """Submit and test a single script on a cluster"""
        script = self.createTempFile("test.py", """
            |from pyspark import SparkContext
            |
            |def foo(x):
            |    return x * 2
            |
            |sc = SparkContext()
            |print sc.parallelize([1, 2, 3]).map(foo).collect()
            """)
        # this will fail if you have different spark.executor.memory
        # in conf/spark-defaults.conf
        proc = subprocess.Popen(
            [self.sparkSubmit, "--master", "local-cluster[1,1,512]", script],
            stdout=subprocess.PIPE)
        out, err = proc.communicate()
        self.assertEqual(0, proc.returncode)
        self.assertIn("[2, 4, 6]", out)


class ContextTests(unittest.TestCase):

    def test_failed_sparkcontext_creation(self):
        # Regression test for SPARK-1550
        self.assertRaises(Exception, lambda: SparkContext("an-invalid-master-name"))

    def test_stop(self):
        sc = SparkContext()
        self.assertNotEqual(SparkContext._active_spark_context, None)
        sc.stop()
        self.assertEqual(SparkContext._active_spark_context, None)

    def test_with(self):
        with SparkContext() as sc:
            self.assertNotEqual(SparkContext._active_spark_context, None)
        self.assertEqual(SparkContext._active_spark_context, None)

    def test_with_exception(self):
        try:
            with SparkContext() as sc:
                self.assertNotEqual(SparkContext._active_spark_context, None)
                raise Exception()
        except:
            pass
        self.assertEqual(SparkContext._active_spark_context, None)

    def test_with_stop(self):
        with SparkContext() as sc:
            self.assertNotEqual(SparkContext._active_spark_context, None)
            sc.stop()
        self.assertEqual(SparkContext._active_spark_context, None)


@unittest.skipIf(not _have_scipy, "SciPy not installed")
class SciPyTests(PySparkTestCase):

    """General PySpark tests that depend on scipy """

    def test_serialize(self):
        from scipy.special import gammaln
        x = range(1, 5)
        expected = map(gammaln, x)
        observed = self.sc.parallelize(x).map(gammaln).collect()
        self.assertEqual(expected, observed)


@unittest.skipIf(not _have_numpy, "NumPy not installed")
class NumPyTests(PySparkTestCase):

    """General PySpark tests that depend on numpy """

    def test_statcounter_array(self):
        x = self.sc.parallelize([np.array([1.0, 1.0]), np.array([2.0, 2.0]), np.array([3.0, 3.0])])
        s = x.stats()
        self.assertSequenceEqual([2.0, 2.0], s.mean().tolist())
        self.assertSequenceEqual([1.0, 1.0], s.min().tolist())
        self.assertSequenceEqual([3.0, 3.0], s.max().tolist())
        self.assertSequenceEqual([1.0, 1.0], s.sampleStdev().tolist())


if __name__ == "__main__":
    if not _have_scipy:
        print "NOTE: Skipping SciPy tests as it does not seem to be installed"
    if not _have_numpy:
        print "NOTE: Skipping NumPy tests as it does not seem to be installed"
    unittest.main()
    if not _have_scipy:
        print "NOTE: SciPy tests were skipped as it does not seem to be installed"
    if not _have_numpy:
        print "NOTE: NumPy tests were skipped as it does not seem to be installed"<|MERGE_RESOLUTION|>--- conflicted
+++ resolved
@@ -35,27 +35,15 @@
 import hashlib
 
 if sys.version_info[:2] <= (2, 6):
-<<<<<<< HEAD
-    import unittest2 as unittest
-=======
     try:
         import unittest2 as unittest
     except ImportError:
         sys.stderr.write('Please install unittest2 to test with Python 2.6 or earlier')
         sys.exit(1)
->>>>>>> 1056e9ec
 else:
     import unittest
 
 
-<<<<<<< HEAD
-from pyspark.context import SparkContext
-from pyspark.files import SparkFiles
-from pyspark.serializers import read_int, BatchedSerializer, MarshalSerializer, PickleSerializer
-from pyspark.shuffle import Aggregator, InMemoryMerger, ExternalMerger
-from pyspark.storagelevel import StorageLevel
-from pyspark.sql import SQLContext
-=======
 from pyspark.conf import SparkConf
 from pyspark.context import SparkContext
 from pyspark.files import SparkFiles
@@ -65,7 +53,6 @@
 from pyspark.sql import SQLContext, IntegerType, Row, ArrayType, StructType, StructField, \
     UserDefinedType, DoubleType
 from pyspark import shuffle
->>>>>>> 1056e9ec
 
 _have_scipy = False
 _have_numpy = False
@@ -142,8 +129,6 @@
         m._cleanup()
 
 
-<<<<<<< HEAD
-=======
 class SorterTests(unittest.TestCase):
     def test_in_memory_sort(self):
         l = range(1024)
@@ -182,7 +167,6 @@
         sc.stop()
 
 
->>>>>>> 1056e9ec
 class SerializationTestCase(unittest.TestCase):
 
     def test_namedtuple(self):
@@ -193,8 +177,6 @@
         p2 = loads(dumps(p1, 2))
         self.assertEquals(p1, p2)
 
-<<<<<<< HEAD
-=======
     def test_itemgetter(self):
         from operator import itemgetter
         ser = CloudPickleSerializer()
@@ -266,7 +248,6 @@
         io.seek(0)
         self.assertEqual(["abc", u"123", range(5)] + range(1000), list(ser.load_stream(io)))
 
->>>>>>> 1056e9ec
 
 class PySparkTestCase(unittest.TestCase):
 
@@ -509,8 +490,6 @@
         m = self.sc.parallelize(range(1), 1).map(lambda x: len(bdata.value)).sum()
         self.assertEquals(N, m)
 
-<<<<<<< HEAD
-=======
     def test_multiple_broadcasts(self):
         N = 1 << 21
         b1 = self.sc.broadcast(set(range(N)))  # multiple blocks in JVM
@@ -547,7 +526,6 @@
         self.assertEqual(1, rdd.first())
         self.assertTrue(rdd._broadcast is None)
 
->>>>>>> 1056e9ec
     def test_zip_with_different_serializers(self):
         a = self.sc.parallelize(range(5))
         b = self.sc.parallelize(range(100, 105))
@@ -573,8 +551,6 @@
         self.assertEquals(a.count(), b.count())
         self.assertRaises(Exception, lambda: a.zip(b).count())
 
-<<<<<<< HEAD
-=======
     def test_count_approx_distinct(self):
         rdd = self.sc.parallelize(range(1000))
         self.assertTrue(950 < rdd.countApproxDistinct(0.04) < 1050)
@@ -591,7 +567,6 @@
         self.assertRaises(ValueError, lambda: rdd.countApproxDistinct(0.00000001))
         self.assertRaises(ValueError, lambda: rdd.countApproxDistinct(0.5))
 
->>>>>>> 1056e9ec
     def test_histogram(self):
         # empty
         rdd = self.sc.parallelize([])
@@ -696,8 +671,6 @@
         self.assertEquals(([1, "b"], [5]), rdd.histogram(1))
         self.assertRaises(TypeError, lambda: rdd.histogram(2))
 
-<<<<<<< HEAD
-=======
     def test_repartitionAndSortWithinPartitions(self):
         rdd = self.sc.parallelize([(0, 5), (3, 8), (2, 6), (0, 8), (3, 8), (1, 3)], 2)
 
@@ -714,7 +687,6 @@
         self.assertEquals(result.getNumPartitions(), 5)
         self.assertEquals(result.count(), 3)
 
->>>>>>> 1056e9ec
     def test_sort_on_empty_rdd(self):
         self.assertEqual([], self.sc.parallelize(zip([], [])).sortByKey().collect())
 
@@ -734,44 +706,7 @@
         self.assertNotEqual(set(wr_s11), set(wr_s21))
 
 
-<<<<<<< HEAD
-class TestSQL(PySparkTestCase):
-
-    def setUp(self):
-        PySparkTestCase.setUp(self)
-        self.sqlCtx = SQLContext(self.sc)
-
-    def test_basic_functions(self):
-        rdd = self.sc.parallelize(['{"foo":"bar"}', '{"foo":"baz"}'])
-        srdd = self.sqlCtx.jsonRDD(rdd)
-        srdd.count()
-        srdd.collect()
-        srdd.schemaString()
-        srdd.schema()
-
-        # cache and checkpoint
-        self.assertFalse(srdd.is_cached)
-        srdd.persist(StorageLevel.MEMORY_ONLY_SER)
-        srdd.unpersist()
-        srdd.cache()
-        self.assertTrue(srdd.is_cached)
-        self.assertFalse(srdd.isCheckpointed())
-        self.assertEqual(None, srdd.getCheckpointFile())
-
-        srdd = srdd.coalesce(2, True)
-        srdd = srdd.repartition(3)
-        srdd = srdd.distinct()
-        srdd.intersection(srdd)
-        self.assertEqual(2, srdd.count())
-
-        srdd.registerTempTable("temp")
-        srdd = self.sqlCtx.sql("select foo from temp")
-        srdd.count()
-        srdd.collect()
-
-=======
 class ProfilerTests(PySparkTestCase):
->>>>>>> 1056e9ec
 
     def setUp(self):
         self._old_sys_path = list(sys.path)
@@ -1130,13 +1065,8 @@
         unbatched_clazz = sorted(self.sc.sequenceFile(basepath + "/sftestdata/sfclass/",
                                                       "org.apache.hadoop.io.Text",
                                                       "org.apache.spark.api.python.TestWritable",
-<<<<<<< HEAD
-                                                      batchSize=1).collect())
-        self.assertEqual(unbatched_clazz[0], ec)
-=======
                                                       ).collect())
         self.assertEqual(unbatched_clazz, ec)
->>>>>>> 1056e9ec
 
     def test_oldhadoop(self):
         basepath = self.tempdir.name
@@ -1222,10 +1152,6 @@
               (u'\x03', [2.0])]
         self.assertEqual(maps, em)
 
-<<<<<<< HEAD
-
-class TestOutputFormat(PySparkTestCase):
-=======
     def test_binary_files(self):
         path = os.path.join(self.tempdir.name, "binaryfiles")
         os.mkdir(path)
@@ -1247,7 +1173,6 @@
 
 
 class OutputFormatTests(ReusedPySparkTestCase):
->>>>>>> 1056e9ec
 
     def setUp(self):
         self.tempdir = tempfile.NamedTemporaryFile(delete=False)
@@ -1481,54 +1406,6 @@
         result5 = sorted(self.sc.sequenceFile(basepath + "/reserialize/newdataset").collect())
         self.assertEqual(result5, data)
 
-<<<<<<< HEAD
-    def test_unbatched_save_and_read(self):
-        basepath = self.tempdir.name
-        ei = [(1, u'aa'), (1, u'aa'), (2, u'aa'), (2, u'bb'), (2, u'bb'), (3, u'cc')]
-        self.sc.parallelize(ei, numSlices=len(ei)).saveAsSequenceFile(
-            basepath + "/unbatched/")
-
-        unbatched_sequence = sorted(self.sc.sequenceFile(
-            basepath + "/unbatched/",
-            batchSize=1).collect())
-        self.assertEqual(unbatched_sequence, ei)
-
-        unbatched_hadoopFile = sorted(self.sc.hadoopFile(
-            basepath + "/unbatched/",
-            "org.apache.hadoop.mapred.SequenceFileInputFormat",
-            "org.apache.hadoop.io.IntWritable",
-            "org.apache.hadoop.io.Text",
-            batchSize=1).collect())
-        self.assertEqual(unbatched_hadoopFile, ei)
-
-        unbatched_newAPIHadoopFile = sorted(self.sc.newAPIHadoopFile(
-            basepath + "/unbatched/",
-            "org.apache.hadoop.mapreduce.lib.input.SequenceFileInputFormat",
-            "org.apache.hadoop.io.IntWritable",
-            "org.apache.hadoop.io.Text",
-            batchSize=1).collect())
-        self.assertEqual(unbatched_newAPIHadoopFile, ei)
-
-        oldconf = {"mapred.input.dir": basepath + "/unbatched/"}
-        unbatched_hadoopRDD = sorted(self.sc.hadoopRDD(
-            "org.apache.hadoop.mapred.SequenceFileInputFormat",
-            "org.apache.hadoop.io.IntWritable",
-            "org.apache.hadoop.io.Text",
-            conf=oldconf,
-            batchSize=1).collect())
-        self.assertEqual(unbatched_hadoopRDD, ei)
-
-        newconf = {"mapred.input.dir": basepath + "/unbatched/"}
-        unbatched_newAPIHadoopRDD = sorted(self.sc.newAPIHadoopRDD(
-            "org.apache.hadoop.mapreduce.lib.input.SequenceFileInputFormat",
-            "org.apache.hadoop.io.IntWritable",
-            "org.apache.hadoop.io.Text",
-            conf=newconf,
-            batchSize=1).collect())
-        self.assertEqual(unbatched_newAPIHadoopRDD, ei)
-
-=======
->>>>>>> 1056e9ec
     def test_malformed_RDD(self):
         basepath = self.tempdir.name
         # non-batch-serialized RDD[[(K, V)]] should be rejected
@@ -1538,12 +1415,7 @@
             basepath + "/malformed/sequence"))
 
 
-<<<<<<< HEAD
-class TestDaemon(unittest.TestCase):
-
-=======
 class DaemonTests(unittest.TestCase):
->>>>>>> 1056e9ec
     def connect(self, port):
         from socket import socket, AF_INET, SOCK_STREAM
         sock = socket(AF_INET, SOCK_STREAM)
@@ -1589,11 +1461,7 @@
         self.do_termination_test(lambda daemon: os.kill(daemon.pid, SIGTERM))
 
 
-<<<<<<< HEAD
-class TestWorker(PySparkTestCase):
-=======
 class WorkerTests(PySparkTestCase):
->>>>>>> 1056e9ec
 
     def test_cancel_task(self):
         temp = tempfile.NamedTemporaryFile(delete=True)
@@ -1641,15 +1509,6 @@
         except OSError:
             self.fail("daemon had been killed")
 
-<<<<<<< HEAD
-    def test_fd_leak(self):
-        N = 1100  # fd limit is 1024 by default
-        rdd = self.sc.parallelize(range(N), N)
-        self.assertEquals(N, rdd.count())
-
-
-class TestSparkSubmit(unittest.TestCase):
-=======
         # run a normal job
         rdd = self.sc.parallelize(range(100), 1)
         self.assertEqual(100, rdd.map(str).count())
@@ -1704,7 +1563,6 @@
 
 
 class SparkSubmitTests(unittest.TestCase):
->>>>>>> 1056e9ec
 
     def setUp(self):
         self.programDir = tempfile.mkdtemp()
