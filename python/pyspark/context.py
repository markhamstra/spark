#
# Licensed to the Apache Software Foundation (ASF) under one or more
# contributor license agreements.  See the NOTICE file distributed with
# this work for additional information regarding copyright ownership.
# The ASF licenses this file to You under the Apache License, Version 2.0
# (the "License"); you may not use this file except in compliance with
# the License.  You may obtain a copy of the License at
#
#    http://www.apache.org/licenses/LICENSE-2.0
#
# Unless required by applicable law or agreed to in writing, software
# distributed under the License is distributed on an "AS IS" BASIS,
# WITHOUT WARRANTIES OR CONDITIONS OF ANY KIND, either express or implied.
# See the License for the specific language governing permissions and
# limitations under the License.
#

import os
import shutil
import sys
from threading import Lock
from tempfile import NamedTemporaryFile

from pyspark import accumulators
from pyspark.accumulators import Accumulator
from pyspark.broadcast import Broadcast
from pyspark.files import SparkFiles
from pyspark.java_gateway import launch_gateway
from pyspark.serializers import PickleSerializer, BatchedSerializer, MUTF8Deserializer
from pyspark.storagelevel import StorageLevel
from pyspark.rdd import RDD

from py4j.java_collections import ListConverter


class SparkContext(object):
    """
    Main entry point for Spark functionality. A SparkContext represents the
    connection to a Spark cluster, and can be used to create L{RDD}s and
    broadcast variables on that cluster.
    """

    _gateway = None
    _jvm = None
    _writeToFile = None
    _takePartition = None
    _next_accum_id = 0
    _active_spark_context = None
    _lock = Lock()
    _python_includes = None # zip and egg files that need to be added to PYTHONPATH


    def __init__(self, master, jobName, sparkHome=None, pyFiles=None,
        environment=None, batchSize=1024, serializer=PickleSerializer()):
        """
        Create a new SparkContext.

        @param master: Cluster URL to connect to
               (e.g. mesos://host:port, spark://host:port, local[4]).
        @param jobName: A name for your job, to display on the cluster web UI
        @param sparkHome: Location where Spark is installed on cluster nodes.
        @param pyFiles: Collection of .zip or .py files to send to the cluster
               and add to PYTHONPATH.  These can be paths on the local file
               system or HDFS, HTTP, HTTPS, or FTP URLs.
        @param environment: A dictionary of environment variables to set on
               worker nodes.
        @param batchSize: The number of Python objects represented as a single
               Java object.  Set 1 to disable batching or -1 to use an
               unlimited batch size.
<<<<<<< HEAD
=======
        @param serializer: The serializer for RDDs.
>>>>>>> 2fd781d3


        >>> from pyspark.context import SparkContext
        >>> sc = SparkContext('local', 'test')

        >>> sc2 = SparkContext('local', 'test2') # doctest: +IGNORE_EXCEPTION_DETAIL
        Traceback (most recent call last):
            ...
        ValueError:...
        """
        SparkContext._ensure_initialized(self)

        self.master = master
        self.jobName = jobName
        self.sparkHome = sparkHome or None # None becomes null in Py4J
        self.environment = environment or {}
        self._batchSize = batchSize  # -1 represents an unlimited batch size
        self._unbatched_serializer = serializer
        if batchSize == 1:
            self.serializer = self._unbatched_serializer
        else:
            self.serializer = BatchedSerializer(self._unbatched_serializer,
                                                batchSize)

        # Create the Java SparkContext through Py4J
        empty_string_array = self._gateway.new_array(self._jvm.String, 0)
        self._jsc = self._jvm.JavaSparkContext(master, jobName, sparkHome,
                                              empty_string_array)

        # Create a single Accumulator in Java that we'll send all our updates through;
        # they will be passed back to us through a TCP server
        self._accumulatorServer = accumulators._start_update_server()
        (host, port) = self._accumulatorServer.server_address
        self._javaAccumulator = self._jsc.accumulator(
                self._jvm.java.util.ArrayList(),
                self._jvm.PythonAccumulatorParam(host, port))

        self.pythonExec = os.environ.get("PYSPARK_PYTHON", 'python')
        # Broadcast's __reduce__ method stores Broadcast instances here.
        # This allows other code to determine which Broadcast instances have
        # been pickled, so it can determine which Java broadcast objects to
        # send.
        self._pickled_broadcast_vars = set()

        SparkFiles._sc = self
        root_dir = SparkFiles.getRootDirectory()
        sys.path.append(root_dir)

        # Deploy any code dependencies specified in the constructor
        self._python_includes = list()
        for path in (pyFiles or []):
            self.addPyFile(path)

        # Create a temporary directory inside spark.local.dir:
        local_dir = self._jvm.org.apache.spark.util.Utils.getLocalDir()
        self._temp_dir = \
            self._jvm.org.apache.spark.util.Utils.createTempDir(local_dir).getAbsolutePath()

    @classmethod
    def _ensure_initialized(cls, instance=None):
        with SparkContext._lock:
            if not SparkContext._gateway:
                SparkContext._gateway = launch_gateway()
                SparkContext._jvm = SparkContext._gateway.jvm
<<<<<<< HEAD
                SparkContext._writeIteratorToPickleFile = \
                    SparkContext._jvm.PythonRDD.writeIteratorToPickleFile
=======
                SparkContext._writeToFile = \
                    SparkContext._jvm.PythonRDD.writeToFile
>>>>>>> 2fd781d3
                SparkContext._takePartition = \
                    SparkContext._jvm.PythonRDD.takePartition

            if instance:
                if SparkContext._active_spark_context and SparkContext._active_spark_context != instance:
                    raise ValueError("Cannot run multiple SparkContexts at once")
                else:
                    SparkContext._active_spark_context = instance

    @classmethod
    def setSystemProperty(cls, key, value):
        """
        Set a system property, such as spark.executor.memory. This must be
        invoked before instantiating SparkContext.
        """
        SparkContext._ensure_initialized()
        SparkContext._jvm.java.lang.System.setProperty(key, value)

    @property
    def defaultParallelism(self):
        """
        Default level of parallelism to use when not given by user (e.g. for
        reduce tasks)
        """
        return self._jsc.sc().defaultParallelism()

    def __del__(self):
        self.stop()

    def stop(self):
        """
        Shut down the SparkContext.
        """
        if self._jsc:
            self._jsc.stop()
            self._jsc = None
        if self._accumulatorServer:
            self._accumulatorServer.shutdown()
            self._accumulatorServer = None
        with SparkContext._lock:
            SparkContext._active_spark_context = None

    def parallelize(self, c, numSlices=None):
        """
        Distribute a local Python collection to form an RDD.

        >>> sc.parallelize(range(5), 5).glom().collect()
        [[0], [1], [2], [3], [4]]
        """
        numSlices = numSlices or self.defaultParallelism
        # Calling the Java parallelize() method with an ArrayList is too slow,
        # because it sends O(n) Py4J commands.  As an alternative, serialized
        # objects are written to a file and loaded through textFile().
        tempFile = NamedTemporaryFile(delete=False, dir=self._temp_dir)
        # Make sure we distribute data evenly if it's smaller than self.batchSize
        if "__len__" not in dir(c):
            c = list(c)    # Make it a list so we can compute its length
        batchSize = min(len(c) // numSlices, self._batchSize)
        if batchSize > 1:
            serializer = BatchedSerializer(self._unbatched_serializer,
                                           batchSize)
        else:
            serializer = self._unbatched_serializer
        serializer.dump_stream(c, tempFile)
        tempFile.close()
        readRDDFromFile = self._jvm.PythonRDD.readRDDFromFile
        jrdd = readRDDFromFile(self._jsc, tempFile.name, numSlices)
        return RDD(jrdd, self, serializer)

    def textFile(self, name, minSplits=None):
        """
        Read a text file from HDFS, a local file system (available on all
        nodes), or any Hadoop-supported file system URI, and return it as an
        RDD of Strings.
        """
        minSplits = minSplits or min(self.defaultParallelism, 2)
        return RDD(self._jsc.textFile(name, minSplits), self,
                   MUTF8Deserializer())

    def _checkpointFile(self, name, input_deserializer):
        jrdd = self._jsc.checkpointFile(name)
        return RDD(jrdd, self, input_deserializer)

    def union(self, rdds):
        """
        Build the union of a list of RDDs.

        This supports unions() of RDDs with different serialized formats,
        although this forces them to be reserialized using the default
        serializer:

        >>> path = os.path.join(tempdir, "union-text.txt")
        >>> with open(path, "w") as testFile:
        ...    testFile.write("Hello")
        >>> textFile = sc.textFile(path)
        >>> textFile.collect()
        [u'Hello']
        >>> parallelized = sc.parallelize(["World!"])
        >>> sorted(sc.union([textFile, parallelized]).collect())
        [u'Hello', 'World!']
        """
        first_jrdd_deserializer = rdds[0]._jrdd_deserializer
        if any(x._jrdd_deserializer != first_jrdd_deserializer for x in rdds):
            rdds = [x._reserialize() for x in rdds]
        first = rdds[0]._jrdd
        rest = [x._jrdd for x in rdds[1:]]
        rest = ListConverter().convert(rest, self._gateway._gateway_client)
        return RDD(self._jsc.union(first, rest), self,
                   rdds[0]._jrdd_deserializer)

    def broadcast(self, value):
        """
        Broadcast a read-only variable to the cluster, returning a C{Broadcast}
        object for reading it in distributed functions. The variable will be
        sent to each cluster only once.
        """
        pickleSer = PickleSerializer()
        pickled = pickleSer.dumps(value)
        jbroadcast = self._jsc.broadcast(bytearray(pickled))
        return Broadcast(jbroadcast.id(), value, jbroadcast,
                         self._pickled_broadcast_vars)

    def accumulator(self, value, accum_param=None):
        """
        Create an L{Accumulator} with the given initial value, using a given
        L{AccumulatorParam} helper object to define how to add values of the
        data type if provided. Default AccumulatorParams are used for integers
        and floating-point numbers if you do not provide one. For other types,
        a custom AccumulatorParam can be used.
        """
        if accum_param is None:
            if isinstance(value, int):
                accum_param = accumulators.INT_ACCUMULATOR_PARAM
            elif isinstance(value, float):
                accum_param = accumulators.FLOAT_ACCUMULATOR_PARAM
            elif isinstance(value, complex):
                accum_param = accumulators.COMPLEX_ACCUMULATOR_PARAM
            else:
                raise Exception("No default accumulator param for type %s" % type(value))
        SparkContext._next_accum_id += 1
        return Accumulator(SparkContext._next_accum_id - 1, value, accum_param)

    def addFile(self, path):
        """
        Add a file to be downloaded with this Spark job on every node.
        The C{path} passed can be either a local file, a file in HDFS
        (or other Hadoop-supported filesystems), or an HTTP, HTTPS or
        FTP URI.

        To access the file in Spark jobs, use
        L{SparkFiles.get(path)<pyspark.files.SparkFiles.get>} to find its
        download location.

        >>> from pyspark import SparkFiles
        >>> path = os.path.join(tempdir, "test.txt")
        >>> with open(path, "w") as testFile:
        ...    testFile.write("100")
        >>> sc.addFile(path)
        >>> def func(iterator):
        ...    with open(SparkFiles.get("test.txt")) as testFile:
        ...        fileVal = int(testFile.readline())
        ...        return [x * 100 for x in iterator]
        >>> sc.parallelize([1, 2, 3, 4]).mapPartitions(func).collect()
        [100, 200, 300, 400]
        """
        self._jsc.sc().addFile(path)

    def clearFiles(self):
        """
        Clear the job's list of files added by L{addFile} or L{addPyFile} so
        that they do not get downloaded to any new nodes.
        """
        # TODO: remove added .py or .zip files from the PYTHONPATH?
        self._jsc.sc().clearFiles()

    def addPyFile(self, path):
        """
        Add a .py or .zip dependency for all tasks to be executed on this
        SparkContext in the future.  The C{path} passed can be either a local
        file, a file in HDFS (or other Hadoop-supported filesystems), or an
        HTTP, HTTPS or FTP URI.
        """
        self.addFile(path)
        (dirname, filename) = os.path.split(path) # dirname may be directory or HDFS/S3 prefix

        if filename.endswith('.zip') or filename.endswith('.ZIP') or filename.endswith('.egg'):
            self._python_includes.append(filename)
            sys.path.append(os.path.join(SparkFiles.getRootDirectory(), filename)) # for tests in local mode

    def setCheckpointDir(self, dirName, useExisting=False):
        """
        Set the directory under which RDDs are going to be checkpointed. The
        directory must be a HDFS path if running on a cluster.

        If the directory does not exist, it will be created. If the directory
        exists and C{useExisting} is set to true, then the exisiting directory
        will be used.  Otherwise an exception will be thrown to prevent
        accidental overriding of checkpoint files in the existing directory.
        """
        self._jsc.sc().setCheckpointDir(dirName, useExisting)

    def _getJavaStorageLevel(self, storageLevel):
        """
        Returns a Java StorageLevel based on a pyspark.StorageLevel.
        """
        if not isinstance(storageLevel, StorageLevel):
            raise Exception("storageLevel must be of type pyspark.StorageLevel")

        newStorageLevel = self._jvm.org.apache.spark.storage.StorageLevel
        return newStorageLevel(storageLevel.useDisk, storageLevel.useMemory,
            storageLevel.deserialized, storageLevel.replication)

def _test():
    import atexit
    import doctest
    import tempfile
    globs = globals().copy()
    globs['sc'] = SparkContext('local[4]', 'PythonTest', batchSize=2)
    globs['tempdir'] = tempfile.mkdtemp()
    atexit.register(lambda: shutil.rmtree(globs['tempdir']))
    (failure_count, test_count) = doctest.testmod(globs=globs)
    globs['sc'].stop()
    if failure_count:
        exit(-1)


if __name__ == "__main__":
    _test()<|MERGE_RESOLUTION|>--- conflicted
+++ resolved
@@ -67,10 +67,7 @@
         @param batchSize: The number of Python objects represented as a single
                Java object.  Set 1 to disable batching or -1 to use an
                unlimited batch size.
-<<<<<<< HEAD
-=======
         @param serializer: The serializer for RDDs.
->>>>>>> 2fd781d3
 
 
         >>> from pyspark.context import SparkContext
@@ -135,13 +132,8 @@
             if not SparkContext._gateway:
                 SparkContext._gateway = launch_gateway()
                 SparkContext._jvm = SparkContext._gateway.jvm
-<<<<<<< HEAD
-                SparkContext._writeIteratorToPickleFile = \
-                    SparkContext._jvm.PythonRDD.writeIteratorToPickleFile
-=======
                 SparkContext._writeToFile = \
                     SparkContext._jvm.PythonRDD.writeToFile
->>>>>>> 2fd781d3
                 SparkContext._takePartition = \
                     SparkContext._jvm.PythonRDD.takePartition
 
