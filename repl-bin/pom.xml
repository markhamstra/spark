<?xml version="1.0" encoding="UTF-8"?>
<!--
  ~ Licensed to the Apache Software Foundation (ASF) under one or more
  ~ contributor license agreements.  See the NOTICE file distributed with
  ~ this work for additional information regarding copyright ownership.
  ~ The ASF licenses this file to You under the Apache License, Version 2.0
  ~ (the "License"); you may not use this file except in compliance with
  ~ the License.  You may obtain a copy of the License at
  ~
  ~    http://www.apache.org/licenses/LICENSE-2.0
  ~
  ~ Unless required by applicable law or agreed to in writing, software
  ~ distributed under the License is distributed on an "AS IS" BASIS,
  ~ WITHOUT WARRANTIES OR CONDITIONS OF ANY KIND, either express or implied.
  ~ See the License for the specific language governing permissions and
  ~ limitations under the License.
  -->

<project xmlns="http://maven.apache.org/POM/4.0.0" xmlns:xsi="http://www.w3.org/2001/XMLSchema-instance" xsi:schemaLocation="http://maven.apache.org/POM/4.0.0 http://maven.apache.org/xsd/maven-4.0.0.xsd">
  <modelVersion>4.0.0</modelVersion>
  <parent>
    <groupId>org.spark-project</groupId>
    <artifactId>spark-parent</artifactId>
    <version>0.8.0-candidate-csd-7-SNAPSHOT</version>
    <relativePath>../pom.xml</relativePath>
  </parent>

  <groupId>org.spark-project</groupId>
  <artifactId>spark-repl-bin</artifactId>
  <packaging>pom</packaging>
  <name>Spark Project REPL binary packaging</name>
  <url>http://spark-project.org/</url>

  <properties>
    <deb.pkg.name>spark</deb.pkg.name>
    <deb.install.path>/usr/share/spark</deb.install.path>
    <deb.user>root</deb.user>
  </properties>

  <dependencies>
    <dependency>
      <groupId>org.spark-project</groupId>
      <artifactId>spark-core</artifactId>
      <version>${project.version}</version>
    </dependency>
    <dependency>
      <groupId>org.spark-project</groupId>
      <artifactId>spark-bagel</artifactId>
      <version>${project.version}</version>
      <scope>runtime</scope>
    </dependency>
    <dependency>
      <groupId>org.spark-project</groupId>
      <artifactId>spark-repl</artifactId>
      <version>${project.version}</version>
      <scope>runtime</scope>
    </dependency>
  </dependencies>

  <build>
    <plugins>
      <plugin>
        <groupId>org.apache.maven.plugins</groupId>
        <artifactId>maven-shade-plugin</artifactId>
        <configuration>
          <shadedArtifactAttached>false</shadedArtifactAttached>
          <outputFile>${project.build.directory}/${project.artifactId}-${project.version}-shaded.jar</outputFile>
          <artifactSet>
            <includes>
              <include>*:*</include>
            </includes>
          </artifactSet>
          <filters>
            <filter>
              <artifact>*:*</artifact>
              <excludes>
                <exclude>META-INF/*.SF</exclude>
                <exclude>META-INF/*.DSA</exclude>
                <exclude>META-INF/*.RSA</exclude>
              </excludes>
            </filter>
          </filters>
        </configuration>
        <executions>
          <execution>
            <phase>package</phase>
            <goals>
              <goal>shade</goal>
            </goals>
            <configuration>
              <transformers>
                <transformer implementation="org.apache.maven.plugins.shade.resource.ServicesResourceTransformer" />
                <transformer implementation="org.apache.maven.plugins.shade.resource.AppendingTransformer">
                  <resource>reference.conf</resource>
                </transformer>
                <transformer implementation="org.apache.maven.plugins.shade.resource.ManifestResourceTransformer">
                  <mainClass>spark.repl.Main</mainClass>
                </transformer>
              </transformers>
            </configuration>
          </execution>
        </executions>
      </plugin>
    </plugins>
  </build>

  <profiles>
    <profile>
<<<<<<< HEAD
      <id>hadoop1</id>

      <properties>
        <classifier>hadoop1</classifier>
      </properties>
      <dependencies>
        <dependency>
          <groupId>org.spark-project</groupId>
          <artifactId>spark-core</artifactId>
          <version>${project.version}</version>
          <classifier>hadoop1</classifier>
        </dependency>
        <dependency>
          <groupId>org.spark-project</groupId>
          <artifactId>spark-bagel</artifactId>
          <version>${project.version}</version>
          <classifier>hadoop1</classifier>
          <scope>runtime</scope>
        </dependency>
        <dependency>
          <groupId>org.spark-project</groupId>
          <artifactId>spark-examples</artifactId>
          <version>${project.version}</version>
          <classifier>hadoop1</classifier>
          <scope>runtime</scope>
        </dependency>
        <dependency>
          <groupId>org.spark-project</groupId>
          <artifactId>spark-repl</artifactId>
          <version>${project.version}</version>
          <classifier>hadoop1</classifier>
          <scope>runtime</scope>
        </dependency>
        <dependency>
          <groupId>org.apache.hadoop</groupId>
          <artifactId>hadoop-core</artifactId>
          <scope>runtime</scope>
        </dependency>
      </dependencies>
    </profile>
    <profile>
      <id>hadoop2</id>

      <properties>
        <classifier>hadoop2</classifier>
      </properties>
      <dependencies>
        <dependency>
          <groupId>org.spark-project</groupId>
          <artifactId>spark-core</artifactId>
          <version>${project.version}</version>
          <classifier>hadoop2</classifier>
        </dependency>
        <dependency>
          <groupId>org.spark-project</groupId>
          <artifactId>spark-bagel</artifactId>
          <version>${project.version}</version>
          <classifier>hadoop2</classifier>
          <scope>runtime</scope>
        </dependency>
        <dependency>
          <groupId>org.spark-project</groupId>
          <artifactId>spark-examples</artifactId>
          <version>${project.version}</version>
          <classifier>hadoop2</classifier>
          <scope>runtime</scope>
        </dependency>
        <dependency>
          <groupId>org.spark-project</groupId>
          <artifactId>spark-repl</artifactId>
          <version>${project.version}</version>
          <classifier>hadoop2</classifier>
          <scope>runtime</scope>
        </dependency>
        <dependency>
          <groupId>org.apache.hadoop</groupId>
          <artifactId>hadoop-core</artifactId>
          <scope>runtime</scope>
        </dependency>
        <dependency>
          <groupId>org.apache.hadoop</groupId>
          <artifactId>hadoop-client</artifactId>
          <scope>runtime</scope>
        </dependency>
      </dependencies>
    </profile>
    <profile>
=======
>>>>>>> aa2b89d9
      <id>hadoop2-yarn</id>
      <dependencies>
        <dependency>
          <groupId>org.spark-project</groupId>
          <artifactId>spark-yarn</artifactId>
          <version>${project.version}</version>
        </dependency>
      </dependencies>
    </profile>
    <profile>
      <id>deb</id>
      <build>
        <plugins>
          <plugin>
            <groupId>org.codehaus.mojo</groupId>
            <artifactId>buildnumber-maven-plugin</artifactId>
            <version>1.1</version>
            <executions>
              <execution>
                <phase>validate</phase>
                <goals>
                  <goal>create</goal>
                </goals>
                <configuration>
                  <shortRevisionLength>8</shortRevisionLength>
                </configuration>
              </execution>
            </executions>
          </plugin>
          <plugin>
            <groupId>org.vafer</groupId>
            <artifactId>jdeb</artifactId>
            <version>0.11</version>
            <executions>
              <execution>
                <phase>package</phase>
                <goals>
                  <goal>jdeb</goal>
                </goals>
                <configuration>
                  <deb>${project.build.directory}/${deb.pkg.name}_${project.version}-${buildNumber}_all.deb</deb>
                  <attach>false</attach>
                  <compression>gzip</compression>
                  <dataSet>
                    <data>
                      <src>${project.build.directory}/${project.artifactId}-${project.version}-shaded.jar</src>
                      <type>file</type>
                      <mapper>
                        <type>perm</type>
                        <user>${deb.user}</user>
                        <group>${deb.user}</group>
                        <prefix>${deb.install.path}</prefix>
                      </mapper>
                    </data>
                    <data>
                      <src>${basedir}/src/deb/bin</src>
                      <type>directory</type>
                      <mapper>
                        <type>perm</type>
                        <user>${deb.user}</user>
                        <group>${deb.user}</group>
                        <prefix>${deb.install.path}</prefix>
                        <filemode>744</filemode>
                      </mapper>
                    </data>
                    <data>
                      <src>${basedir}/../conf</src>
                      <type>directory</type>
                      <mapper>
                        <type>perm</type>
                        <user>${deb.user}</user>
                        <group>${deb.user}</group>
                        <prefix>${deb.install.path}/conf</prefix>
                        <filemode>744</filemode>
                      </mapper>
                    </data>
                  </dataSet>
                </configuration>
              </execution>
            </executions>
          </plugin>
        </plugins>
      </build>
    </profile>
  </profiles>
</project><|MERGE_RESOLUTION|>--- conflicted
+++ resolved
@@ -106,96 +106,6 @@
 
   <profiles>
     <profile>
-<<<<<<< HEAD
-      <id>hadoop1</id>
-
-      <properties>
-        <classifier>hadoop1</classifier>
-      </properties>
-      <dependencies>
-        <dependency>
-          <groupId>org.spark-project</groupId>
-          <artifactId>spark-core</artifactId>
-          <version>${project.version}</version>
-          <classifier>hadoop1</classifier>
-        </dependency>
-        <dependency>
-          <groupId>org.spark-project</groupId>
-          <artifactId>spark-bagel</artifactId>
-          <version>${project.version}</version>
-          <classifier>hadoop1</classifier>
-          <scope>runtime</scope>
-        </dependency>
-        <dependency>
-          <groupId>org.spark-project</groupId>
-          <artifactId>spark-examples</artifactId>
-          <version>${project.version}</version>
-          <classifier>hadoop1</classifier>
-          <scope>runtime</scope>
-        </dependency>
-        <dependency>
-          <groupId>org.spark-project</groupId>
-          <artifactId>spark-repl</artifactId>
-          <version>${project.version}</version>
-          <classifier>hadoop1</classifier>
-          <scope>runtime</scope>
-        </dependency>
-        <dependency>
-          <groupId>org.apache.hadoop</groupId>
-          <artifactId>hadoop-core</artifactId>
-          <scope>runtime</scope>
-        </dependency>
-      </dependencies>
-    </profile>
-    <profile>
-      <id>hadoop2</id>
-
-      <properties>
-        <classifier>hadoop2</classifier>
-      </properties>
-      <dependencies>
-        <dependency>
-          <groupId>org.spark-project</groupId>
-          <artifactId>spark-core</artifactId>
-          <version>${project.version}</version>
-          <classifier>hadoop2</classifier>
-        </dependency>
-        <dependency>
-          <groupId>org.spark-project</groupId>
-          <artifactId>spark-bagel</artifactId>
-          <version>${project.version}</version>
-          <classifier>hadoop2</classifier>
-          <scope>runtime</scope>
-        </dependency>
-        <dependency>
-          <groupId>org.spark-project</groupId>
-          <artifactId>spark-examples</artifactId>
-          <version>${project.version}</version>
-          <classifier>hadoop2</classifier>
-          <scope>runtime</scope>
-        </dependency>
-        <dependency>
-          <groupId>org.spark-project</groupId>
-          <artifactId>spark-repl</artifactId>
-          <version>${project.version}</version>
-          <classifier>hadoop2</classifier>
-          <scope>runtime</scope>
-        </dependency>
-        <dependency>
-          <groupId>org.apache.hadoop</groupId>
-          <artifactId>hadoop-core</artifactId>
-          <scope>runtime</scope>
-        </dependency>
-        <dependency>
-          <groupId>org.apache.hadoop</groupId>
-          <artifactId>hadoop-client</artifactId>
-          <scope>runtime</scope>
-        </dependency>
-      </dependencies>
-    </profile>
-    <profile>
-=======
->>>>>>> aa2b89d9
       <id>hadoop2-yarn</id>
       <dependencies>
         <dependency>
