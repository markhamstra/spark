--- conflicted
+++ resolved
@@ -21,11 +21,7 @@
   <parent>
     <groupId>org.apache.spark</groupId>
     <artifactId>spark-parent_2.10</artifactId>
-<<<<<<< HEAD
-    <version>1.6.0-csd-6-SNAPSHOT</version>
-=======
     <version>1.6.0-csd-7-SNAPSHOT</version>
->>>>>>> b4a0e100
     <relativePath>../pom.xml</relativePath>
   </parent>
 
