---
layout: global
title: Spark Streaming + Kafka Integration Guide (Kafka broker version 0.10.0 or higher)
---

The Spark Streaming integration for Kafka 0.10 is similar in design to the 0.8 [Direct Stream approach](streaming-kafka-0-8-integration.html#approach-2-direct-approach-no-receivers).  It provides simple parallelism,  1:1 correspondence between Kafka partitions and Spark partitions, and access to offsets and metadata. However, because the newer integration uses the [new Kafka consumer API](http://kafka.apache.org/documentation.html#newconsumerapi) instead of the simple API, there are notable differences in usage. This version of the integration is marked as experimental, so the API is potentially subject to change.

### Linking
For Scala/Java applications using SBT/Maven project definitions, link your streaming application with the following artifact (see [Linking section](streaming-programming-guide.html#linking) in the main programming guide for further information).

	groupId = org.apache.spark
	artifactId = spark-streaming-kafka-0-10_{{site.SCALA_BINARY_VERSION}}
	version = {{site.SPARK_VERSION_SHORT}}

**Do not** manually add dependencies on `org.apache.kafka` artifacts (e.g. `kafka-clients`).  The `spark-streaming-kafka-0-10` artifact has the appropriate transitive dependencies already, and different versions may be incompatible in hard to diagnose ways.

### Creating a Direct Stream
 Note that the namespace for the import includes the version, org.apache.spark.streaming.kafka010

<div class="codetabs">
<div data-lang="scala" markdown="1">
{% highlight scala %}
import org.apache.kafka.clients.consumer.ConsumerRecord
import org.apache.kafka.common.serialization.StringDeserializer
import org.apache.spark.streaming.kafka010._
import org.apache.spark.streaming.kafka010.LocationStrategies.PreferConsistent
import org.apache.spark.streaming.kafka010.ConsumerStrategies.Subscribe

val kafkaParams = Map[String, Object](
  "bootstrap.servers" -> "localhost:9092,anotherhost:9092",
  "key.deserializer" -> classOf[StringDeserializer],
  "value.deserializer" -> classOf[StringDeserializer],
  "group.id" -> "use_a_separate_group_id_for_each_stream",
  "auto.offset.reset" -> "latest",
  "enable.auto.commit" -> (false: java.lang.Boolean)
)

val topics = Array("topicA", "topicB")
val stream = KafkaUtils.createDirectStream[String, String](
  streamingContext,
  PreferConsistent,
  Subscribe[String, String](topics, kafkaParams)
)

stream.map(record => (record.key, record.value))
{% endhighlight %}
Each item in the stream is a [ConsumerRecord](http://kafka.apache.org/0100/javadoc/org/apache/kafka/clients/consumer/ConsumerRecord.html)
</div>
<div data-lang="java" markdown="1">
{% highlight java %}
import java.util.*;
import org.apache.spark.SparkConf;
import org.apache.spark.TaskContext;
import org.apache.spark.api.java.*;
import org.apache.spark.api.java.function.*;
import org.apache.spark.streaming.api.java.*;
import org.apache.spark.streaming.kafka010.*;
import org.apache.kafka.clients.consumer.ConsumerRecord;
import org.apache.kafka.common.TopicPartition;
import org.apache.kafka.common.serialization.StringDeserializer;
import scala.Tuple2;

Map<String, Object> kafkaParams = new HashMap<>();
kafkaParams.put("bootstrap.servers", "localhost:9092,anotherhost:9092");
kafkaParams.put("key.deserializer", StringDeserializer.class);
kafkaParams.put("value.deserializer", StringDeserializer.class);
kafkaParams.put("group.id", "use_a_separate_group_id_for_each_stream");
kafkaParams.put("auto.offset.reset", "latest");
kafkaParams.put("enable.auto.commit", false);

Collection<String> topics = Arrays.asList("topicA", "topicB");

<<<<<<< HEAD
final JavaInputDStream<ConsumerRecord<String, String>> stream =
=======
JavaInputDStream<ConsumerRecord<String, String>> stream =
>>>>>>> 86cd3c08
  KafkaUtils.createDirectStream(
    streamingContext,
    LocationStrategies.PreferConsistent(),
    ConsumerStrategies.<String, String>Subscribe(topics, kafkaParams)
  );

<<<<<<< HEAD
stream.mapToPair(
  new PairFunction<ConsumerRecord<String, String>, String, String>() {
    @Override
    public Tuple2<String, String> call(ConsumerRecord<String, String> record) {
      return new Tuple2<>(record.key(), record.value());
    }
  })
=======
stream.mapToPair(record -> new Tuple2<>(record.key(), record.value()));
>>>>>>> 86cd3c08
{% endhighlight %}
</div>
</div>

For possible kafkaParams, see [Kafka consumer config docs](http://kafka.apache.org/documentation.html#newconsumerconfigs).
If your Spark batch duration is larger than the default Kafka heartbeat session timeout (30 seconds), increase heartbeat.interval.ms and session.timeout.ms appropriately.  For batches larger than 5 minutes, this will require changing group.max.session.timeout.ms on the broker.
Note that the example sets enable.auto.commit to false, for discussion see [Storing Offsets](streaming-kafka-0-10-integration.html#storing-offsets) below.

### LocationStrategies
The new Kafka consumer API will pre-fetch messages into buffers.  Therefore it is important for performance reasons that the Spark integration keep cached consumers on executors (rather than recreating them for each batch), and prefer to schedule partitions on the host locations that have the appropriate consumers.

In most cases, you should use `LocationStrategies.PreferConsistent` as shown above.  This will distribute partitions evenly across available executors.  If your executors are on the same hosts as your Kafka brokers, use `PreferBrokers`, which will prefer to schedule partitions on the Kafka leader for that partition.  Finally, if you have a significant skew in load among partitions, use `PreferFixed`. This allows you to specify an explicit mapping of partitions to hosts (any unspecified partitions will use a consistent location).

The cache for consumers has a default maximum size of 64.  If you expect to be handling more than (64 * number of executors) Kafka partitions, you can change this setting via `spark.streaming.kafka.consumer.cache.maxCapacity`.

If you would like to disable the caching for Kafka consumers, you can set `spark.streaming.kafka.consumer.cache.enabled` to `false`. Disabling the cache may be needed to workaround the problem described in SPARK-19185. This property may be removed in later versions of Spark, once SPARK-19185 is resolved.

The cache is keyed by topicpartition and group.id, so use a **separate** `group.id` for each call to `createDirectStream`.


### ConsumerStrategies
The new Kafka consumer API has a number of different ways to specify topics, some of which require considerable post-object-instantiation setup.  `ConsumerStrategies` provides an abstraction that allows Spark to obtain properly configured consumers even after restart from checkpoint.

`ConsumerStrategies.Subscribe`, as shown above, allows you to subscribe to a fixed collection of topics. `SubscribePattern` allows you to use a regex to specify topics of interest. Note that unlike the 0.8 integration, using `Subscribe` or `SubscribePattern` should respond to adding partitions during a running stream. Finally, `Assign` allows you to specify a fixed collection of partitions.  All three strategies have overloaded constructors that allow you to specify the starting offset for a particular partition.

If you have specific consumer setup needs that are not met by the options above, `ConsumerStrategy` is a public class that you can extend.

### Creating an RDD
If you have a use case that is better suited to batch processing, you can create an RDD for a defined range of offsets.

<div class="codetabs">
<div data-lang="scala" markdown="1">
{% highlight scala %}
// Import dependencies and create kafka params as in Create Direct Stream above

val offsetRanges = Array(
  // topic, partition, inclusive starting offset, exclusive ending offset
  OffsetRange("test", 0, 0, 100),
  OffsetRange("test", 1, 0, 100)
)

val rdd = KafkaUtils.createRDD[String, String](sparkContext, kafkaParams, offsetRanges, PreferConsistent)
{% endhighlight %}
</div>
<div data-lang="java" markdown="1">
{% highlight java %}
// Import dependencies and create kafka params as in Create Direct Stream above

OffsetRange[] offsetRanges = {
  // topic, partition, inclusive starting offset, exclusive ending offset
  OffsetRange.create("test", 0, 0, 100),
  OffsetRange.create("test", 1, 0, 100)
};

JavaRDD<ConsumerRecord<String, String>> rdd = KafkaUtils.createRDD(
  sparkContext,
  kafkaParams,
  offsetRanges,
  LocationStrategies.PreferConsistent()
);
{% endhighlight %}
</div>
</div>

Note that you cannot use `PreferBrokers`, because without the stream there is not a driver-side consumer to automatically look up broker metadata for you.  Use `PreferFixed` with your own metadata lookups if necessary.

### Obtaining Offsets

<div class="codetabs">
<div data-lang="scala" markdown="1">
{% highlight scala %}
stream.foreachRDD { rdd =>
  val offsetRanges = rdd.asInstanceOf[HasOffsetRanges].offsetRanges
  rdd.foreachPartition { iter =>
    val o: OffsetRange = offsetRanges(TaskContext.get.partitionId)
    println(s"${o.topic} ${o.partition} ${o.fromOffset} ${o.untilOffset}")
  }
}
{% endhighlight %}
</div>
<div data-lang="java" markdown="1">
{% highlight java %}
<<<<<<< HEAD
stream.foreachRDD(new VoidFunction<JavaRDD<ConsumerRecord<String, String>>>() {
  @Override
  public void call(JavaRDD<ConsumerRecord<String, String>> rdd) {
    final OffsetRange[] offsetRanges = ((HasOffsetRanges) rdd.rdd()).offsetRanges();
    rdd.foreachPartition(new VoidFunction<Iterator<ConsumerRecord<String, String>>>() {
      @Override
      public void call(Iterator<ConsumerRecord<String, String>> consumerRecords) {
        OffsetRange o = offsetRanges[TaskContext.get().partitionId()];
        System.out.println(
          o.topic() + " " + o.partition() + " " + o.fromOffset() + " " + o.untilOffset());
      }
    });
  }
=======
stream.foreachRDD(rdd -> {
  OffsetRange[] offsetRanges = ((HasOffsetRanges) rdd.rdd()).offsetRanges();
  rdd.foreachPartition(consumerRecords -> {
    OffsetRange o = offsetRanges[TaskContext.get().partitionId()];
    System.out.println(
      o.topic() + " " + o.partition() + " " + o.fromOffset() + " " + o.untilOffset());
  });
>>>>>>> 86cd3c08
});
{% endhighlight %}
</div>
</div>

Note that the typecast to `HasOffsetRanges` will only succeed if it is done in the first method called on the result of `createDirectStream`, not later down a chain of methods. Be aware that the one-to-one mapping between RDD partition and Kafka partition does not remain after any methods that shuffle or repartition, e.g. reduceByKey() or window().

### Storing Offsets
Kafka delivery semantics in the case of failure depend on how and when offsets are stored.  Spark output operations are [at-least-once](streaming-programming-guide.html#semantics-of-output-operations).  So if you want the equivalent of exactly-once semantics, you must either store offsets after an idempotent output, or store offsets in an atomic transaction alongside output. With this integration, you have 3 options, in order of increasing reliability (and code complexity), for how to store offsets.

#### Checkpoints
If you enable Spark [checkpointing](streaming-programming-guide.html#checkpointing), offsets will be stored in the checkpoint.  This is easy to enable, but there are drawbacks. Your output operation must be idempotent, since you will get repeated outputs; transactions are not an option.  Furthermore, you cannot recover from a checkpoint if your application code has changed.  For planned upgrades, you can mitigate this by running the new code at the same time as the old code (since outputs need to be idempotent anyway, they should not clash).  But for unplanned failures that require code changes, you will lose data unless you have another way to identify known good starting offsets.

#### Kafka itself
Kafka has an offset commit API that stores offsets in a special Kafka topic.  By default, the new consumer will periodically auto-commit offsets. This is almost certainly not what you want, because messages successfully polled by the consumer may not yet have resulted in a Spark output operation, resulting in undefined semantics. This is why the stream example above sets "enable.auto.commit" to false.  However, you can commit offsets to Kafka after you know your output has been stored, using the `commitAsync` API. The benefit as compared to checkpoints is that Kafka is a durable store regardless of changes to your application code.  However, Kafka is not transactional, so your outputs must still be idempotent.

<div class="codetabs">
<div data-lang="scala" markdown="1">
{% highlight scala %}
stream.foreachRDD { rdd =>
  val offsetRanges = rdd.asInstanceOf[HasOffsetRanges].offsetRanges

  // some time later, after outputs have completed
  stream.asInstanceOf[CanCommitOffsets].commitAsync(offsetRanges)
}
{% endhighlight %}
As with HasOffsetRanges, the cast to CanCommitOffsets will only succeed if called on the result of createDirectStream, not after transformations.  The commitAsync call is threadsafe, but must occur after outputs if you want meaningful semantics.
</div>
<div data-lang="java" markdown="1">
{% highlight java %}
<<<<<<< HEAD
stream.foreachRDD(new VoidFunction<JavaRDD<ConsumerRecord<String, String>>>() {
  @Override
  public void call(JavaRDD<ConsumerRecord<String, String>> rdd) {
    OffsetRange[] offsetRanges = ((HasOffsetRanges) rdd.rdd()).offsetRanges();

    // some time later, after outputs have completed
    ((CanCommitOffsets) stream.inputDStream()).commitAsync(offsetRanges);
  }
=======
stream.foreachRDD(rdd -> {
  OffsetRange[] offsetRanges = ((HasOffsetRanges) rdd.rdd()).offsetRanges();

  // some time later, after outputs have completed
  ((CanCommitOffsets) stream.inputDStream()).commitAsync(offsetRanges);
>>>>>>> 86cd3c08
});
{% endhighlight %}
</div>
</div>

#### Your own data store
For data stores that support transactions, saving offsets in the same transaction as the results can keep the two in sync, even in failure situations.  If you're careful about detecting repeated or skipped offset ranges, rolling back the transaction prevents duplicated or lost messages from affecting results.  This gives the equivalent of exactly-once semantics.  It is also possible to use this tactic even for outputs that result from aggregations, which are typically hard to make idempotent.

<div class="codetabs">
<div data-lang="scala" markdown="1">
{% highlight scala %}
// The details depend on your data store, but the general idea looks like this

// begin from the the offsets committed to the database
val fromOffsets = selectOffsetsFromYourDatabase.map { resultSet =>
  new TopicPartition(resultSet.string("topic"), resultSet.int("partition")) -> resultSet.long("offset")
}.toMap

val stream = KafkaUtils.createDirectStream[String, String](
  streamingContext,
  PreferConsistent,
  Assign[String, String](fromOffsets.keys.toList, kafkaParams, fromOffsets)
)

stream.foreachRDD { rdd =>
  val offsetRanges = rdd.asInstanceOf[HasOffsetRanges].offsetRanges

  val results = yourCalculation(rdd)

  // begin your transaction

  // update results
  // update offsets where the end of existing offsets matches the beginning of this batch of offsets
  // assert that offsets were updated correctly

  // end your transaction
}
{% endhighlight %}
</div>
<div data-lang="java" markdown="1">
{% highlight java %}
// The details depend on your data store, but the general idea looks like this

// begin from the the offsets committed to the database
Map<TopicPartition, Long> fromOffsets = new HashMap<>();
for (resultSet : selectOffsetsFromYourDatabase)
  fromOffsets.put(new TopicPartition(resultSet.string("topic"), resultSet.int("partition")), resultSet.long("offset"));
}

JavaInputDStream<ConsumerRecord<String, String>> stream = KafkaUtils.createDirectStream(
  streamingContext,
  LocationStrategies.PreferConsistent(),
  ConsumerStrategies.<String, String>Assign(fromOffsets.keySet(), kafkaParams, fromOffsets)
);

<<<<<<< HEAD
stream.foreachRDD(new VoidFunction<JavaRDD<ConsumerRecord<String, String>>>() {
  @Override
  public void call(JavaRDD<ConsumerRecord<String, String>> rdd) {
    OffsetRange[] offsetRanges = ((HasOffsetRanges) rdd.rdd()).offsetRanges();
    
    Object results = yourCalculation(rdd);

    // begin your transaction

    // update results
    // update offsets where the end of existing offsets matches the beginning of this batch of offsets
    // assert that offsets were updated correctly

    // end your transaction
  }
=======
stream.foreachRDD(rdd -> {
  OffsetRange[] offsetRanges = ((HasOffsetRanges) rdd.rdd()).offsetRanges();
  
  Object results = yourCalculation(rdd);

  // begin your transaction

  // update results
  // update offsets where the end of existing offsets matches the beginning of this batch of offsets
  // assert that offsets were updated correctly

  // end your transaction
>>>>>>> 86cd3c08
});
{% endhighlight %}
</div>
</div>

### SSL / TLS
The new Kafka consumer [supports SSL](http://kafka.apache.org/documentation.html#security_ssl).  To enable it, set kafkaParams appropriately before passing to `createDirectStream` / `createRDD`.  Note that this only applies to communication between Spark and Kafka brokers; you are still responsible for separately [securing](security.html) Spark inter-node communication.


<div class="codetabs">
<div data-lang="scala" markdown="1">
{% highlight scala %}
val kafkaParams = Map[String, Object](
  // the usual params, make sure to change the port in bootstrap.servers if 9092 is not TLS
  "security.protocol" -> "SSL",
  "ssl.truststore.location" -> "/some-directory/kafka.client.truststore.jks",
  "ssl.truststore.password" -> "test1234",
  "ssl.keystore.location" -> "/some-directory/kafka.client.keystore.jks",
  "ssl.keystore.password" -> "test1234",
  "ssl.key.password" -> "test1234"
)
{% endhighlight %}
</div>
<div data-lang="java" markdown="1">
{% highlight java %}
Map<String, Object> kafkaParams = new HashMap<String, Object>();
// the usual params, make sure to change the port in bootstrap.servers if 9092 is not TLS
kafkaParams.put("security.protocol", "SSL");
kafkaParams.put("ssl.truststore.location", "/some-directory/kafka.client.truststore.jks");
kafkaParams.put("ssl.truststore.password", "test1234");
kafkaParams.put("ssl.keystore.location", "/some-directory/kafka.client.keystore.jks");
kafkaParams.put("ssl.keystore.password", "test1234");
kafkaParams.put("ssl.key.password", "test1234");
{% endhighlight %}
</div>
</div>

### Deploying

As with any Spark applications, `spark-submit` is used to launch your application.

For Scala and Java applications, if you are using SBT or Maven for project management, then package `spark-streaming-kafka-0-10_{{site.SCALA_BINARY_VERSION}}` and its dependencies into the application JAR. Make sure `spark-core_{{site.SCALA_BINARY_VERSION}}` and `spark-streaming_{{site.SCALA_BINARY_VERSION}}` are marked as `provided` dependencies as those are already present in a Spark installation. Then use `spark-submit` to launch your application (see [Deploying section](streaming-programming-guide.html#deploying-applications) in the main programming guide).
<|MERGE_RESOLUTION|>--- conflicted
+++ resolved
@@ -70,28 +70,14 @@
 
 Collection<String> topics = Arrays.asList("topicA", "topicB");
 
-<<<<<<< HEAD
-final JavaInputDStream<ConsumerRecord<String, String>> stream =
-=======
 JavaInputDStream<ConsumerRecord<String, String>> stream =
->>>>>>> 86cd3c08
   KafkaUtils.createDirectStream(
     streamingContext,
     LocationStrategies.PreferConsistent(),
     ConsumerStrategies.<String, String>Subscribe(topics, kafkaParams)
   );
 
-<<<<<<< HEAD
-stream.mapToPair(
-  new PairFunction<ConsumerRecord<String, String>, String, String>() {
-    @Override
-    public Tuple2<String, String> call(ConsumerRecord<String, String> record) {
-      return new Tuple2<>(record.key(), record.value());
-    }
-  })
-=======
 stream.mapToPair(record -> new Tuple2<>(record.key(), record.value()));
->>>>>>> 86cd3c08
 {% endhighlight %}
 </div>
 </div>
@@ -174,21 +160,6 @@
 </div>
 <div data-lang="java" markdown="1">
 {% highlight java %}
-<<<<<<< HEAD
-stream.foreachRDD(new VoidFunction<JavaRDD<ConsumerRecord<String, String>>>() {
-  @Override
-  public void call(JavaRDD<ConsumerRecord<String, String>> rdd) {
-    final OffsetRange[] offsetRanges = ((HasOffsetRanges) rdd.rdd()).offsetRanges();
-    rdd.foreachPartition(new VoidFunction<Iterator<ConsumerRecord<String, String>>>() {
-      @Override
-      public void call(Iterator<ConsumerRecord<String, String>> consumerRecords) {
-        OffsetRange o = offsetRanges[TaskContext.get().partitionId()];
-        System.out.println(
-          o.topic() + " " + o.partition() + " " + o.fromOffset() + " " + o.untilOffset());
-      }
-    });
-  }
-=======
 stream.foreachRDD(rdd -> {
   OffsetRange[] offsetRanges = ((HasOffsetRanges) rdd.rdd()).offsetRanges();
   rdd.foreachPartition(consumerRecords -> {
@@ -196,7 +167,6 @@
     System.out.println(
       o.topic() + " " + o.partition() + " " + o.fromOffset() + " " + o.untilOffset());
   });
->>>>>>> 86cd3c08
 });
 {% endhighlight %}
 </div>
@@ -227,22 +197,11 @@
 </div>
 <div data-lang="java" markdown="1">
 {% highlight java %}
-<<<<<<< HEAD
-stream.foreachRDD(new VoidFunction<JavaRDD<ConsumerRecord<String, String>>>() {
-  @Override
-  public void call(JavaRDD<ConsumerRecord<String, String>> rdd) {
-    OffsetRange[] offsetRanges = ((HasOffsetRanges) rdd.rdd()).offsetRanges();
-
-    // some time later, after outputs have completed
-    ((CanCommitOffsets) stream.inputDStream()).commitAsync(offsetRanges);
-  }
-=======
 stream.foreachRDD(rdd -> {
   OffsetRange[] offsetRanges = ((HasOffsetRanges) rdd.rdd()).offsetRanges();
 
   // some time later, after outputs have completed
   ((CanCommitOffsets) stream.inputDStream()).commitAsync(offsetRanges);
->>>>>>> 86cd3c08
 });
 {% endhighlight %}
 </div>
@@ -298,23 +257,6 @@
   ConsumerStrategies.<String, String>Assign(fromOffsets.keySet(), kafkaParams, fromOffsets)
 );
 
-<<<<<<< HEAD
-stream.foreachRDD(new VoidFunction<JavaRDD<ConsumerRecord<String, String>>>() {
-  @Override
-  public void call(JavaRDD<ConsumerRecord<String, String>> rdd) {
-    OffsetRange[] offsetRanges = ((HasOffsetRanges) rdd.rdd()).offsetRanges();
-    
-    Object results = yourCalculation(rdd);
-
-    // begin your transaction
-
-    // update results
-    // update offsets where the end of existing offsets matches the beginning of this batch of offsets
-    // assert that offsets were updated correctly
-
-    // end your transaction
-  }
-=======
 stream.foreachRDD(rdd -> {
   OffsetRange[] offsetRanges = ((HasOffsetRanges) rdd.rdd()).offsetRanges();
   
@@ -327,7 +269,6 @@
   // assert that offsets were updated correctly
 
   // end your transaction
->>>>>>> 86cd3c08
 });
 {% endhighlight %}
 </div>
