--- conflicted
+++ resolved
@@ -524,13 +524,8 @@
 1. In the `yarn-site.xml` on each node, add `spark_shuffle` to `yarn.nodemanager.aux-services`,
 then set `yarn.nodemanager.aux-services.spark_shuffle.class` to
 `org.apache.spark.network.yarn.YarnShuffleService`.
-<<<<<<< HEAD
-1. Increase `NodeManager's` heap size by setting `YARN_HEAPSIZE` (1000 by default) in `etc/hadoop/yarn-env.sh` 
-to avoid garbage collection issues during shuffle. 
-=======
 1. Increase `NodeManager's` heap size by setting `YARN_HEAPSIZE` (1000 by default) in `etc/hadoop/yarn-env.sh`
 to avoid garbage collection issues during shuffle.
->>>>>>> 86cd3c08
 1. Restart all `NodeManager`s in your cluster.
 
 The following extra configuration options are available when the shuffle service is running on YARN:
