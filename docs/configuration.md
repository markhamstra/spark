--- conflicted
+++ resolved
@@ -331,18 +331,10 @@
   <td>spark.shuffle.consolidateFiles</td>
   <td>false</td>
   <td>
-<<<<<<< HEAD
-    If set to "true", consolidates intermediate files created during a shuffle. Creating fewer files can improve filesystem performance if you run shuffles with large numbers of reduce tasks.
-  </td>
-</tr>
-<tr>
-<tr>
-=======
     If set to "true", consolidates intermediate files created during a shuffle. Creating fewer files can improve filesystem performance for shuffles with large numbers of reduce tasks. It is recomended to set this to "true" when using ext4 or xfs filesystems. On ext3, this option might degrade performance on machines with many (>8) cores due to filesystem limitations.
   </td>
 </tr>
 <tr>
->>>>>>> c88a9916
   <td>spark.speculation</td>
   <td>false</td>
   <td>
