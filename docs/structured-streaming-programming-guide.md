--- conflicted
+++ resolved
@@ -8,15 +8,9 @@
 {:toc}
 
 # Overview
-<<<<<<< HEAD
-Structured Streaming is a scalable and fault-tolerant stream processing engine built on the Spark SQL engine. You can express your streaming computation the same way you would express a batch computation on static data. The Spark SQL engine will take care of running it incrementally and continuously and updating the final result as streaming data continues to arrive. You can use the [Dataset/DataFrame API](sql-programming-guide.html) in Scala, Java or Python to express streaming aggregations, event-time windows, stream-to-batch joins, etc. The computation is executed on the same optimized Spark SQL engine. Finally, the system ensures end-to-end exactly-once fault-tolerance guarantees through checkpointing and Write Ahead Logs. In short, *Structured Streaming provides fast, scalable, fault-tolerant, end-to-end exactly-once stream processing without the user having to reason about streaming.*
-
-**Structured Streaming is still ALPHA in Spark 2.1** and the APIs are still experimental. In this guide, we are going to walk you through the programming model and the APIs. First, let's start with a simple example - a streaming word count. 
-=======
 Structured Streaming is a scalable and fault-tolerant stream processing engine built on the Spark SQL engine. You can express your streaming computation the same way you would express a batch computation on static data. The Spark SQL engine will take care of running it incrementally and continuously and updating the final result as streaming data continues to arrive. You can use the [Dataset/DataFrame API](sql-programming-guide.html) in Scala, Java, Python or R to express streaming aggregations, event-time windows, stream-to-batch joins, etc. The computation is executed on the same optimized Spark SQL engine. Finally, the system ensures end-to-end exactly-once fault-tolerance guarantees through checkpointing and Write Ahead Logs. In short, *Structured Streaming provides fast, scalable, fault-tolerant, end-to-end exactly-once stream processing without the user having to reason about streaming.*
 
 In this guide, we are going to walk you through the programming model and the APIs. First, let's start with a simple example - a streaming word count.
->>>>>>> 86cd3c08
 
 # Quick Example
 Let’s say you want to maintain a running word count of text data received from a data server listening on a TCP socket. Let’s see how you can express this using Structured Streaming. You can see the full code in
@@ -479,11 +473,7 @@
 state data. Since Spark 2.1, we have support for watermarking which 
 allows the user to specify the threshold of late data, and allows the engine
 to accordingly clean up old state. These are explained later in more 
-<<<<<<< HEAD
-details in the [Window Operations](#window-operations-on-event-time) section.
-=======
 detail in the [Window Operations](#window-operations-on-event-time) section.
->>>>>>> 86cd3c08
 
 ## Fault Tolerance Semantics
 Delivering end-to-end exactly-once semantics was one of key goals behind the design of Structured Streaming. To achieve that, we have designed the Structured Streaming sources, the sinks and the execution engine to reliably track the exact progress of the processing so that it can handle any kind of failure by restarting and/or reprocessing. Every streaming source is assumed to have offsets (similar to Kafka offsets, or Kinesis sequence numbers)
@@ -501,11 +491,7 @@
 returned by `SparkSession.readStream()`. In [R](api/R/read.stream.html), with the `read.stream()` method. Similar to the read interface for creating static DataFrame, you can specify the details of the source – data format, schema, options, etc.
 
 #### Input Sources
-<<<<<<< HEAD
-In Spark 2.0, there are a few built-in sources.
-=======
 There are a few built-in sources.
->>>>>>> 86cd3c08
 
   - **File source** - Reads files written in a directory as a stream of data. Supported file formats are text, csv, json, parquet. See the docs of the DataStreamReader interface for a more up-to-date list, and supported options for each file format. Note that the files must be atomically placed in the given directory, which in most file systems, can be achieved by file move operations.
 
@@ -513,11 +499,8 @@
 
   - **Socket source (for testing)** - Reads UTF8 text data from a socket connection. The listening server socket is at the driver. Note that this should be used only for testing as this does not provide end-to-end fault-tolerance guarantees. 
 
-<<<<<<< HEAD
-=======
   - **Rate source (for testing)** - Generates data at the specified number of rows per second, each output row contains a `timestamp` and `value`. Where `timestamp` is a `Timestamp` type containing the time of message dispatch, and `value` is of `Long` type containing the message count, starting from 0 as the first row. This source is intended for testing and benchmarking.
 
->>>>>>> 86cd3c08
 Some sources are not fault-tolerant because they do not guarantee that data can be replayed using 
 checkpointed offsets after a failure. See the earlier section on 
 [fault-tolerance semantics](#fault-tolerance-semantics).
@@ -537,13 +520,6 @@
         <br/>
         <code>maxFilesPerTrigger</code>: maximum number of new files to be considered in every trigger (default: no max)
         <br/>
-<<<<<<< HEAD
-        <code>latestFirst</code>: whether to processs the latest new files first, useful when there is a large backlog of files(default: false)
-        <br/><br/>
-        For file-format-specific options, see the related methods in <code>DataStreamReader</code>
-        (<a href="api/scala/index.html#org.apache.spark.sql.streaming.DataStreamReader">Scala</a>/<a href="api/java/org/apache/spark/sql/streaming/DataStreamReader.html">Java</a>/<a href="api/python/pyspark.sql.html#pyspark.sql.streaming.DataStreamReader">Python</a>).
-        E.g. for "parquet" format options see <code>DataStreamReader.parquet()</code></td>
-=======
         <code>latestFirst</code>: whether to processs the latest new files first, useful when there is a large backlog of files (default: false)
         <br/>
         <code>fileNameOnly</code>: whether to check new files based on only the filename instead of on the full path (default: false). With this set to `true`, the following files would be considered as the same file, because their filenames, "dataset.txt", are the same:
@@ -560,7 +536,6 @@
         <br/><br/>
         In addition, there are session configurations that affect certain file-formats. See the <a href="sql-programming-guide.html">SQL Programming Guide</a> for more details. E.g., for "parquet", see <a href="sql-programming-guide.html#configuration">Parquet configuration</a> section.
         </td>
->>>>>>> 86cd3c08
     <td>Yes</td>
     <td>Supports glob paths, but does not support multiple comma-separated paths/globs.</td>
   </tr>
@@ -574,8 +549,6 @@
     <td></td>
   </tr>
   <tr>
-<<<<<<< HEAD
-=======
     <td><b>Rate Source</b></td>
     <td>
         <code>rowsPerSecond</code> (e.g. 100, default: 1): How many rows should be generated per second.<br/><br/>
@@ -589,7 +562,6 @@
   </tr>
 
   <tr>
->>>>>>> 86cd3c08
     <td><b>Kafka Source</b></td>
     <td>
         See the <a href="structured-streaming-kafka-integration.html">Kafka Integration Guide</a>.
@@ -775,22 +747,8 @@
 df.groupBy("deviceType").count(); // using untyped API
 
 // Running average signal for each device type
-<<<<<<< HEAD
-ds.groupByKey(new MapFunction<DeviceData, String>() { // using typed API
-  @Override
-  public String call(DeviceData value) throws Exception {
-    return value.getDeviceType();
-  }
-}, Encoders.STRING()).agg(typed.avg(new MapFunction<DeviceData, Double>() {
-  @Override
-  public Double call(DeviceData value) throws Exception {
-    return value.getSignal();
-  }
-}));
-=======
 ds.groupByKey((MapFunction<DeviceData, String>) value -> value.getDeviceType(), Encoders.STRING())
   .agg(typed.avg((MapFunction<DeviceData, Double>) value -> value.getSignal()));
->>>>>>> 86cd3c08
 {% endhighlight %}
 
 
@@ -799,8 +757,6 @@
 
 {% highlight python %}
 df = ...  # streaming DataFrame with IOT device data with schema { device: string, deviceType: string, signal: double, time: DateType }
-<<<<<<< HEAD
-=======
 
 # Select the devices which have signal more than 10
 df.select("device").where("signal > 10")
@@ -813,15 +769,11 @@
 
 {% highlight r %}
 df <- ...  # streaming DataFrame with IOT device data with schema { device: string, deviceType: string, signal: double, time: DateType }
->>>>>>> 86cd3c08
 
 # Select the devices which have signal more than 10
 select(where(df, "signal > 10"), "device")
 
 # Running count of the number of updates for each device type
-<<<<<<< HEAD
-df.groupBy("deviceType").count()
-=======
 count(groupBy(df, "deviceType"))
 {% endhighlight %}
 </div>
@@ -877,7 +829,6 @@
 <div data-lang="r"  markdown="1">
 {% highlight bash %}
 Not available.
->>>>>>> 86cd3c08
 {% endhighlight %}
 </div>
 </div>
@@ -940,11 +891,7 @@
 
 ### Handling Late Data and Watermarking
 Now consider what happens if one of the events arrives late to the application.
-<<<<<<< HEAD
-For example, say, a word generated at 12:04 (i.e. event time) could be received received by 
-=======
 For example, say, a word generated at 12:04 (i.e. event time) could be received by 
->>>>>>> 86cd3c08
 the application at 12:11. The application should use the time 12:04 instead of 12:11
 to update the older counts for the window `12:00 - 12:10`. This occurs 
 naturally in our window-based grouping – Structured Streaming can maintain the intermediate state 
@@ -953,17 +900,6 @@
 
 ![Handling Late Data](img/structured-streaming-late-data.png)
 
-<<<<<<< HEAD
-However, to run this query for days, its necessary for the system to bound the amount of 
-intermediate in-memory state it accumulates. This means the system needs to know when an old 
-aggregate can be dropped from the in-memory state because the application is not going to receive 
-late data for that aggregate any more. To enable this, in Spark 2.1, we have introduced 
-**watermarking**, which let's the engine automatically track the current event time in the data and
-and attempt to clean up old state accordingly. You can define the watermark of a query by 
-specifying the event time column and the threshold on how late the data is expected be in terms of 
-event time. For a specific window starting at time `T`, the engine will maintain state and allow late
-data to be update the state until `(max event time seen by the engine - late threshold > T)`. 
-=======
 However, to run this query for days, it's necessary for the system to bound the amount of 
 intermediate in-memory state it accumulates. This means the system needs to know when an old 
 aggregate can be dropped from the in-memory state because the application is not going to receive 
@@ -973,7 +909,6 @@
 specifying the event time column and the threshold on how late the data is expected to be in terms of 
 event time. For a specific window starting at time `T`, the engine will maintain state and allow late
 data to update the state until `(max event time seen by the engine - late threshold > T)`. 
->>>>>>> 86cd3c08
 In other words, late data within the threshold will be aggregated, 
 but data later than the threshold will be dropped. Let's understand this with an example. We can 
 easily define watermarking on the previous example using `withWatermark()` as shown below.
@@ -1030,11 +965,7 @@
 In this example, we are defining the watermark of the query on the value of the column "timestamp", 
 and also defining "10 minutes" as the threshold of how late is the data allowed to be. If this query 
 is run in Update output mode (discussed later in [Output Modes](#output-modes) section), 
-<<<<<<< HEAD
-the engine will keep updating counts of a window in the Resule Table until the window is older 
-=======
 the engine will keep updating counts of a window in the Result Table until the window is older
->>>>>>> 86cd3c08
 than the watermark, which lags behind the current event time in column "timestamp" by 10 minutes.
 Here is an illustration. 
 
@@ -1048,11 +979,7 @@
 data to be counted. For example, the data `(12:09, cat)` is out of order and late, and it falls in
 windows `12:05 - 12:15` and `12:10 - 12:20`. Since, it is still ahead of the watermark `12:04` in 
 the trigger, the engine still maintains the intermediate counts as state and correctly updates the 
-<<<<<<< HEAD
-counts of the related windows. However, when the watermark is updated to 12:11, the intermediate 
-=======
 counts of the related windows. However, when the watermark is updated to `12:11`, the intermediate 
->>>>>>> 86cd3c08
 state for window `(12:00 - 12:10)` is cleared, and all subsequent data (e.g. `(12:04, donkey)`) 
 is considered "too late" and therefore ignored. Note that after every trigger, 
 the updated counts (i.e. purple rows) are written to sink as the trigger output, as dictated by 
@@ -1062,12 +989,9 @@
 with them, we have also support Append Mode, where only the *final counts* are written to sink.
 This is illustrated below.
 
-<<<<<<< HEAD
-=======
 Note that using `withWatermark` on a non-streaming Dataset is no-op. As the watermark should not affect 
 any batch query in any way, we will ignore it directly.
 
->>>>>>> 86cd3c08
 ![Watermarking in Append Mode](img/structured-streaming-watermark-append-mode.png)
 
 Similar to the Update Mode earlier, the engine maintains intermediate counts for each window. 
@@ -1091,11 +1015,7 @@
 same column as the timestamp column used in the aggregate. For example, 
 `df.withWatermark("time", "1 min").groupBy("time2").count()` is invalid 
 in Append output mode, as watermark is defined on a different column
-<<<<<<< HEAD
-as the aggregation column.
-=======
 from the aggregation column.
->>>>>>> 86cd3c08
 
 - `withWatermark` must be called before the aggregation for the watermark details to be used. 
 For example, `df.groupBy("time").count().withWatermark("time", "1 min")` is invalid in Append 
@@ -1141,8 +1061,6 @@
 </div>
 </div>
 
-<<<<<<< HEAD
-=======
 ### Streaming Deduplication
 You can deduplicate records in data streams using a unique identifier in the events. This is exactly same as deduplication on static using a unique identifier column. The query will store the necessary amount of data from previous records such that it can filter duplicate records. Similar to aggregations, you can use deduplication with or without watermarking.
 
@@ -1202,7 +1120,6 @@
 ### Arbitrary Stateful Operations
 Many usecases require more advanced stateful operations than aggregations. For example, in many usecases, you have to track sessions from data streams of events. For doing such sessionization, you will have to save arbitrary types of data as state, and perform arbitrary operations on the state using the data stream events in every trigger. Since Spark 2.2, this can be done using the operation `mapGroupsWithState` and the more powerful operation `flatMapGroupsWithState`. Both operations allow you to apply user-defined code on grouped Datasets to update user-defined state. For more concrete details, take a look at the API documentation ([Scala](api/scala/index.html#org.apache.spark.sql.streaming.GroupState)/[Java](api/java/org/apache/spark/sql/streaming/GroupState.html)) and the examples ([Scala]({{site.SPARK_GITHUB_URL}}/blob/v{{site.SPARK_VERSION_SHORT}}/examples/src/main/scala/org/apache/spark/examples/sql/streaming/StructuredSessionization.scala)/[Java]({{site.SPARK_GITHUB_URL}}/blob/v{{site.SPARK_VERSION_SHORT}}/examples/src/main/java/org/apache/spark/examples/sql/streaming/JavaStructuredSessionization.java)).
 
->>>>>>> 86cd3c08
 ### Unsupported Operations
 There are a few DataFrame/Dataset operations that are not supported with streaming DataFrames/Datasets. 
 Some of them are as follows.
@@ -1268,65 +1185,6 @@
 
 - **Complete mode** - The whole Result Table will be outputted to the sink after every trigger.
  This is supported for aggregation queries.
-<<<<<<< HEAD
-
-- **Update mode** - (*Available since Spark 2.1.1*) Only the rows in the Result Table that were 
-updated since the last trigger will be outputted to the sink. 
-More information to be added in future releases.
-
-Different types of streaming queries support different output modes.
-Here is the compatibility matrix.
-
-<table class="table">
-  <tr>
-    <th>Query Type</th>
-    <th></th>
-    <th>Supported Output Modes</th>
-    <th>Notes</th>        
-  </tr>
-  <tr>
-    <td colspan="2" style="vertical-align: middle;">Queries without aggregation</td>
-    <td style="vertical-align: middle;">Append, Update</td>
-    <td style="vertical-align: middle;">
-        Complete mode not supported as it is infeasible to keep all data in the Result Table.
-    </td>
-  </tr>
-  <tr>
-    <td rowspan="2" style="vertical-align: middle;">Queries with aggregation</td>
-    <td style="vertical-align: middle;">Aggregation on event-time with watermark</td>
-    <td style="vertical-align: middle;">Append, Update, Complete</td>
-    <td>
-        Append mode uses watermark to drop old aggregation state. But the output of a 
-        windowed aggregation is delayed the late threshold specified in `withWatermark()` as by
-        the modes semantics, rows can be added to the Result Table only once after they are 
-        finalized (i.e. after watermark is crossed). See the
-        <a href="#handling-late-data-and-watermarking">Late Data</a> section for more details.
-        <br/><br/>
-        Update mode uses watermark to drop old aggregation state.
-        <br/><br/>
-        Complete mode does not drop old aggregation state since by definition this mode
-        preserves all data in the Result Table.
-    </td>    
-  </tr>
-  <tr>
-    <td style="vertical-align: middle;">Other aggregations</td>
-    <td style="vertical-align: middle;">Complete, Update</td>
-    <td>
-        Since no watermark is defined (only defined in other category), 
-        old aggregation state is not dropped.
-        <br/><br/>
-        Append mode is not supported as aggregates can update thus violating the semantics of 
-        this mode.
-    </td>  
-  </tr>
-  <tr>
-    <td></td>
-    <td></td>
-    <td></td>
-    <td></td>
-  </tr>
-</table>
-=======
 
 - **Update mode** - (*Available since Spark 2.1.1*) Only the rows in the Result Table that were 
 updated since the last trigger will be outputted to the sink. 
@@ -1405,16 +1263,11 @@
   </tr>
 </table>
 
->>>>>>> 86cd3c08
 
 #### Output Sinks
 There are a few types of built-in output sinks.
 
-<<<<<<< HEAD
-- **File sink** - Stores the output to a directory. 
-=======
 - **File sink** - Stores the output to a directory.
->>>>>>> 86cd3c08
 
 {% highlight scala %}
 writeStream
@@ -1422,8 +1275,6 @@
     .option("path", "path/to/destination/dir")
     .start()
 {% endhighlight %}
-<<<<<<< HEAD
-=======
 
 - **Kafka sink** - Stores the output to one or more topics in Kafka.
 
@@ -1434,7 +1285,6 @@
     .option("topic", "updates")
     .start()
 {% endhighlight %}
->>>>>>> 86cd3c08
 
 - **Foreach sink** - Runs arbitrary computation on the records in the output. See later in the section for more details.
 
@@ -1451,21 +1301,12 @@
     .format("console")
     .start()
 {% endhighlight %}
-<<<<<<< HEAD
 
 - **Memory sink (for debugging)** - The output is stored in memory as an in-memory table.
 Both, Append and Complete output modes, are supported. This should be used for debugging purposes
 on low data volumes as the entire output is collected and stored in the driver's memory.
 Hence, use it with caution.
 
-=======
-
-- **Memory sink (for debugging)** - The output is stored in memory as an in-memory table.
-Both, Append and Complete output modes, are supported. This should be used for debugging purposes
-on low data volumes as the entire output is collected and stored in the driver's memory.
-Hence, use it with caution.
-
->>>>>>> 86cd3c08
 {% highlight scala %}
 writeStream
     .format("memory")
@@ -1493,18 +1334,11 @@
         <code>path</code>: path to the output directory, must be specified.
         <br/><br/>
         For file-format-specific options, see the related methods in DataFrameWriter
-<<<<<<< HEAD
-        (<a href="api/scala/index.html#org.apache.spark.sql.DataFrameWriter">Scala</a>/<a href="api/java/org/apache/spark/sql/DataFrameWriter.html">Java</a>/<a href="api/python/pyspark.sql.html#pyspark.sql.DataFrameWriter">Python</a>).
-        E.g. for "parquet" format options see <code>DataFrameWriter.parquet()</code>
-    </td>
-    <td>Yes</td>
-=======
         (<a href="api/scala/index.html#org.apache.spark.sql.DataFrameWriter">Scala</a>/<a href="api/java/org/apache/spark/sql/DataFrameWriter.html">Java</a>/<a href="api/python/pyspark.sql.html#pyspark.sql.DataFrameWriter">Python</a>/<a
         href="api/R/write.stream.html">R</a>).
         E.g. for "parquet" format options see <code>DataFrameWriter.parquet()</code>
     </td>
     <td>Yes (exactly-once)</td>
->>>>>>> 86cd3c08
     <td>Supports writes to partitioned tables. Partitioning by time may be useful.</td>
   </tr>
   <tr>
@@ -1516,11 +1350,7 @@
   </tr>
   <tr>
     <td><b>Foreach Sink</b></td>
-<<<<<<< HEAD
-    <td>Append, Update, Compelete</td>
-=======
     <td>Append, Update, Complete</td>
->>>>>>> 86cd3c08
     <td>None</td>
     <td>Depends on ForeachWriter implementation</td>
     <td>More details in the <a href="#using-foreach">next section</a></td>
@@ -1808,8 +1638,6 @@
 query.recentProgress()  # an array of the most recent progress updates for this query
 
 query.lastProgress()    # the most recent progress update of this streaming query
-<<<<<<< HEAD
-=======
 
 {% endhighlight %}
 
@@ -1828,7 +1656,6 @@
 awaitTermination(query)   # block until query is terminated, with stop() or with error
 
 lastProgress(query)       # the most recent progress update of this streaming query
->>>>>>> 86cd3c08
 
 {% endhighlight %}
 
@@ -2048,159 +1875,6 @@
 </div>
 <div data-lang="python"  markdown="1">
 
-<<<<<<< HEAD
-
-## Monitoring Streaming Queries
-There are two APIs for monitoring and debugging active queries - 
-interactively and asynchronously.
-
-### Interactive APIs
-
-You can directly get the current status and metrics of an active query using 
-`streamingQuery.lastProgress()` and `streamingQuery.status()`. 
-`lastProgress()` returns a `StreamingQueryProgress` object 
-in [Scala](api/scala/index.html#org.apache.spark.sql.streaming.StreamingQueryProgress) 
-and [Java](api/java/org/apache/spark/sql/streaming/StreamingQueryProgress.html)
-and an dictionary with the same fields in Python. It has all the information about
-the progress made in the last trigger of the stream - what data was processed, 
-what were the processing rates, latencies, etc. There is also 
-`streamingQuery.recentProgress` which returns an array of last few progresses.  
-
-In addition, `streamingQuery.status()` returns `StreamingQueryStatus` object 
-in [Scala](api/scala/index.html#org.apache.spark.sql.streaming.StreamingQueryStatus) 
-and [Java](api/java/org/apache/spark/sql/streaming/StreamingQueryStatus.html)
-and an dictionary with the same fields in Python. It gives information about
-what the query is immediately doing - is a trigger active, is data being processed, etc.
-
-Here are a few examples.
-
-<div class="codetabs">
-<div data-lang="scala"  markdown="1">
-
-{% highlight scala %}
-val query: StreamingQuery = ...
-
-println(query.lastProgress)
-
-/* Will print something like the following.
-
-{
-  "id" : "ce011fdc-8762-4dcb-84eb-a77333e28109",
-  "runId" : "88e2ff94-ede0-45a8-b687-6316fbef529a",
-  "name" : "MyQuery",
-  "timestamp" : "2016-12-14T18:45:24.873Z",
-  "numInputRows" : 10,
-  "inputRowsPerSecond" : 120.0,
-  "processedRowsPerSecond" : 200.0,
-  "durationMs" : {
-    "triggerExecution" : 3,
-    "getOffset" : 2
-  },
-  "eventTime" : {
-    "watermark" : "2016-12-14T18:45:24.873Z"
-  },
-  "stateOperators" : [ ],
-  "sources" : [ {
-    "description" : "KafkaSource[Subscribe[topic-0]]",
-    "startOffset" : {
-      "topic-0" : {
-        "2" : 0,
-        "4" : 1,
-        "1" : 1,
-        "3" : 1,
-        "0" : 1
-      }
-    },
-    "endOffset" : {
-      "topic-0" : {
-        "2" : 0,
-        "4" : 115,
-        "1" : 134,
-        "3" : 21,
-        "0" : 534
-      }
-    },
-    "numInputRows" : 10,
-    "inputRowsPerSecond" : 120.0,
-    "processedRowsPerSecond" : 200.0
-  } ],
-  "sink" : {
-    "description" : "MemorySink"
-  }
-}
-*/
-
-
-println(query.status)
-
-/*  Will print something like the following.
-{
-  "message" : "Waiting for data to arrive",
-  "isDataAvailable" : false,
-  "isTriggerActive" : false
-}
-*/
-{% endhighlight %}
-
-</div>
-<div data-lang="java"  markdown="1">
-
-{% highlight java %}
-StreamingQuery query = ...
-
-System.out.println(query.lastProgress());
-/* Will print something like the following.
-
-{
-  "id" : "ce011fdc-8762-4dcb-84eb-a77333e28109",
-  "runId" : "88e2ff94-ede0-45a8-b687-6316fbef529a",
-  "name" : "MyQuery",
-  "timestamp" : "2016-12-14T18:45:24.873Z",
-  "numInputRows" : 10,
-  "inputRowsPerSecond" : 120.0,
-  "processedRowsPerSecond" : 200.0,
-  "durationMs" : {
-    "triggerExecution" : 3,
-    "getOffset" : 2
-  },
-  "eventTime" : {
-    "watermark" : "2016-12-14T18:45:24.873Z"
-  },
-  "stateOperators" : [ ],
-  "sources" : [ {
-    "description" : "KafkaSource[Subscribe[topic-0]]",
-    "startOffset" : {
-      "topic-0" : {
-        "2" : 0,
-        "4" : 1,
-        "1" : 1,
-        "3" : 1,
-        "0" : 1
-      }
-    },
-    "endOffset" : {
-      "topic-0" : {
-        "2" : 0,
-        "4" : 115,
-        "1" : 134,
-        "3" : 21,
-        "0" : 534
-      }
-    },
-    "numInputRows" : 10,
-    "inputRowsPerSecond" : 120.0,
-    "processedRowsPerSecond" : 200.0
-  } ],
-  "sink" : {
-    "description" : "MemorySink"
-  }
-}
-*/
-
-
-System.out.println(query.status());
-/*  Will print something like the following.
-=======
 {% highlight python %}
 query = ...  # a StreamingQuery
 print(query.lastProgress)
@@ -2263,47 +1937,18 @@
 '''
 Will print something like the following.
 
->>>>>>> 86cd3c08
 {
   "message" : "Waiting for data to arrive",
   "isDataAvailable" : false,
   "isTriggerActive" : false
 }
-<<<<<<< HEAD
-*/
-{% endhighlight %}
-
-</div>
-<div data-lang="python"  markdown="1">
-
-{% highlight python %}
-query = ...  # a StreamingQuery
-print(query.lastProgress)
-
 '''
-Will print something like the following.
-
-{u'stateOperators': [], u'eventTime': {u'watermark': u'2016-12-14T18:45:24.873Z'}, u'name': u'MyQuery', u'timestamp': u'2016-12-14T18:45:24.873Z', u'processedRowsPerSecond': 200.0, u'inputRowsPerSecond': 120.0, u'numInputRows': 10, u'sources': [{u'description': u'KafkaSource[Subscribe[topic-0]]', u'endOffset': {u'topic-0': {u'1': 134, u'0': 534, u'3': 21, u'2': 0, u'4': 115}}, u'processedRowsPerSecond': 200.0, u'inputRowsPerSecond': 120.0, u'numInputRows': 10, u'startOffset': {u'topic-0': {u'1': 1, u'0': 1, u'3': 1, u'2': 0, u'4': 1}}}], u'durationMs': {u'getOffset': 2, u'triggerExecution': 3}, u'runId': u'88e2ff94-ede0-45a8-b687-6316fbef529a', u'id': u'ce011fdc-8762-4dcb-84eb-a77333e28109', u'sink': {u'description': u'MemorySink'}}
-'''
-
-print(query.status)
-''' 
-Will print something like the following.
-
-{u'message': u'Waiting for data to arrive', u'isTriggerActive': False, u'isDataAvailable': False}
-=======
->>>>>>> 86cd3c08
-'''
-{% endhighlight %}
-
-</div>
-</div>
-
-<<<<<<< HEAD
-### Asynchronous API
-=======
+{% endhighlight %}
+
+</div>
+</div>
+
 ### Reporting Metrics programmatically using Asynchronous APIs
->>>>>>> 86cd3c08
 
 You can also asynchronously monitor all queries associated with a
 `SparkSession` by attaching a `StreamingQueryListener`
@@ -2360,12 +2005,6 @@
 {% endhighlight %}
 
 </div>
-<<<<<<< HEAD
-</div>
-
-## Recovering from Failures with Checkpointing 
-In case of a failure or intentional shutdown, you can recover the previous progress and state of a previous query, and continue where it left off. This is done using checkpointing and write ahead logs. You can configure a query with a checkpoint location, and the query will save all the progress information (i.e. range of offsets processed in each trigger) and the running aggregates (e.g. word counts in the [quick example](#quick-example)) to the checkpoint location. This checkpoint location has to be a path in an HDFS compatible file system, and can be set as an option in the DataStreamWriter when [starting a query](#starting-streaming-queries). 
-=======
 <div data-lang="r"  markdown="1">
 {% highlight bash %}
 Not available in R.
@@ -2411,7 +2050,6 @@
 
 ## Recovering from Failures with Checkpointing 
 In case of a failure or intentional shutdown, you can recover the previous progress and state of a previous query, and continue where it left off. This is done using checkpointing and write ahead logs. You can configure a query with a checkpoint location, and the query will save all the progress information (i.e. range of offsets processed in each trigger) and the running aggregates (e.g. word counts in the [quick example](#quick-example)) to the checkpoint location. This checkpoint location has to be a path in an HDFS compatible file system, and can be set as an option in the DataStreamWriter when [starting a query](#starting-streaming-queries).
->>>>>>> 86cd3c08
 
 <div class="codetabs">
 <div data-lang="scala"  markdown="1">
