---
layout: global
title: Classification and regression
displayTitle: Classification and regression
---


`\[
\newcommand{\R}{\mathbb{R}}
\newcommand{\E}{\mathbb{E}}
\newcommand{\x}{\mathbf{x}}
\newcommand{\y}{\mathbf{y}}
\newcommand{\wv}{\mathbf{w}}
\newcommand{\av}{\mathbf{\alpha}}
\newcommand{\bv}{\mathbf{b}}
\newcommand{\N}{\mathbb{N}}
\newcommand{\id}{\mathbf{I}}
\newcommand{\ind}{\mathbf{1}}
\newcommand{\0}{\mathbf{0}}
\newcommand{\unit}{\mathbf{e}}
\newcommand{\one}{\mathbf{1}}
\newcommand{\zero}{\mathbf{0}}
\]`

This page covers algorithms for Classification and Regression.  It also includes sections
discussing specific classes of algorithms, such as linear methods, trees, and ensembles.

**Table of Contents**

* This will become a table of contents (this text will be scraped).
{:toc}

# Classification

## Logistic regression

Logistic regression is a popular method to predict a categorical response. It is a special case of [Generalized Linear models](https://en.wikipedia.org/wiki/Generalized_linear_model) that predicts the probability of the outcomes.
In `spark.ml` logistic regression can be used to predict a binary outcome by using binomial logistic regression, or it can be used to predict a multiclass outcome by using multinomial logistic regression. Use the `family`
parameter to select between these two algorithms, or leave it unset and Spark will infer the correct variant.

  > Multinomial logistic regression can be used for binary classification by setting the `family` param to "multinomial". It will produce two sets of coefficients and two intercepts.

  > When fitting LogisticRegressionModel without intercept on dataset with constant nonzero column, Spark MLlib outputs zero coefficients for constant nonzero columns. This behavior is the same as R glmnet but different from LIBSVM.

### Binomial logistic regression

For more background and more details about the implementation of binomial logistic regression, refer to the documentation of [logistic regression in `spark.mllib`](mllib-linear-methods.html#logistic-regression). 

**Examples**

The following example shows how to train binomial and multinomial logistic regression 
models for binary classification with elastic net regularization. `elasticNetParam` corresponds to
$\alpha$ and `regParam` corresponds to $\lambda$.

<div class="codetabs">

<div data-lang="scala" markdown="1">

More details on parameters can be found in the [Scala API documentation](api/scala/index.html#org.apache.spark.ml.classification.LogisticRegression).

{% include_example scala/org/apache/spark/examples/ml/LogisticRegressionWithElasticNetExample.scala %}
</div>

<div data-lang="java" markdown="1">

More details on parameters can be found in the [Java API documentation](api/java/org/apache/spark/ml/classification/LogisticRegression.html).

{% include_example java/org/apache/spark/examples/ml/JavaLogisticRegressionWithElasticNetExample.java %}
</div>

<div data-lang="python" markdown="1">

More details on parameters can be found in the [Python API documentation](api/python/pyspark.ml.html#pyspark.ml.classification.LogisticRegression).

{% include_example python/ml/logistic_regression_with_elastic_net.py %}
</div>

<div data-lang="r" markdown="1">

More details on parameters can be found in the [R API documentation](api/R/spark.logit.html).

{% include_example binomial r/ml/logit.R %}
</div>

</div>

The `spark.ml` implementation of logistic regression also supports
extracting a summary of the model over the training set. Note that the
predictions and metrics which are stored as `DataFrame` in
`BinaryLogisticRegressionSummary` are annotated `@transient` and hence
only available on the driver.

<div class="codetabs">

<div data-lang="scala" markdown="1">

[`LogisticRegressionTrainingSummary`](api/scala/index.html#org.apache.spark.ml.classification.LogisticRegressionTrainingSummary)
provides a summary for a
[`LogisticRegressionModel`](api/scala/index.html#org.apache.spark.ml.classification.LogisticRegressionModel).
Currently, only binary classification is supported and the
summary must be explicitly cast to
[`BinaryLogisticRegressionTrainingSummary`](api/scala/index.html#org.apache.spark.ml.classification.BinaryLogisticRegressionTrainingSummary).
This will likely change when multiclass classification is supported.

Continuing the earlier example:

{% include_example scala/org/apache/spark/examples/ml/LogisticRegressionSummaryExample.scala %}
</div>

<div data-lang="java" markdown="1">
[`LogisticRegressionTrainingSummary`](api/java/org/apache/spark/ml/classification/LogisticRegressionTrainingSummary.html)
provides a summary for a
[`LogisticRegressionModel`](api/java/org/apache/spark/ml/classification/LogisticRegressionModel.html).
Currently, only binary classification is supported and the
summary must be explicitly cast to
[`BinaryLogisticRegressionTrainingSummary`](api/java/org/apache/spark/ml/classification/BinaryLogisticRegressionTrainingSummary.html). 
Support for multiclass model summaries will be added in the future.

Continuing the earlier example:

{% include_example java/org/apache/spark/examples/ml/JavaLogisticRegressionSummaryExample.java %}
</div>

<div data-lang="python" markdown="1">
[`LogisticRegressionTrainingSummary`](api/python/pyspark.ml.html#pyspark.ml.classification.LogisticRegressionSummary)
provides a summary for a
[`LogisticRegressionModel`](api/python/pyspark.ml.html#pyspark.ml.classification.LogisticRegressionModel).
Currently, only binary classification is supported. Support for multiclass model summaries will be added in the future.

Continuing the earlier example:

{% include_example python/ml/logistic_regression_summary_example.py %}
</div>

</div>

### Multinomial logistic regression

Multiclass classification is supported via multinomial logistic (softmax) regression. In multinomial logistic regression,
the algorithm produces $K$ sets of coefficients, or a matrix of dimension $K \times J$ where $K$ is the number of outcome
classes and $J$ is the number of features. If the algorithm is fit with an intercept term then a length $K$ vector of
intercepts is available.

  > Multinomial coefficients are available as `coefficientMatrix` and intercepts are available as `interceptVector`.
 
  > `coefficients` and `intercept` methods on a logistic regression model trained with multinomial family are not supported. Use `coefficientMatrix` and `interceptVector` instead.

The conditional probabilities of the outcome classes $k \in \{1, 2, ..., K\}$ are modeled using the softmax function.

`\[
   P(Y=k|\mathbf{X}, \boldsymbol{\beta}_k, \beta_{0k}) =  \frac{e^{\boldsymbol{\beta}_k \cdot \mathbf{X}  + \beta_{0k}}}{\sum_{k'=0}^{K-1} e^{\boldsymbol{\beta}_{k'} \cdot \mathbf{X}  + \beta_{0k'}}}
\]`

We minimize the weighted negative log-likelihood, using a multinomial response model, with elastic-net penalty to control for overfitting.

`\[
\min_{\beta, \beta_0} -\left[\sum_{i=1}^L w_i \cdot \log P(Y = y_i|\mathbf{x}_i)\right] + \lambda \left[\frac{1}{2}\left(1 - \alpha\right)||\boldsymbol{\beta}||_2^2 + \alpha ||\boldsymbol{\beta}||_1\right]
\]`

For a detailed derivation please see [here](https://en.wikipedia.org/wiki/Multinomial_logistic_regression#As_a_log-linear_model).

**Examples**

The following example shows how to train a multiclass logistic regression 
model with elastic net regularization.

<div class="codetabs">

<div data-lang="scala" markdown="1">
{% include_example scala/org/apache/spark/examples/ml/MulticlassLogisticRegressionWithElasticNetExample.scala %}
</div>

<div data-lang="java" markdown="1">
{% include_example java/org/apache/spark/examples/ml/JavaMulticlassLogisticRegressionWithElasticNetExample.java %}
</div>

<div data-lang="python" markdown="1">
{% include_example python/ml/multiclass_logistic_regression_with_elastic_net.py %}
</div>

<div data-lang="r" markdown="1">

More details on parameters can be found in the [R API documentation](api/R/spark.logit.html).

{% include_example multinomial r/ml/logit.R %}
</div>

</div>


## Decision tree classifier

Decision trees are a popular family of classification and regression methods.
More information about the `spark.ml` implementation can be found further in the [section on decision trees](#decision-trees).

**Examples**

The following examples load a dataset in LibSVM format, split it into training and test sets, train on the first dataset, and then evaluate on the held-out test set.
We use two feature transformers to prepare the data; these help index categories for the label and categorical features, adding metadata to the `DataFrame` which the Decision Tree algorithm can recognize.

<div class="codetabs">
<div data-lang="scala" markdown="1">

More details on parameters can be found in the [Scala API documentation](api/scala/index.html#org.apache.spark.ml.classification.DecisionTreeClassifier).

{% include_example scala/org/apache/spark/examples/ml/DecisionTreeClassificationExample.scala %}

</div>

<div data-lang="java" markdown="1">

More details on parameters can be found in the [Java API documentation](api/java/org/apache/spark/ml/classification/DecisionTreeClassifier.html).

{% include_example java/org/apache/spark/examples/ml/JavaDecisionTreeClassificationExample.java %}

</div>

<div data-lang="python" markdown="1">

More details on parameters can be found in the [Python API documentation](api/python/pyspark.ml.html#pyspark.ml.classification.DecisionTreeClassifier).

{% include_example python/ml/decision_tree_classification_example.py %}

</div>

</div>

## Random forest classifier

Random forests are a popular family of classification and regression methods.
More information about the `spark.ml` implementation can be found further in the [section on random forests](#random-forests).

**Examples**

The following examples load a dataset in LibSVM format, split it into training and test sets, train on the first dataset, and then evaluate on the held-out test set.
We use two feature transformers to prepare the data; these help index categories for the label and categorical features, adding metadata to the `DataFrame` which the tree-based algorithms can recognize.

<div class="codetabs">
<div data-lang="scala" markdown="1">

Refer to the [Scala API docs](api/scala/index.html#org.apache.spark.ml.classification.RandomForestClassifier) for more details.

{% include_example scala/org/apache/spark/examples/ml/RandomForestClassifierExample.scala %}
</div>

<div data-lang="java" markdown="1">

Refer to the [Java API docs](api/java/org/apache/spark/ml/classification/RandomForestClassifier.html) for more details.

{% include_example java/org/apache/spark/examples/ml/JavaRandomForestClassifierExample.java %}
</div>

<div data-lang="python" markdown="1">

Refer to the [Python API docs](api/python/pyspark.ml.html#pyspark.ml.classification.RandomForestClassifier) for more details.

{% include_example python/ml/random_forest_classifier_example.py %}
</div>

<div data-lang="r" markdown="1">

Refer to the [R API docs](api/R/spark.randomForest.html) for more details.

{% include_example classification r/ml/randomForest.R %}
</div>

</div>

## Gradient-boosted tree classifier

Gradient-boosted trees (GBTs) are a popular classification and regression method using ensembles of decision trees. 
More information about the `spark.ml` implementation can be found further in the [section on GBTs](#gradient-boosted-trees-gbts).

**Examples**

The following examples load a dataset in LibSVM format, split it into training and test sets, train on the first dataset, and then evaluate on the held-out test set.
We use two feature transformers to prepare the data; these help index categories for the label and categorical features, adding metadata to the `DataFrame` which the tree-based algorithms can recognize.

<div class="codetabs">
<div data-lang="scala" markdown="1">

Refer to the [Scala API docs](api/scala/index.html#org.apache.spark.ml.classification.GBTClassifier) for more details.

{% include_example scala/org/apache/spark/examples/ml/GradientBoostedTreeClassifierExample.scala %}
</div>

<div data-lang="java" markdown="1">

Refer to the [Java API docs](api/java/org/apache/spark/ml/classification/GBTClassifier.html) for more details.

{% include_example java/org/apache/spark/examples/ml/JavaGradientBoostedTreeClassifierExample.java %}
</div>

<div data-lang="python" markdown="1">

Refer to the [Python API docs](api/python/pyspark.ml.html#pyspark.ml.classification.GBTClassifier) for more details.

{% include_example python/ml/gradient_boosted_tree_classifier_example.py %}
</div>

<div data-lang="r" markdown="1">

Refer to the [R API docs](api/R/spark.gbt.html) for more details.

{% include_example classification r/ml/gbt.R %}
</div>

</div>

## Multilayer perceptron classifier

Multilayer perceptron classifier (MLPC) is a classifier based on the [feedforward artificial neural network](https://en.wikipedia.org/wiki/Feedforward_neural_network). 
MLPC consists of multiple layers of nodes. 
Each layer is fully connected to the next layer in the network. Nodes in the input layer represent the input data. All other nodes map inputs to outputs 
by a linear combination of the inputs with the node's weights `$\wv$` and bias `$\bv$` and applying an activation function. 
This can be written in matrix form for MLPC with `$K+1$` layers as follows:
`\[
\mathrm{y}(\x) = \mathrm{f_K}(...\mathrm{f_2}(\wv_2^T\mathrm{f_1}(\wv_1^T \x+b_1)+b_2)...+b_K)
\]`
Nodes in intermediate layers use sigmoid (logistic) function:
`\[
\mathrm{f}(z_i) = \frac{1}{1 + e^{-z_i}}
\]`
Nodes in the output layer use softmax function:
`\[
\mathrm{f}(z_i) = \frac{e^{z_i}}{\sum_{k=1}^N e^{z_k}}
\]`
The number of nodes `$N$` in the output layer corresponds to the number of classes. 

MLPC employs backpropagation for learning the model. We use the logistic loss function for optimization and L-BFGS as an optimization routine.

**Examples**

<div class="codetabs">

<div data-lang="scala" markdown="1">

Refer to the [Scala API docs](api/scala/index.html#org.apache.spark.ml.classification.MultilayerPerceptronClassifier) for more details.

{% include_example scala/org/apache/spark/examples/ml/MultilayerPerceptronClassifierExample.scala %}
</div>

<div data-lang="java" markdown="1">

Refer to the [Java API docs](api/java/org/apache/spark/ml/classification/MultilayerPerceptronClassifier.html) for more details.

{% include_example java/org/apache/spark/examples/ml/JavaMultilayerPerceptronClassifierExample.java %}
</div>

<div data-lang="python" markdown="1">

Refer to the [Python API docs](api/python/pyspark.ml.html#pyspark.ml.classification.MultilayerPerceptronClassifier) for more details.

{% include_example python/ml/multilayer_perceptron_classification.py %}
</div>

<div data-lang="r" markdown="1">

Refer to the [R API docs](api/R/spark.mlp.html) for more details.

{% include_example r/ml/mlp.R %}
</div>

<<<<<<< HEAD
=======
</div>

## Linear Support Vector Machine

A [support vector machine](https://en.wikipedia.org/wiki/Support_vector_machine) constructs a hyperplane
or set of hyperplanes in a high- or infinite-dimensional space, which can be used for classification,
regression, or other tasks. Intuitively, a good separation is achieved by the hyperplane that has
the largest distance to the nearest training-data points of any class (so-called functional margin),
since in general the larger the margin the lower the generalization error of the classifier. LinearSVC
in Spark ML supports binary classification with linear SVM. Internally, it optimizes the 
[Hinge Loss](https://en.wikipedia.org/wiki/Hinge_loss) using OWLQN optimizer.


**Examples**

<div class="codetabs">

<div data-lang="scala" markdown="1">

Refer to the [Scala API docs](api/scala/index.html#org.apache.spark.ml.classification.LinearSVC) for more details.

{% include_example scala/org/apache/spark/examples/ml/LinearSVCExample.scala %}
</div>

<div data-lang="java" markdown="1">

Refer to the [Java API docs](api/java/org/apache/spark/ml/classification/LinearSVC.html) for more details.

{% include_example java/org/apache/spark/examples/ml/JavaLinearSVCExample.java %}
</div>

<div data-lang="python" markdown="1">

Refer to the [Python API docs](api/python/pyspark.ml.html#pyspark.ml.classification.LinearSVC) for more details.

{% include_example python/ml/linearsvc.py %}
</div>

<div data-lang="r" markdown="1">

Refer to the [R API docs](api/R/spark.svmLinear.html) for more details.

{% include_example r/ml/svmLinear.R %}
>>>>>>> 86cd3c08
</div>

</div>

## One-vs-Rest classifier (a.k.a. One-vs-All)

[OneVsRest](http://en.wikipedia.org/wiki/Multiclass_classification#One-vs.-rest) is an example of a machine learning reduction for performing multiclass classification given a base classifier that can perform binary classification efficiently.  It is also known as "One-vs-All."

`OneVsRest` is implemented as an `Estimator`. For the base classifier it takes instances of `Classifier` and creates a binary classification problem for each of the k classes. The classifier for class i is trained to predict whether the label is i or not, distinguishing class i from all other classes.

Predictions are done by evaluating each binary classifier and the index of the most confident classifier is output as label.

**Examples**

The example below demonstrates how to load the
[Iris dataset](http://www.csie.ntu.edu.tw/~cjlin/libsvmtools/datasets/multiclass/iris.scale), parse it as a DataFrame and perform multiclass classification using `OneVsRest`. The test error is calculated to measure the algorithm accuracy.

<div class="codetabs">
<div data-lang="scala" markdown="1">

Refer to the [Scala API docs](api/scala/index.html#org.apache.spark.ml.classification.OneVsRest) for more details.

{% include_example scala/org/apache/spark/examples/ml/OneVsRestExample.scala %}
</div>

<div data-lang="java" markdown="1">

Refer to the [Java API docs](api/java/org/apache/spark/ml/classification/OneVsRest.html) for more details.

{% include_example java/org/apache/spark/examples/ml/JavaOneVsRestExample.java %}
</div>

<div data-lang="python" markdown="1">

Refer to the [Python API docs](api/python/pyspark.ml.html#pyspark.ml.classification.OneVsRest) for more details.

{% include_example python/ml/one_vs_rest_example.py %}
</div>
</div>

## Naive Bayes

[Naive Bayes classifiers](http://en.wikipedia.org/wiki/Naive_Bayes_classifier) are a family of simple 
probabilistic classifiers based on applying Bayes' theorem with strong (naive) independence 
assumptions between the features. The `spark.ml` implementation currently supports both [multinomial
naive Bayes](http://nlp.stanford.edu/IR-book/html/htmledition/naive-bayes-text-classification-1.html)
and [Bernoulli naive Bayes](http://nlp.stanford.edu/IR-book/html/htmledition/the-bernoulli-model-1.html).
More information can be found in the section on [Naive Bayes in MLlib](mllib-naive-bayes.html#naive-bayes-sparkmllib).

**Examples**

<div class="codetabs">
<div data-lang="scala" markdown="1">

Refer to the [Scala API docs](api/scala/index.html#org.apache.spark.ml.classification.NaiveBayes) for more details.

{% include_example scala/org/apache/spark/examples/ml/NaiveBayesExample.scala %}
</div>

<div data-lang="java" markdown="1">

Refer to the [Java API docs](api/java/org/apache/spark/ml/classification/NaiveBayes.html) for more details.

{% include_example java/org/apache/spark/examples/ml/JavaNaiveBayesExample.java %}
</div>

<div data-lang="python" markdown="1">

Refer to the [Python API docs](api/python/pyspark.ml.html#pyspark.ml.classification.NaiveBayes) for more details.

{% include_example python/ml/naive_bayes_example.py %}
</div>

<div data-lang="r" markdown="1">

Refer to the [R API docs](api/R/spark.naiveBayes.html) for more details.

{% include_example r/ml/naiveBayes.R %}
</div>

</div>


# Regression

## Linear regression

The interface for working with linear regression models and model
summaries is similar to the logistic regression case.

  > When fitting LinearRegressionModel without intercept on dataset with constant nonzero column by "l-bfgs" solver, Spark MLlib outputs zero coefficients for constant nonzero columns. This behavior is the same as R glmnet but different from LIBSVM.

**Examples**

The following
example demonstrates training an elastic net regularized linear
regression model and extracting model summary statistics.

<div class="codetabs">

<div data-lang="scala" markdown="1">

More details on parameters can be found in the [Scala API documentation](api/scala/index.html#org.apache.spark.ml.regression.LinearRegression).

{% include_example scala/org/apache/spark/examples/ml/LinearRegressionWithElasticNetExample.scala %}
</div>

<div data-lang="java" markdown="1">

More details on parameters can be found in the [Java API documentation](api/java/org/apache/spark/ml/regression/LinearRegression.html).

{% include_example java/org/apache/spark/examples/ml/JavaLinearRegressionWithElasticNetExample.java %}
</div>

<div data-lang="python" markdown="1">
<!--- TODO: Add python model summaries once implemented -->

More details on parameters can be found in the [Python API documentation](api/python/pyspark.ml.html#pyspark.ml.regression.LinearRegression).

{% include_example python/ml/linear_regression_with_elastic_net.py %}
</div>

</div>

## Generalized linear regression

Contrasted with linear regression where the output is assumed to follow a Gaussian
distribution, [generalized linear models](https://en.wikipedia.org/wiki/Generalized_linear_model) (GLMs) are specifications of linear models where the response variable $Y_i$ follows some
distribution from the [exponential family of distributions](https://en.wikipedia.org/wiki/Exponential_family).
Spark's `GeneralizedLinearRegression` interface
allows for flexible specification of GLMs which can be used for various types of
prediction problems including linear regression, Poisson regression, logistic regression, and others.
Currently in `spark.ml`, only a subset of the exponential family distributions are supported and they are listed
[below](#available-families).

**NOTE**: Spark currently only supports up to 4096 features through its `GeneralizedLinearRegression`
interface, and will throw an exception if this constraint is exceeded. See the [advanced section](ml-advanced) for more details.
 Still, for linear and logistic regression, models with an increased number of features can be trained 
 using the `LinearRegression` and `LogisticRegression` estimators.

GLMs require exponential family distributions that can be written in their "canonical" or "natural" form, aka
[natural exponential family distributions](https://en.wikipedia.org/wiki/Natural_exponential_family). The form of a natural exponential family distribution is given as:

$$
f_Y(y|\theta, \tau) = h(y, \tau)\exp{\left( \frac{\theta \cdot y - A(\theta)}{d(\tau)} \right)}
$$

where $\theta$ is the parameter of interest and $\tau$ is a dispersion parameter. In a GLM the response variable $Y_i$ is assumed to be drawn from a natural exponential family distribution:

$$
Y_i \sim f\left(\cdot|\theta_i, \tau \right)
$$

where the parameter of interest $\theta_i$ is related to the expected value of the response variable $\mu_i$ by

$$
\mu_i = A'(\theta_i)
$$

Here, $A'(\theta_i)$ is defined by the form of the distribution selected. GLMs also allow specification
of a link function, which defines the relationship between the expected value of the response variable $\mu_i$
and the so called _linear predictor_ $\eta_i$:

$$
g(\mu_i) = \eta_i = \vec{x_i}^T \cdot \vec{\beta}
$$

Often, the link function is chosen such that $A' = g^{-1}$, which yields a simplified relationship
between the parameter of interest $\theta$ and the linear predictor $\eta$. In this case, the link
function $g(\mu)$ is said to be the "canonical" link function.

$$
\theta_i = A'^{-1}(\mu_i) = g(g^{-1}(\eta_i)) = \eta_i
$$

A GLM finds the regression coefficients $\vec{\beta}$ which maximize the likelihood function.

$$
\max_{\vec{\beta}} \mathcal{L}(\vec{\theta}|\vec{y},X) =
\prod_{i=1}^{N} h(y_i, \tau) \exp{\left(\frac{y_i\theta_i - A(\theta_i)}{d(\tau)}\right)}
$$

where the parameter of interest $\theta_i$ is related to the regression coefficients $\vec{\beta}$
by

$$
\theta_i = A'^{-1}(g^{-1}(\vec{x_i} \cdot \vec{\beta}))
$$

Spark's generalized linear regression interface also provides summary statistics for diagnosing the
fit of GLM models, including residuals, p-values, deviances, the Akaike information criterion, and
others.

[See here](http://data.princeton.edu/wws509/notes/) for a more comprehensive review of GLMs and their applications.

###  Available families

<table class="table">
  <thead>
    <tr>
      <th>Family</th>
      <th>Response Type</th>
      <th>Supported Links</th></tr>
  </thead>
  <tbody>
    <tr>
      <td>Gaussian</td>
      <td>Continuous</td>
      <td>Identity*, Log, Inverse</td>
    </tr>
    <tr>
      <td>Binomial</td>
      <td>Binary</td>
      <td>Logit*, Probit, CLogLog</td>
    </tr>
    <tr>
      <td>Poisson</td>
      <td>Count</td>
      <td>Log*, Identity, Sqrt</td>
    </tr>
    <tr>
      <td>Gamma</td>
      <td>Continuous</td>
      <td>Inverse*, Idenity, Log</td>
    </tr>
    <tr>
      <td>Tweedie</td>
      <td>Zero-inflated continuous</td>
      <td>Power link function</td>
    </tr>
    <tfoot><tr><td colspan="4">* Canonical Link</td></tr></tfoot>
  </tbody>
</table>

**Examples**

The following example demonstrates training a GLM with a Gaussian response and identity link
function and extracting model summary statistics.

<div class="codetabs">

<div data-lang="scala" markdown="1">

Refer to the [Scala API docs](api/scala/index.html#org.apache.spark.ml.regression.GeneralizedLinearRegression) for more details.

{% include_example scala/org/apache/spark/examples/ml/GeneralizedLinearRegressionExample.scala %}
</div>

<div data-lang="java" markdown="1">

Refer to the [Java API docs](api/java/org/apache/spark/ml/regression/GeneralizedLinearRegression.html) for more details.

{% include_example java/org/apache/spark/examples/ml/JavaGeneralizedLinearRegressionExample.java %}
</div>

<div data-lang="python" markdown="1">

Refer to the [Python API docs](api/python/pyspark.ml.html#pyspark.ml.regression.GeneralizedLinearRegression) for more details.

{% include_example python/ml/generalized_linear_regression_example.py %}
</div>

<div data-lang="r" markdown="1">

Refer to the [R API docs](api/R/spark.glm.html) for more details.

{% include_example r/ml/glm.R %}
</div>

</div>


## Decision tree regression

Decision trees are a popular family of classification and regression methods.
More information about the `spark.ml` implementation can be found further in the [section on decision trees](#decision-trees).

**Examples**

The following examples load a dataset in LibSVM format, split it into training and test sets, train on the first dataset, and then evaluate on the held-out test set.
We use a feature transformer to index categorical features, adding metadata to the `DataFrame` which the Decision Tree algorithm can recognize.

<div class="codetabs">
<div data-lang="scala" markdown="1">

More details on parameters can be found in the [Scala API documentation](api/scala/index.html#org.apache.spark.ml.regression.DecisionTreeRegressor).

{% include_example scala/org/apache/spark/examples/ml/DecisionTreeRegressionExample.scala %}
</div>

<div data-lang="java" markdown="1">

More details on parameters can be found in the [Java API documentation](api/java/org/apache/spark/ml/regression/DecisionTreeRegressor.html).

{% include_example java/org/apache/spark/examples/ml/JavaDecisionTreeRegressionExample.java %}
</div>

<div data-lang="python" markdown="1">

More details on parameters can be found in the [Python API documentation](api/python/pyspark.ml.html#pyspark.ml.regression.DecisionTreeRegressor).

{% include_example python/ml/decision_tree_regression_example.py %}
</div>

</div>


## Random forest regression

Random forests are a popular family of classification and regression methods.
More information about the `spark.ml` implementation can be found further in the [section on random forests](#random-forests).

**Examples**

The following examples load a dataset in LibSVM format, split it into training and test sets, train on the first dataset, and then evaluate on the held-out test set.
We use a feature transformer to index categorical features, adding metadata to the `DataFrame` which the tree-based algorithms can recognize.

<div class="codetabs">
<div data-lang="scala" markdown="1">

Refer to the [Scala API docs](api/scala/index.html#org.apache.spark.ml.regression.RandomForestRegressor) for more details.

{% include_example scala/org/apache/spark/examples/ml/RandomForestRegressorExample.scala %}
</div>

<div data-lang="java" markdown="1">

Refer to the [Java API docs](api/java/org/apache/spark/ml/regression/RandomForestRegressor.html) for more details.

{% include_example java/org/apache/spark/examples/ml/JavaRandomForestRegressorExample.java %}
</div>

<div data-lang="python" markdown="1">

Refer to the [Python API docs](api/python/pyspark.ml.html#pyspark.ml.regression.RandomForestRegressor) for more details.

{% include_example python/ml/random_forest_regressor_example.py %}
</div>

<div data-lang="r" markdown="1">

Refer to the [R API docs](api/R/spark.randomForest.html) for more details.

{% include_example regression r/ml/randomForest.R %}
</div>

</div>

## Gradient-boosted tree regression

Gradient-boosted trees (GBTs) are a popular regression method using ensembles of decision trees. 
More information about the `spark.ml` implementation can be found further in the [section on GBTs](#gradient-boosted-trees-gbts).

**Examples**

Note: For this example dataset, `GBTRegressor` actually only needs 1 iteration, but that will not
be true in general.

<div class="codetabs">
<div data-lang="scala" markdown="1">

Refer to the [Scala API docs](api/scala/index.html#org.apache.spark.ml.regression.GBTRegressor) for more details.

{% include_example scala/org/apache/spark/examples/ml/GradientBoostedTreeRegressorExample.scala %}
</div>

<div data-lang="java" markdown="1">

Refer to the [Java API docs](api/java/org/apache/spark/ml/regression/GBTRegressor.html) for more details.

{% include_example java/org/apache/spark/examples/ml/JavaGradientBoostedTreeRegressorExample.java %}
</div>

<div data-lang="python" markdown="1">

Refer to the [Python API docs](api/python/pyspark.ml.html#pyspark.ml.regression.GBTRegressor) for more details.

{% include_example python/ml/gradient_boosted_tree_regressor_example.py %}
</div>

<div data-lang="r" markdown="1">

Refer to the [R API docs](api/R/spark.gbt.html) for more details.

{% include_example regression r/ml/gbt.R %}
</div>

</div>


## Survival regression


In `spark.ml`, we implement the [Accelerated failure time (AFT)](https://en.wikipedia.org/wiki/Accelerated_failure_time_model) 
model which is a parametric survival regression model for censored data. 
It describes a model for the log of survival time, so it's often called a 
log-linear model for survival analysis. Different from a
[Proportional hazards](https://en.wikipedia.org/wiki/Proportional_hazards_model) model
designed for the same purpose, the AFT model is easier to parallelize 
because each instance contributes to the objective function independently.

Given the values of the covariates $x^{'}$, for random lifetime $t_{i}$ of 
subjects i = 1, ..., n, with possible right-censoring, 
the likelihood function under the AFT model is given as:
`\[
L(\beta,\sigma)=\prod_{i=1}^n[\frac{1}{\sigma}f_{0}(\frac{\log{t_{i}}-x^{'}\beta}{\sigma})]^{\delta_{i}}S_{0}(\frac{\log{t_{i}}-x^{'}\beta}{\sigma})^{1-\delta_{i}}
\]`
Where $\delta_{i}$ is the indicator of the event has occurred i.e. uncensored or not.
Using $\epsilon_{i}=\frac{\log{t_{i}}-x^{'}\beta}{\sigma}$, the log-likelihood function
assumes the form:
`\[
\iota(\beta,\sigma)=\sum_{i=1}^{n}[-\delta_{i}\log\sigma+\delta_{i}\log{f_{0}}(\epsilon_{i})+(1-\delta_{i})\log{S_{0}(\epsilon_{i})}]
\]`
Where $S_{0}(\epsilon_{i})$ is the baseline survivor function,
and $f_{0}(\epsilon_{i})$ is the corresponding density function.

The most commonly used AFT model is based on the Weibull distribution of the survival time. 
The Weibull distribution for lifetime corresponds to the extreme value distribution for the 
log of the lifetime, and the $S_{0}(\epsilon)$ function is:
`\[   
S_{0}(\epsilon_{i})=\exp(-e^{\epsilon_{i}})
\]`
the $f_{0}(\epsilon_{i})$ function is:
`\[
f_{0}(\epsilon_{i})=e^{\epsilon_{i}}\exp(-e^{\epsilon_{i}})
\]`
The log-likelihood function for AFT model with a Weibull distribution of lifetime is:
`\[
\iota(\beta,\sigma)= -\sum_{i=1}^n[\delta_{i}\log\sigma-\delta_{i}\epsilon_{i}+e^{\epsilon_{i}}]
\]`
Due to minimizing the negative log-likelihood equivalent to maximum a posteriori probability,
the loss function we use to optimize is $-\iota(\beta,\sigma)$.
The gradient functions for $\beta$ and $\log\sigma$ respectively are:
`\[   
\frac{\partial (-\iota)}{\partial \beta}=\sum_{1=1}^{n}[\delta_{i}-e^{\epsilon_{i}}]\frac{x_{i}}{\sigma}
\]`
`\[ 
\frac{\partial (-\iota)}{\partial (\log\sigma)}=\sum_{i=1}^{n}[\delta_{i}+(\delta_{i}-e^{\epsilon_{i}})\epsilon_{i}]
\]`

The AFT model can be formulated as a convex optimization problem, 
i.e. the task of finding a minimizer of a convex function $-\iota(\beta,\sigma)$ 
that depends on the coefficients vector $\beta$ and the log of scale parameter $\log\sigma$.
The optimization algorithm underlying the implementation is L-BFGS.
The implementation matches the result from R's survival function 
[survreg](https://stat.ethz.ch/R-manual/R-devel/library/survival/html/survreg.html)

  > When fitting AFTSurvivalRegressionModel without intercept on dataset with constant nonzero column, Spark MLlib outputs zero coefficients for constant nonzero columns. This behavior is different from R survival::survreg.

**Examples**

<div class="codetabs">

<div data-lang="scala" markdown="1">

Refer to the [Scala API docs](api/scala/index.html#org.apache.spark.ml.regression.AFTSurvivalRegression) for more details.

{% include_example scala/org/apache/spark/examples/ml/AFTSurvivalRegressionExample.scala %}
</div>

<div data-lang="java" markdown="1">

Refer to the [Java API docs](api/java/org/apache/spark/ml/regression/AFTSurvivalRegression.html) for more details.

{% include_example java/org/apache/spark/examples/ml/JavaAFTSurvivalRegressionExample.java %}
</div>

<div data-lang="python" markdown="1">

Refer to the [Python API docs](api/python/pyspark.ml.html#pyspark.ml.regression.AFTSurvivalRegression) for more details.

{% include_example python/ml/aft_survival_regression.py %}
</div>

<div data-lang="r" markdown="1">

Refer to the [R API docs](api/R/spark.survreg.html) for more details.

{% include_example r/ml/survreg.R %}
</div>

</div>


## Isotonic regression
[Isotonic regression](http://en.wikipedia.org/wiki/Isotonic_regression)
belongs to the family of regression algorithms. Formally isotonic regression is a problem where
given a finite set of real numbers `$Y = {y_1, y_2, ..., y_n}$` representing observed responses
and `$X = {x_1, x_2, ..., x_n}$` the unknown response values to be fitted
finding a function that minimises

`\begin{equation}
  f(x) = \sum_{i=1}^n w_i (y_i - x_i)^2
\end{equation}`

with respect to complete order subject to
`$x_1\le x_2\le ...\le x_n$` where `$w_i$` are positive weights.
The resulting function is called isotonic regression and it is unique.
It can be viewed as least squares problem under order restriction.
Essentially isotonic regression is a
[monotonic function](http://en.wikipedia.org/wiki/Monotonic_function)
best fitting the original data points.

We implement a
[pool adjacent violators algorithm](http://doi.org/10.1198/TECH.2010.10111)
which uses an approach to
[parallelizing isotonic regression](http://doi.org/10.1007/978-3-642-99789-1_10).
The training input is a DataFrame which contains three columns
label, features and weight. Additionally IsotonicRegression algorithm has one
optional parameter called $isotonic$ defaulting to true.
This argument specifies if the isotonic regression is
isotonic (monotonically increasing) or antitonic (monotonically decreasing).

Training returns an IsotonicRegressionModel that can be used to predict
labels for both known and unknown features. The result of isotonic regression
is treated as piecewise linear function. The rules for prediction therefore are:

* If the prediction input exactly matches a training feature
  then associated prediction is returned. In case there are multiple predictions with the same
  feature then one of them is returned. Which one is undefined
  (same as java.util.Arrays.binarySearch).
* If the prediction input is lower or higher than all training features
  then prediction with lowest or highest feature is returned respectively.
  In case there are multiple predictions with the same feature
  then the lowest or highest is returned respectively.
* If the prediction input falls between two training features then prediction is treated
  as piecewise linear function and interpolated value is calculated from the
  predictions of the two closest features. In case there are multiple values
  with the same feature then the same rules as in previous point are used.

**Examples**

<div class="codetabs">
<div data-lang="scala" markdown="1">

Refer to the [`IsotonicRegression` Scala docs](api/scala/index.html#org.apache.spark.ml.regression.IsotonicRegression) for details on the API.

{% include_example scala/org/apache/spark/examples/ml/IsotonicRegressionExample.scala %}
</div>
<div data-lang="java" markdown="1">

Refer to the [`IsotonicRegression` Java docs](api/java/org/apache/spark/ml/regression/IsotonicRegression.html) for details on the API.

{% include_example java/org/apache/spark/examples/ml/JavaIsotonicRegressionExample.java %}
</div>
<div data-lang="python" markdown="1">

Refer to the [`IsotonicRegression` Python docs](api/python/pyspark.ml.html#pyspark.ml.regression.IsotonicRegression) for more details on the API.

{% include_example python/ml/isotonic_regression_example.py %}
</div>

<div data-lang="r" markdown="1">

Refer to the [`IsotonicRegression` R API docs](api/R/spark.isoreg.html) for more details on the API.

{% include_example r/ml/isoreg.R %}
</div>

</div>

# Linear methods

We implement popular linear methods such as logistic
regression and linear least squares with $L_1$ or $L_2$ regularization.
Refer to [the linear methods guide for the RDD-based API](mllib-linear-methods.html) for
details about implementation and tuning; this information is still relevant.

We also include a DataFrame API for [Elastic
net](http://en.wikipedia.org/wiki/Elastic_net_regularization), a hybrid
of $L_1$ and $L_2$ regularization proposed in [Zou et al, Regularization
and variable selection via the elastic
net](http://users.stat.umn.edu/~zouxx019/Papers/elasticnet.pdf).
Mathematically, it is defined as a convex combination of the $L_1$ and
the $L_2$ regularization terms:
`\[
\alpha \left( \lambda \|\wv\|_1 \right) + (1-\alpha) \left( \frac{\lambda}{2}\|\wv\|_2^2 \right) , \alpha \in [0, 1], \lambda \geq 0
\]`
By setting $\alpha$ properly, elastic net contains both $L_1$ and $L_2$
regularization as special cases. For example, if a [linear
regression](https://en.wikipedia.org/wiki/Linear_regression) model is
trained with the elastic net parameter $\alpha$ set to $1$, it is
equivalent to a
[Lasso](http://en.wikipedia.org/wiki/Least_squares#Lasso_method) model.
On the other hand, if $\alpha$ is set to $0$, the trained model reduces
to a [ridge
regression](http://en.wikipedia.org/wiki/Tikhonov_regularization) model.
We implement Pipelines API for both linear regression and logistic
regression with elastic net regularization.

# Decision trees

[Decision trees](http://en.wikipedia.org/wiki/Decision_tree_learning)
and their ensembles are popular methods for the machine learning tasks of
classification and regression. Decision trees are widely used since they are easy to interpret,
handle categorical features, extend to the multiclass classification setting, do not require
feature scaling, and are able to capture non-linearities and feature interactions. Tree ensemble
algorithms such as random forests and boosting are among the top performers for classification and
regression tasks.

The `spark.ml` implementation supports decision trees for binary and multiclass classification and for regression,
using both continuous and categorical features. The implementation partitions data by rows,
allowing distributed training with millions or even billions of instances.

Users can find more information about the decision tree algorithm in the [MLlib Decision Tree guide](mllib-decision-tree.html).
The main differences between this API and the [original MLlib Decision Tree API](mllib-decision-tree.html) are:

* support for ML Pipelines
* separation of Decision Trees for classification vs. regression
* use of DataFrame metadata to distinguish continuous and categorical features


The Pipelines API for Decision Trees offers a bit more functionality than the original API.  
In particular, for classification, users can get the predicted probability of each class (a.k.a. class conditional probabilities); 
for regression, users can get the biased sample variance of prediction.

Ensembles of trees (Random Forests and Gradient-Boosted Trees) are described below in the [Tree ensembles section](#tree-ensembles).

## Inputs and Outputs

We list the input and output (prediction) column types here.
All output columns are optional; to exclude an output column, set its corresponding Param to an empty string.

### Input Columns

<table class="table">
  <thead>
    <tr>
      <th align="left">Param name</th>
      <th align="left">Type(s)</th>
      <th align="left">Default</th>
      <th align="left">Description</th>
    </tr>
  </thead>
  <tbody>
    <tr>
      <td>labelCol</td>
      <td>Double</td>
      <td>"label"</td>
      <td>Label to predict</td>
    </tr>
    <tr>
      <td>featuresCol</td>
      <td>Vector</td>
      <td>"features"</td>
      <td>Feature vector</td>
    </tr>
  </tbody>
</table>

### Output Columns

<table class="table">
  <thead>
    <tr>
      <th align="left">Param name</th>
      <th align="left">Type(s)</th>
      <th align="left">Default</th>
      <th align="left">Description</th>
      <th align="left">Notes</th>
    </tr>
  </thead>
  <tbody>
    <tr>
      <td>predictionCol</td>
      <td>Double</td>
      <td>"prediction"</td>
      <td>Predicted label</td>
      <td></td>
    </tr>
    <tr>
      <td>rawPredictionCol</td>
      <td>Vector</td>
      <td>"rawPrediction"</td>
      <td>Vector of length # classes, with the counts of training instance labels at the tree node which makes the prediction</td>
      <td>Classification only</td>
    </tr>
    <tr>
      <td>probabilityCol</td>
      <td>Vector</td>
      <td>"probability"</td>
      <td>Vector of length # classes equal to rawPrediction normalized to a multinomial distribution</td>
      <td>Classification only</td>
    </tr>
    <tr>
      <td>varianceCol</td>
      <td>Double</td>
      <td></td>
      <td>The biased sample variance of prediction</td>
      <td>Regression only</td>
      </tr>
  </tbody>
</table>


# Tree Ensembles

The DataFrame API supports two major tree ensemble algorithms: [Random Forests](http://en.wikipedia.org/wiki/Random_forest) and [Gradient-Boosted Trees (GBTs)](http://en.wikipedia.org/wiki/Gradient_boosting).
Both use [`spark.ml` decision trees](ml-classification-regression.html#decision-trees) as their base models.

Users can find more information about ensemble algorithms in the [MLlib Ensemble guide](mllib-ensembles.html).  
In this section, we demonstrate the DataFrame API for ensembles.

The main differences between this API and the [original MLlib ensembles API](mllib-ensembles.html) are:

* support for DataFrames and ML Pipelines
* separation of classification vs. regression
* use of DataFrame metadata to distinguish continuous and categorical features
* more functionality for random forests: estimates of feature importance, as well as the predicted probability of each class (a.k.a. class conditional probabilities) for classification.

## Random Forests

[Random forests](http://en.wikipedia.org/wiki/Random_forest)
are ensembles of [decision trees](ml-classification-regression.html#decision-trees).
Random forests combine many decision trees in order to reduce the risk of overfitting.
The `spark.ml` implementation supports random forests for binary and multiclass classification and for regression,
using both continuous and categorical features.

For more information on the algorithm itself, please see the [`spark.mllib` documentation on random forests](mllib-ensembles.html#random-forests).

### Inputs and Outputs

We list the input and output (prediction) column types here.
All output columns are optional; to exclude an output column, set its corresponding Param to an empty string.

#### Input Columns

<table class="table">
  <thead>
    <tr>
      <th align="left">Param name</th>
      <th align="left">Type(s)</th>
      <th align="left">Default</th>
      <th align="left">Description</th>
    </tr>
  </thead>
  <tbody>
    <tr>
      <td>labelCol</td>
      <td>Double</td>
      <td>"label"</td>
      <td>Label to predict</td>
    </tr>
    <tr>
      <td>featuresCol</td>
      <td>Vector</td>
      <td>"features"</td>
      <td>Feature vector</td>
    </tr>
  </tbody>
</table>

#### Output Columns (Predictions)

<table class="table">
  <thead>
    <tr>
      <th align="left">Param name</th>
      <th align="left">Type(s)</th>
      <th align="left">Default</th>
      <th align="left">Description</th>
      <th align="left">Notes</th>
    </tr>
  </thead>
  <tbody>
    <tr>
      <td>predictionCol</td>
      <td>Double</td>
      <td>"prediction"</td>
      <td>Predicted label</td>
      <td></td>
    </tr>
    <tr>
      <td>rawPredictionCol</td>
      <td>Vector</td>
      <td>"rawPrediction"</td>
      <td>Vector of length # classes, with the counts of training instance labels at the tree node which makes the prediction</td>
      <td>Classification only</td>
    </tr>
    <tr>
      <td>probabilityCol</td>
      <td>Vector</td>
      <td>"probability"</td>
      <td>Vector of length # classes equal to rawPrediction normalized to a multinomial distribution</td>
      <td>Classification only</td>
    </tr>
  </tbody>
</table>



## Gradient-Boosted Trees (GBTs)

[Gradient-Boosted Trees (GBTs)](http://en.wikipedia.org/wiki/Gradient_boosting)
are ensembles of [decision trees](ml-classification-regression.html#decision-trees).
GBTs iteratively train decision trees in order to minimize a loss function.
The `spark.ml` implementation supports GBTs for binary classification and for regression,
using both continuous and categorical features.

For more information on the algorithm itself, please see the [`spark.mllib` documentation on GBTs](mllib-ensembles.html#gradient-boosted-trees-gbts).

### Inputs and Outputs

We list the input and output (prediction) column types here.
All output columns are optional; to exclude an output column, set its corresponding Param to an empty string.

#### Input Columns

<table class="table">
  <thead>
    <tr>
      <th align="left">Param name</th>
      <th align="left">Type(s)</th>
      <th align="left">Default</th>
      <th align="left">Description</th>
    </tr>
  </thead>
  <tbody>
    <tr>
      <td>labelCol</td>
      <td>Double</td>
      <td>"label"</td>
      <td>Label to predict</td>
    </tr>
    <tr>
      <td>featuresCol</td>
      <td>Vector</td>
      <td>"features"</td>
      <td>Feature vector</td>
    </tr>
  </tbody>
</table>

Note that `GBTClassifier` currently only supports binary labels.

#### Output Columns (Predictions)

<table class="table">
  <thead>
    <tr>
      <th align="left">Param name</th>
      <th align="left">Type(s)</th>
      <th align="left">Default</th>
      <th align="left">Description</th>
      <th align="left">Notes</th>
    </tr>
  </thead>
  <tbody>
    <tr>
      <td>predictionCol</td>
      <td>Double</td>
      <td>"prediction"</td>
      <td>Predicted label</td>
      <td></td>
    </tr>
  </tbody>
</table>

In the future, `GBTClassifier` will also output columns for `rawPrediction` and `probability`, just as `RandomForestClassifier` does.
<|MERGE_RESOLUTION|>--- conflicted
+++ resolved
@@ -361,8 +361,6 @@
 {% include_example r/ml/mlp.R %}
 </div>
 
-<<<<<<< HEAD
-=======
 </div>
 
 ## Linear Support Vector Machine
@@ -406,7 +404,6 @@
 Refer to the [R API docs](api/R/spark.svmLinear.html) for more details.
 
 {% include_example r/ml/svmLinear.R %}
->>>>>>> 86cd3c08
 </div>
 
 </div>
