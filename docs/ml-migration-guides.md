--- conflicted
+++ resolved
@@ -7,8 +7,6 @@
 
 The migration guide for the current Spark version is kept on the [MLlib Guide main page](ml-guide.html#migration-guide).
 
-<<<<<<< HEAD
-=======
 ## From 2.0 to 2.1
 
 ### Breaking changes
@@ -38,7 +36,6 @@
 * [SPARK-17389](https://issues.apache.org/jira/browse/SPARK-17389):
  `KMeans` reduces the default number of steps from 5 to 2 for the k-means|| initialization mode.
 
->>>>>>> 86cd3c08
 ## From 1.6 to 2.0
 
 ### Breaking changes
