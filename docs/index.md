--- conflicted
+++ resolved
@@ -15,11 +15,7 @@
 Get Spark from the [downloads page](http://spark.apache.org/downloads.html) of the project website. This documentation is for Spark version {{site.SPARK_VERSION}}. Spark uses Hadoop's client libraries for HDFS and YARN. Downloads are pre-packaged for a handful of popular Hadoop versions.
 Users can also download a "Hadoop free" binary and run Spark with any Hadoop version
 [by augmenting Spark's classpath](hadoop-provided.html).
-<<<<<<< HEAD
-Scala and Java users can include Spark in their projects using its maven cooridnates and in the future Python users can also install Spark from PyPI.
-=======
 Scala and Java users can include Spark in their projects using its Maven coordinates and in the future Python users can also install Spark from PyPI.
->>>>>>> 86cd3c08
 
 
 If you'd like to build Spark from 
@@ -34,15 +30,9 @@
 uses Scala {{site.SCALA_BINARY_VERSION}}. You will need to use a compatible Scala version
 ({{site.SCALA_BINARY_VERSION}}.x).
 
-<<<<<<< HEAD
-Note that support for Java 7 and Python 2.6 are deprecated as of Spark 2.0.0, and support for 
-Scala 2.10 and versions of Hadoop before 2.6 are deprecated as of Spark 2.1.0, and may be 
-removed in Spark 2.2.0.
-=======
 Note that support for Java 7, Python 2.6 and old Hadoop versions before 2.6.5 were removed as of Spark 2.2.0.
 
 Note that support for Scala 2.10 is deprecated as of Spark 2.1.0, and may be removed in Spark 2.3.0.
->>>>>>> 86cd3c08
 
 # Running the Examples and Shell
 
