--- conflicted
+++ resolved
@@ -138,7 +138,6 @@
 {% highlight python %}
 >>> textFile.map(lambda line: len(line.split())).reduce(lambda a, b: a if (a > b) else b)
 15
-<<<<<<< HEAD
 {% endhighlight %}
 
 This first maps a line to an integer value, creating a new RDD. `reduce` is called on that RDD to find the largest line count. The arguments to `map` and `reduce` are Python [anonymous functions (lambdas)](https://docs.python.org/2/reference/expressions.html#lambda),
@@ -163,32 +162,6 @@
 >>> wordCounts = textFile.flatMap(lambda line: line.split()).map(lambda word: (word, 1)).reduceByKey(lambda a, b: a+b)
 {% endhighlight %}
 
-=======
-{% endhighlight %}
-
-This first maps a line to an integer value, creating a new RDD. `reduce` is called on that RDD to find the largest line count. The arguments to `map` and `reduce` are Python [anonymous functions (lambdas)](https://docs.python.org/2/reference/expressions.html#lambda),
-but we can also pass any top-level Python function we want.
-For example, we'll define a `max` function to make this code easier to understand:
-
-{% highlight python %}
->>> def max(a, b):
-...     if a > b:
-...         return a
-...     else:
-...         return b
-...
-
->>> textFile.map(lambda line: len(line.split())).reduce(max)
-15
-{% endhighlight %}
-
-One common data flow pattern is MapReduce, as popularized by Hadoop. Spark can implement MapReduce flows easily:
-
-{% highlight python %}
->>> wordCounts = textFile.flatMap(lambda line: line.split()).map(lambda word: (word, 1)).reduceByKey(lambda a, b: a+b)
-{% endhighlight %}
-
->>>>>>> 420c1c3e
 Here, we combined the [`flatMap`](programming-guide.html#transformations), [`map`](programming-guide.html#transformations) and [`reduceByKey`](programming-guide.html#transformations) transformations to compute the per-word counts in the file as an RDD of (string, int) pairs. To collect the word counts in our shell, we can use the [`collect`](programming-guide.html#actions) action:
 
 {% highlight python %}
