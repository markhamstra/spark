--- conflicted
+++ resolved
@@ -14,13 +14,8 @@
 
 # These allow the documentation to be updated with newer releases
 # of Spark, Scala, and Mesos.
-<<<<<<< HEAD
-SPARK_VERSION: 2.1.2-SNAPSHOT
-SPARK_VERSION_SHORT: 2.1.2
-=======
 SPARK_VERSION: 2.2.1-SNAPSHOT
 SPARK_VERSION_SHORT: 2.2.1
->>>>>>> 86cd3c08
 SCALA_BINARY_VERSION: "2.11"
 SCALA_VERSION: "2.11.8"
 MESOS_VERSION: 1.0.0
